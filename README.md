--- conflicted
+++ resolved
@@ -2,7 +2,6 @@
 
 Monorepo for the [WordPress Performance Group](https://make.wordpress.org/core/tag/performance/), primarily for the overall performance plugin, which is a collection of standalone performance modules.
 
-<<<<<<< HEAD
 ## Useful commands
 
 * `npm install`: Installs local development dependencies.
@@ -12,6 +11,7 @@
 * `npm run format-php`: Formats all PHP code.
 * `npm run test-php`: Runs PHPUnit tests for all PHP code.
 * `npm run test-php-multisite`: Runs PHPUnit tests in multisite for all PHP code.
-=======
-[See the `/docs` folder for documentation.](https://github.com/WordPress/performance/blob/trunk/docs/README.md)
->>>>>>> f0c37676
+
+## Documentation
+
+[See the `/docs` folder for documentation.](https://github.com/WordPress/performance/blob/trunk/docs/README.md)