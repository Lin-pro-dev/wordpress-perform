<?php
/**
 * Admin integration file
 *
 * @package performance-lab
 */

if ( ! defined( 'ABSPATH' ) ) {
	exit; // Exit if accessed directly.
}

/**
 * Adds the modules page to the Settings menu.
 *
 * @since 1.0.0
 */
function perflab_add_modules_page() {
	// Don't add a page if active modules are controlled programmatically.
	if ( has_filter( 'perflab_active_modules' ) ) {
		return false;
	}

	$hook_suffix = add_options_page(
		__( 'Performance Modules', 'performance-lab' ),
		__( 'Performance', 'performance-lab' ),
		'manage_options',
		PERFLAB_MODULES_SCREEN,
		'perflab_render_modules_page'
	);

	// Add the following hooks only if the screen was successfully added.
	if ( false !== $hook_suffix ) {
		add_action( "load-{$hook_suffix}", 'perflab_load_modules_page', 10, 0 );
		add_filter( 'plugin_action_links_' . plugin_basename( PERFLAB_MAIN_FILE ), 'perflab_plugin_action_links_add_settings' );
	}

	return $hook_suffix;
}
add_action( 'admin_menu', 'perflab_add_modules_page' );

/**
 * Initializes settings sections and fields for the modules page.
 *
 * @since 1.0.0
 *
 * @global array $wp_settings_sections Registered WordPress settings sections.
 *
 * @param array|null $modules     Associative array of available module data, keyed by module slug. By default, this
 *                                will rely on {@see perflab_get_modules()}.
 * @param array|null $focus_areas Associative array of focus area data, keyed by focus area slug. By default, this will
 *                                rely on {@see perflab_get_focus_areas()}.
 */
function perflab_load_modules_page( $modules = null, $focus_areas = null ) {
	global $wp_settings_sections;

	// Handle script enqueuing for settings page.
	add_action( 'admin_enqueue_scripts', 'perflab_enqueue_modules_page_scripts' );

<<<<<<< HEAD
	// Handle script for settings page.
	add_action( 'admin_footer', 'perflab_print_plugin_activation_script' );
=======
	// Handle style for settings page.
	add_action( 'admin_head', 'perflab_print_modules_page_style' );

	// Handle admin notices for settings page.
	add_action( 'admin_notices', 'perflab_plugin_admin_notices' );
>>>>>>> d3c936f1

	// Register sections for all focus areas, plus 'Other'.
	if ( ! is_array( $focus_areas ) ) {
		$focus_areas = perflab_get_focus_areas();
	}
	$sections          = $focus_areas;
	$sections['other'] = array( 'name' => __( 'Other', 'performance-lab' ) );
	foreach ( $sections as $section_slug => $section_data ) {
		add_settings_section(
			$section_slug,
			$section_data['name'],
			null,
			PERFLAB_MODULES_SCREEN
		);
	}

	// Register fields for all modules.
	if ( ! is_array( $modules ) ) {
		$modules = perflab_get_modules();
	}
	$settings = perflab_get_module_settings();
	foreach ( $modules as $module_slug => $module_data ) {
		$module_settings = isset( $settings[ $module_slug ] ) ? $settings[ $module_slug ] : array();
		$module_section  = isset( $sections[ $module_data['focus'] ] ) ? $module_data['focus'] : 'other';

		// Mark this module's section as added.
		$sections[ $module_section ]['added'] = true;

		add_settings_field(
			$module_slug,
			$module_data['name'],
			static function () use ( $module_slug, $module_data, $module_settings ) {
				perflab_render_modules_page_field( $module_slug, $module_data, $module_settings );
			},
			PERFLAB_MODULES_SCREEN,
			$module_section
		);
	}

	// Remove all sections for which there are no modules.
	foreach ( $sections as $section_slug => $section_data ) {
		if ( empty( $section_data['added'] ) ) {
			unset( $wp_settings_sections[ PERFLAB_MODULES_SCREEN ][ $section_slug ] );
		}
	}
}

/**
 * Renders the modules page.
 *
 * @since 1.0.0
 */
function perflab_render_modules_page() {
	?>
	<div class="wrap">
		<?php perflab_render_plugins_ui(); ?>

		<h2>
			<?php esc_html_e( 'Performance Modules', 'performance-lab' ); ?>
		</h2>

		<form action="options.php" method="post">
			<?php settings_fields( PERFLAB_MODULES_SCREEN ); ?>
			<?php do_settings_sections( PERFLAB_MODULES_SCREEN ); ?>
			<?php submit_button(); ?>
		</form>
	</div>
	<?php
}

/**
 * Renders fields for a given module on the modules page.
 *
 * @since 1.0.0
 *
 * @param string $module_slug     Slug of the module.
 * @param array  $module_data     Associative array of the module's parsed data.
 * @param array  $module_settings Associative array of the module's current settings.
 */
function perflab_render_modules_page_field( $module_slug, $module_data, $module_settings ) {
	$base_id                     = sprintf( 'module_%s', $module_slug );
	$base_name                   = sprintf( '%1$s[%2$s]', PERFLAB_MODULES_SETTING, $module_slug );
	$enabled                     = isset( $module_settings['enabled'] ) && $module_settings['enabled'];
	$can_load_module             = perflab_can_load_module( $module_slug );
	$is_standalone_plugin_loaded = perflab_is_standalone_plugin_loaded( $module_slug );
	?>
	<fieldset>
		<legend class="screen-reader-text">
			<?php echo esc_html( $module_data['name'] ); ?>
		</legend>
		<label for="<?php echo esc_attr( "{$base_id}_enabled" ); ?>">
			<?php if ( $can_load_module && ! $is_standalone_plugin_loaded ) { ?>
				<input type="checkbox" id="<?php echo esc_attr( "{$base_id}_enabled" ); ?>" name="<?php echo esc_attr( "{$base_name}[enabled]" ); ?>" aria-describedby="<?php echo esc_attr( "{$base_id}_description" ); ?>" value="1"<?php checked( $enabled ); ?>>
				<?php
				if ( $module_data['experimental'] ) {
					printf(
						wp_kses(
							/* translators: %s: module name */
							__( 'Enable %s <strong>(experimental)</strong>', 'performance-lab' ),
							array( 'strong' => array() )
						),
						esc_html( $module_data['name'] )
					);
				} else {
					printf(
						/* translators: %s: module name */
						esc_html__( 'Enable %s', 'performance-lab' ),
						esc_html( $module_data['name'] )
					);
				}
				?>
			<?php } else { ?>
				<input type="checkbox" id="<?php echo esc_attr( "{$base_id}_enabled" ); ?>" aria-describedby="<?php echo esc_attr( "{$base_id}_description" ); ?>" disabled>
				<input type="hidden" name="<?php echo esc_attr( "{$base_name}[enabled]" ); ?>" value="<?php echo $enabled ? '1' : '0'; ?>">
				<?php
				if ( $is_standalone_plugin_loaded ) {
					esc_html_e( 'The module cannot be managed with Performance Lab since it is already active as a standalone plugin.', 'performance-lab' );
				} else {
					printf(
						/* translators: %s: module name */
						esc_html__( '%s is already part of your WordPress version and therefore cannot be loaded as part of the plugin.', 'performance-lab' ),
						esc_html( $module_data['name'] )
					);
				}
				?>
			<?php } ?>
		</label>
		<p id="<?php echo esc_attr( "{$base_id}_description" ); ?>" class="description">
			<?php echo esc_html( $module_data['description'] ); ?>
		</p>
	</fieldset>
	<?php
}

/**
 * Gets all available focus areas.
 *
 * @since 1.0.0
 *
 * @return array Associative array of focus area data, keyed by focus area slug. Fields for every focus area include
 *               'name'.
 */
function perflab_get_focus_areas() {
	return array(
		'images'       => array(
			'name' => __( 'Images', 'performance-lab' ),
		),
		'js-and-css'   => array(
			'name' => __( 'JS & CSS', 'performance-lab' ),
		),
		'database'     => array(
			'name' => __( 'Database', 'performance-lab' ),
		),
		'measurement'  => array(
			'name' => __( 'Measurement', 'performance-lab' ),
		),
		'object-cache' => array(
			'name' => __( 'Object Cache', 'performance-lab' ),
		),
	);
}

/**
 * Gets all available modules.
 *
 * This function iterates through the modules directory and therefore should only be called on the modules page.
 * It searches all modules, similar to how plugins are searched in the WordPress core function `get_plugins()`.
 *
 * @since 1.0.0
 *
 * @param string $modules_root Modules root directory to look for modules in. Default is the `/modules` directory
 *                                  in the plugin's root.
 * @return array Associative array of parsed module data, keyed by module slug. Fields for every module include
 *               'name', 'description', 'focus', and 'experimental'.
 */
function perflab_get_modules( $modules_root = null ) {
	if ( null === $modules_root ) {
		$modules_root = dirname( __DIR__ ) . '/modules';
	}

	$modules      = array();
	$module_files = array();
	// PHPCS ignore reason: A modules directory is always present.
	// phpcs:ignore WordPress.PHP.NoSilencedErrors.Discouraged
	$modules_dir = @opendir( $modules_root );

	// Modules are organized as {focus}/{module-slug} in the modules folder.
	if ( $modules_dir ) {
		// phpcs:ignore Generic.CodeAnalysis.AssignmentInCondition.FoundInWhileCondition
		while ( ( $focus = readdir( $modules_dir ) ) !== false ) {
			if ( '.' === substr( $focus, 0, 1 ) ) {
				continue;
			}

			// Each focus area must be a directory.
			if ( ! is_dir( $modules_root . '/' . $focus ) ) {
				continue;
			}

			// PHPCS ignore reason: Only the focus area directory is allowed.
			// phpcs:ignore WordPress.PHP.NoSilencedErrors.Discouraged
			$focus_dir = @opendir( $modules_root . '/' . $focus );
			if ( $focus_dir ) {
				// phpcs:ignore Generic.CodeAnalysis.AssignmentInCondition.FoundInWhileCondition
				while ( ( $file = readdir( $focus_dir ) ) !== false ) {
					// Unlike plugins, modules must be in a directory.
					if ( ! is_dir( $modules_root . '/' . $focus . '/' . $file ) ) {
						continue;
					}

					// PHPCS ignore reason: Only the module directory is allowed.
					// phpcs:ignore WordPress.PHP.NoSilencedErrors.Discouraged
					$module_dir = @opendir( $modules_root . '/' . $focus . '/' . $file );
					if ( $module_dir ) {
						// phpcs:ignore Generic.CodeAnalysis.AssignmentInCondition.FoundInWhileCondition
						while ( ( $subfile = readdir( $module_dir ) ) !== false ) {
							if ( '.' === substr( $subfile, 0, 1 ) ) {
								continue;
							}

							// Unlike plugins, module main files must be called `load.php`.
							if ( 'load.php' !== $subfile ) {
								continue;
							}

							$module_files[] = "$focus/$file/$subfile";
						}

						closedir( $module_dir );
					}
				}

				closedir( $focus_dir );
			}
		}

		closedir( $modules_dir );
	}

	foreach ( $module_files as $module_file ) {
		if ( ! is_readable( "$modules_root/$module_file" ) ) {
			continue;
		}
		$module_dir  = dirname( $module_file );
		$module_data = perflab_get_module_data( "$modules_root/$module_file" );
		if ( ! $module_data ) {
			continue;
		}

		$modules[ $module_dir ] = $module_data;
	}

	uasort(
		$modules,
		static function ( $a, $b ) {
			return strnatcasecmp( $a['name'], $b['name'] );
		}
	);

	return $modules;
}

/**
 * Parses the module main file to get the module's metadata.
 *
 * This is similar to how plugin data is parsed in the WordPress core function `get_plugin_data()`.
 * The user-facing strings will be translated.
 *
 * @since 1.0.0
 *
 * @param string $module_file Absolute path to the main module file.
 * @return array|bool Associative array of parsed module data, or false on failure. Fields for every module include
 *                    'name', 'description', 'focus', and 'experimental'.
 */
function perflab_get_module_data( $module_file ) {
	// Extract the module dir in the form {focus}/{module-slug}.
	preg_match( '/.*\/(.*\/.*)\/load\.php$/i', $module_file, $matches );
	$module_dir = $matches[1];

	$default_headers = array(
		'name'         => 'Module Name',
		'description'  => 'Description',
		'experimental' => 'Experimental',
	);

	$module_data = get_file_data( $module_file, $default_headers, 'perflab_module' );

	// Module name and description are the minimum requirements.
	if ( ! $module_data['name'] || ! $module_data['description'] ) {
		return false;
	}

	// Experimental should be a boolean.
	if ( 'yes' === strtolower( trim( $module_data['experimental'] ) ) ) {
		$module_data['experimental'] = true;
	} else {
		$module_data['experimental'] = false;
	}

	// Extract the module focus from the module directory.
	if ( strpos( $module_dir, '/' ) ) {
		list( $focus, $slug ) = explode( '/', $module_dir );
		$module_data['focus'] = $focus;
		$module_data['slug']  = $slug;
	}

	// Translate fields using low-level function since they come from PHP comments, including the necessary context for
	// `_x()`. This must match how these are translated in the generated `/module-i18n.php` file.
	$translatable_fields = array(
		'name'        => 'module name',
		'description' => 'module description',
	);
	foreach ( $translatable_fields as $field => $context ) {
		// phpcs:ignore WordPress.WP.I18n.LowLevelTranslationFunction,WordPress.WP.I18n.NonSingularStringLiteralContext,WordPress.WP.I18n.NonSingularStringLiteralText
		$module_data[ $field ] = translate_with_gettext_context( $module_data[ $field ], $context, 'performance-lab' );
	}

	return $module_data;
}

/**
 * Initializes admin pointer.
 *
 * Handles the bootstrapping of the admin pointer.
 * Mainly jQuery code that is self-initialising.
 *
 * @param string $hook_suffix The current admin page.
 * @since 1.0.0
 */
function perflab_admin_pointer( $hook_suffix ) {
	if ( ! in_array( $hook_suffix, array( 'index.php', 'plugins.php' ), true ) ) {
		return;
	}

	// Do not show admin pointer in multisite Network admin or User admin UI.
	if ( is_network_admin() || is_user_admin() ) {
		return;
	}

	$current_user = get_current_user_id();
	$dismissed    = explode( ',', (string) get_user_meta( $current_user, 'dismissed_wp_pointers', true ) );

	if ( in_array( 'perflab-admin-pointer', $dismissed, true ) ) {
		return;
	}

	// Enqueue pointer CSS and JS.
	wp_enqueue_style( 'wp-pointer' );
	wp_enqueue_script( 'wp-pointer' );
	add_action( 'admin_print_footer_scripts', 'perflab_render_pointer', 10, 0 );
}
add_action( 'admin_enqueue_scripts', 'perflab_admin_pointer' );

/**
 * Renders the Admin Pointer.
 *
 * Handles the rendering of the admin pointer.
 *
 * @since 1.0.0
 * @since 2.4.0 Optional arguments were added to make the function reusable for different pointers.
 *
 * @param string $pointer_id Optional. ID of the pointer. Default 'perflab-admin-pointer'.
 * @param array  $args       Optional. Pointer arguments. Supports 'heading' and 'content' entries.
 *                           Defaults are the heading and content for the 'perflab-admin-pointer'.
 */
function perflab_render_pointer( $pointer_id = 'perflab-admin-pointer', $args = array() ) {
	if ( ! isset( $args['heading'] ) ) {
		$args['heading'] = __( 'Performance Lab', 'performance-lab' );
	}
	if ( ! isset( $args['content'] ) ) {
		$args['content'] = sprintf(
			/* translators: %s: settings page link */
			__( 'You can now test upcoming WordPress performance features. Open %s to individually toggle the performance features included in the plugin.', 'performance-lab' ),
			'<a href="' . esc_url( add_query_arg( 'page', PERFLAB_MODULES_SCREEN, admin_url( 'options-general.php' ) ) ) . '">' . __( 'Settings > Performance', 'performance-lab' ) . '</a>'
		);
	}

	$wp_kses_options = array(
		'a' => array(
			'href' => array(),
		),
	);

	?>
	<script id="<?php echo esc_attr( $pointer_id ); ?>" type="text/javascript">
		jQuery( function() {
			// Pointer Options.
			var options = {
				content: '<h3><?php echo esc_js( $args['heading'] ); ?></h3><p><?php echo wp_kses( $args['content'], $wp_kses_options ); ?></p>',
				position: {
					edge:  'left',
					align: 'right',
				},
				pointerClass: 'wp-pointer arrow-top',
				pointerWidth: 420,
				close: function() {
					jQuery.post(
						window.ajaxurl,
						{
							pointer: '<?php echo esc_js( $pointer_id ); ?>',
							action:  'dismiss-wp-pointer',
							_wpnonce: <?php echo wp_json_encode( wp_create_nonce( 'dismiss_pointer' ) ); ?>,
						}
					);
				}
			};

			jQuery( '#menu-settings' ).pointer( options ).pointer( 'open' );
		} );
	</script>
	<?php
}

/**
 * Adds a link to the modules page to the plugin's entry in the plugins list table.
 *
 * This function is only used if the modules page exists and is accessible.
 *
 * @since 1.0.0
 * @see perflab_add_modules_page()
 *
 * @param array $links List of plugin action links HTML.
 * @return array Modified list of plugin action links HTML.
 */
function perflab_plugin_action_links_add_settings( $links ) {
	// Add link as the first plugin action link.
	$settings_link = sprintf(
		'<a href="%s">%s</a>',
		esc_url( add_query_arg( 'page', PERFLAB_MODULES_SCREEN, admin_url( 'options-general.php' ) ) ),
		esc_html__( 'Settings', 'performance-lab' )
	);
	array_unshift( $links, $settings_link );

	return $links;
}

/**
 * Dismisses notification pointer after verifying nonce.
 *
 * This function adds a nonce check before dismissing perflab-admin-pointer
 * It runs before the dismiss-wp-pointer AJAX action is performed.
 *
 * @since 2.3.0
 * @see perflab_render_modules_pointer()
 */
function perflab_dismiss_wp_pointer_wrapper() {
	if ( isset( $_POST['pointer'] ) && 'perflab-admin-pointer' !== $_POST['pointer'] ) {
		// Another plugin's pointer, do nothing.
		return;
	}
	check_ajax_referer( 'dismiss_pointer' );
}
add_action( 'wp_ajax_dismiss-wp-pointer', 'perflab_dismiss_wp_pointer_wrapper', 0 );

/**
 * Callback function to handle admin scripts.
 *
 * @since n.e.x.t
 */
function perflab_enqueue_modules_page_scripts() {
	wp_enqueue_script( 'updates' );

	wp_localize_script(
		'updates',
		'_wpUpdatesItemCounts',
		array(
			'settings' => array(
				'totals' => wp_get_update_data(),
			),
		)
	);

	wp_enqueue_script( 'thickbox' );
	wp_enqueue_style( 'thickbox' );

	wp_enqueue_script( 'plugin-install' );

	// Bail early if module is not active.
	$get_active_modules_with_standalone_plugins = perflab_get_active_modules_with_standalone_plugins();
	if ( empty( $get_active_modules_with_standalone_plugins ) ) {
		return;
	}

	wp_enqueue_script(
		'perflab-module-migration-notice',
		plugin_dir_url( __FILE__ ) . 'perflab-module-migration-notice.js',
		array( 'wp-i18n' ),
		'1.0.0',
		array(
			'strategy' => 'defer',
		)
	);

	wp_localize_script(
		'perflab-module-migration-notice',
		'perflab_module_migration_notice',
		array(
			'ajaxurl' => admin_url( 'admin-ajax.php' ),
			'nonce'   => wp_create_nonce( 'perflab-install-activate-plugins' ),
		)
	);
}

/**
 * Callback function hooked to admin_action_perflab_activate_plugin to handle plugin activation.
 *
 * @since n.e.x.t
 */
function perflab_activate_plugin() {
	// Do not proceed if plugin query arg is not present.
	if ( empty( $_GET['plugin'] ) ) {
		return;
	}

	$plugin = sanitize_text_field( wp_unslash( $_GET['plugin'] ) );

	check_admin_referer( "perflab_activate_plugin_{$plugin}" );

	// If `$plugin` is a plugin slug rather than a plugin basename, determine the full plugin basename.
	if ( ! str_contains( $plugin, '/' ) ) {
		$plugins = get_plugins( '/' . $plugin );

		if ( empty( $plugins ) ) {
			wp_die( esc_html__( 'Plugin not found.', 'default' ) );
		}

		$plugin_file_names = array_keys( $plugins );
		$plugin            = $plugin . '/' . $plugin_file_names[0];
	}

	if ( ! current_user_can( 'activate_plugin', $plugin ) ) {
		wp_die( esc_html__( 'Sorry, you are not allowed to activate this plugin.', 'default' ) );
	}

	// Activate the plugin in question and return to prior screen.
	$do_plugin_activation = activate_plugins( $plugin );
	$referer              = wp_get_referer();
	if ( ! is_wp_error( $do_plugin_activation ) ) {
		$referer = add_query_arg(
			array(
				'activate' => true,
			),
			$referer
		);
	}

	if ( wp_safe_redirect( $referer ) ) {
		exit;
	}
}
add_action( 'admin_action_perflab_activate_plugin', 'perflab_activate_plugin' );

/**
 * Callback function hooked to admin_action_perflab_deactivate_plugin to handle plugin deactivation.
 *
 * @since n.e.x.t
 */
function perflab_deactivate_plugin() {
	// Do not proceed if plugin query arg is not present.
	if ( empty( $_GET['plugin'] ) ) {
		return;
	}

	// The plugin being deactivated.
	$plugin = sanitize_text_field( wp_unslash( $_GET['plugin'] ) );

	check_admin_referer( "perflab_deactivate_plugin_{$plugin}" );

	if ( ! current_user_can( 'deactivate_plugin', $plugin ) ) {
		wp_die( esc_html__( 'Sorry, you are not allowed to deactivate this plugin.', 'default' ) );
	}

	// Deactivate the plugin in question and return to prior screen.
	$do_plugin_deactivation = deactivate_plugins( $plugin );
	$referer                = wp_get_referer();
	if ( ! is_wp_error( $do_plugin_deactivation ) ) {
		$referer = add_query_arg(
			array(
				'deactivate' => true,
			),
			$referer
		);
	}

	if ( wp_safe_redirect( $referer ) ) {
		exit;
	}
}
add_action( 'admin_action_perflab_deactivate_plugin', 'perflab_deactivate_plugin' );

// WordPress AJAX action to handle the button click event.
add_action( 'wp_ajax_perflab_install_activate_standalone_plugins', 'perflab_install_activate_standalone_plugins_callback' );

/**
 * Handles the standalone plugin install and activation via AJAX.
 *
 * @since n.e.x.t
 */
function perflab_install_activate_standalone_plugins_callback() {
	if ( ! wp_verify_nonce( $_REQUEST['nonce'], 'perflab-install-activate-plugins' ) ) {
		$status['errorMessage'] = __( 'Invalid nonce: Please refresh and try again.', 'performance-lab' );
		wp_send_json_error( $status );
	}

	if ( ! current_user_can( 'install_plugins' ) || ! current_user_can( 'activate_plugins' ) ) {
		$status['errorMessage'] = __( 'Sorry, you are not allowed to manage plugins for this site. Please contact the administrator.', 'performance-lab' );
		wp_send_json_error( $status );
	}

	require_once ABSPATH . 'wp-admin/includes/plugin-install.php';
	require_once ABSPATH . 'wp-admin/includes/class-wp-upgrader.php';
	require_once ABSPATH . 'wp-admin/includes/class-wp-ajax-upgrader-skin.php';

	$plugins_to_activate = perflab_get_active_modules_with_standalone_plugins();
	$modules             = perflab_get_module_settings();
	$plugins             = get_plugins();
	$status              = array();

	foreach ( $plugins_to_activate as $module_slug ) {

		// Skip checking for already activated plugin.
		if ( perflab_is_standalone_plugin_loaded( $module_slug ) ) {
			continue;
		}

		$plugin_slug     = basename( $module_slug );
		$plugin_basename = $plugin_slug . '/load.php';
		$api             = perflab_query_plugin_info( $plugin_slug );

		// Return early if plugin API return an error.
		if ( ! $api ) {
			$status['errorMessage'] = html_entity_decode( __( 'An unexpected error occurred. Something may be wrong with WordPress.org or this server&#8217;s configuration.', 'performance-lab' ), ENT_QUOTES );
			wp_send_json_error( $status );
		}

		if ( ! $plugin_slug ) {
			$status['errorMessage'] = __( 'Invalid plugin.', 'performance-lab' );
			wp_send_json_error( $status );
		}

		// Install the plugin if it is not installed yet.
		if ( ! isset( $plugins[ $plugin_basename ] ) ) {
			// Replace new Plugin_Installer_Skin with new Quiet_Upgrader_Skin when output needs to be suppressed.
			$skin     = new WP_Ajax_Upgrader_Skin( array( 'api' => $api ) );
			$upgrader = new Plugin_Upgrader( $skin );
			$result   = $upgrader->install( $api['download_link'] );

			if ( is_wp_error( $result ) ) {
				$status['errorMessage'] = $result->get_error_message();
				wp_send_json_error( $status );
			} elseif ( is_wp_error( $skin->result ) ) {
				$status['errorMessage'] = $skin->result->get_error_message();
				wp_send_json_error( $status );
			} elseif ( $skin->get_errors()->has_errors() ) {
				$status['errorMessage'] = $skin->get_error_messages();
				wp_send_json_error( $status );
			}
		}

		$result = activate_plugin( $plugin_basename );
		if ( is_wp_error( $result ) ) {
			$status['errorMessage'] = $result->get_error_message();
			wp_send_json_error( $status );
		}

		// Deactivate legacy modules.
		unset( $modules[ $module_slug ] );

		update_option( PERFLAB_MODULES_SETTING, $modules );
	}
	wp_send_json_success( $status );
}

/**
 * Callback function hooked to admin_notices to render admin notices on the plugin's screen.
 *
 * @since n.e.x.t
 */
function perflab_plugin_admin_notices() {
	if ( isset( $_GET['activate'] ) ) { // phpcs:ignore WordPress.Security.NonceVerification.Recommended
		?>
		<div class="notice notice-success is-dismissible">
			<p><?php esc_html_e( 'Plugin activated.', 'default' ); ?></p>
		</div>
		<?php
	} elseif ( isset( $_GET['deactivate'] ) ) { // phpcs:ignore WordPress.Security.NonceVerification.Recommended
		?>
		<div class="notice notice-success is-dismissible">
			<p><?php esc_html_e( 'Plugin deactivated.', 'default' ); ?></p>
		</div>
		<?php
	}

	$active_modules_with_plugins = perflab_get_active_modules_with_standalone_plugins();

	if ( ! empty( $active_modules_with_plugins ) ) {
		$module_data            = perflab_get_modules();
		$available_module_names = array();
		foreach ( $active_modules_with_plugins as $module_slug ) {
			if ( isset( $module_data[ $module_slug ] ) && ! perflab_is_standalone_plugin_loaded( $module_slug ) ) {
				$available_module_names[] = $module_data[ $module_slug ]['name'];
			}
		}

		$modules_count = count( $available_module_names );
		if ( $modules_count < 1 ) {
			return;
		}

		if ( 1 === $modules_count ) {
			$message  = '<p>';
			$message .= sprintf(
				/* translators: Module name */
				esc_html__( 'Your site is using the "%s" module which will be removed in the future in favor of its equivalent standalone plugin.', 'performance-lab' ),
				esc_attr( $available_module_names[0] )
			);
			$message .= ' ';
			$message .= esc_html__( 'Please click the following button to install and activate the relevant plugin in favor of the module. This will not impact any of the underlying functionality.', 'performance-lab' );
			$message .= '</p>';
		} else {
			$message  = '<p>';
			$message .= esc_html__( 'Your site is using modules which will be removed in the future in favor of their equivalent standalone plugins.', 'performance-lab' );
			$message .= ' ';
			$message .= esc_html__( 'Please click the following button to install and activate the relevant plugins in favor of the modules. This will not impact any of the underlying functionality.', 'performance-lab' );
			$message .= '</p>';
			$message .= '<strong>' . esc_html__( 'Available standalone plugins:', 'performance-lab' ) . '</strong>';
			$message .= '<ol>';
			foreach ( $available_module_names as $module_name ) {
				$message .= sprintf( '<li>%s</li>', esc_html( $module_name ) );
			}
			$message .= '</ol>';
		}

		?>
		<div class="notice notice-warning is-dismissible">
			<?php echo wp_kses_post( $message ); ?>
			<p class="perflab-button-wrapper">
				<button type="button" class="button button-primary perflab-install-active-plugin">
					<?php esc_html_e( 'Migrate legacy modules to standalone plugins', 'performance-lab' ); ?>
				</button>
				<span class="dashicons dashicons-update hidden"></span>
			</p>
		</div>
		<?php
	}
}
<<<<<<< HEAD
add_action( 'admin_notices', 'perflab_plugin_admin_notices' );

/**
 * Callback function that print plugin activation script.
 *
 * @since n.e.x.t
 */
function perflab_print_plugin_activation_script() {
	$js = <<<JS
( function( $ ) {
	$( document ).ajaxComplete( function( event, xhr, settings ) {
		// Check if this is the 'install-plugin' request.
		if ( settings.data && typeof settings.data === 'string' && settings.data.includes( 'action=install-plugin' ) ) {
			var params = new URLSearchParams( settings.data );
			var slug = params.get('slug');

			// Check if 'slug' was found and output the value.
			if ( ! slug ) {
				return;
			}

			var target_element = $( '.wpp-standalone-plugins a[data-slug="' + slug + '"]' );
			if ( ! target_element ) {
				return;
			}

			/*
			 * WordPress core uses a 1s timeout for updating the activation link,
			 * so we set a 1.5 timeout here to ensure our changes get updated after
			 * the core changes have taken place.
			 */
			setTimeout( function() {
				var plugin_url = target_element.attr( 'href' );
				if ( ! plugin_url ) {
					return;
				}
				var nonce = target_element.attr( 'data-plugin-activation-nonce' );
				var plugin_slug = target_element.attr( 'data-slug' );
				var url = new URL( plugin_url );
				url.searchParams.set( 'action', 'perflab_activate_plugin' );
				url.searchParams.set( '_wpnonce', nonce );
				url.searchParams.set( 'plugin', plugin_slug );
				target_element.attr( 'href', url.href );
			}, 1500 );
		}
	} );
} )( jQuery );
JS;

	wp_print_inline_script_tag( $js );
=======

/**
 * Callback function to handle admin inline style.
 *
 * @since n.e.x.t
 */
function perflab_print_modules_page_style() {
	?>
<style type="text/css">
	.perflab-button-wrapper {
		display: flex;
		align-items: center;
	}
	.perflab-button-wrapper span {
		animation: rotation 2s infinite linear;
		margin-left: 5px;
	}
</style>
	<?php
>>>>>>> d3c936f1
}<|MERGE_RESOLUTION|>--- conflicted
+++ resolved
@@ -56,16 +56,14 @@
 	// Handle script enqueuing for settings page.
 	add_action( 'admin_enqueue_scripts', 'perflab_enqueue_modules_page_scripts' );
 
-<<<<<<< HEAD
-	// Handle script for settings page.
-	add_action( 'admin_footer', 'perflab_print_plugin_activation_script' );
-=======
 	// Handle style for settings page.
 	add_action( 'admin_head', 'perflab_print_modules_page_style' );
 
+  // Handle script for settings page.
+	add_action( 'admin_footer', 'perflab_print_plugin_activation_script' );
+
 	// Handle admin notices for settings page.
 	add_action( 'admin_notices', 'perflab_plugin_admin_notices' );
->>>>>>> d3c936f1
 
 	// Register sections for all focus areas, plus 'Other'.
 	if ( ! is_array( $focus_areas ) ) {
@@ -812,7 +810,26 @@
 		<?php
 	}
 }
-<<<<<<< HEAD
+
+/**
+ * Callback function to handle admin inline style.
+ *
+ * @since n.e.x.t
+ */
+function perflab_print_modules_page_style() {
+	?>
+<style type="text/css">
+	.perflab-button-wrapper {
+		display: flex;
+		align-items: center;
+	}
+	.perflab-button-wrapper span {
+		animation: rotation 2s infinite linear;
+		margin-left: 5px;
+	}
+</style>
+	<?php
+}
 add_action( 'admin_notices', 'perflab_plugin_admin_notices' );
 
 /**
@@ -863,25 +880,4 @@
 JS;
 
 	wp_print_inline_script_tag( $js );
-=======
-
-/**
- * Callback function to handle admin inline style.
- *
- * @since n.e.x.t
- */
-function perflab_print_modules_page_style() {
-	?>
-<style type="text/css">
-	.perflab-button-wrapper {
-		display: flex;
-		align-items: center;
-	}
-	.perflab-button-wrapper span {
-		animation: rotation 2s infinite linear;
-		margin-left: 5px;
-	}
-</style>
-	<?php
->>>>>>> d3c936f1
 }