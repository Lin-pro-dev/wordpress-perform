--- conflicted
+++ resolved
@@ -340,7 +340,6 @@
 }
 
 /**
-<<<<<<< HEAD
  * Adds a link to the modules page to the plugin's entry in the plugins list table.
  *
  * This function is only used if the modules page exists and is accessible.
@@ -362,8 +361,9 @@
 
 	return $links;
 }
-=======
- * Enable all non-experimental modules on plugin activation.
+
+/**
+ * Enables all non-experimental modules on plugin activation.
  *
  * @since 1.0.0
  */
@@ -384,6 +384,4 @@
 
 	update_option( PERFLAB_MODULES_SETTING, $modules_settings );
 }
-
-register_activation_hook( dirname( __DIR__ ) . '/load.php', 'perflab_activation_hook' );
->>>>>>> ff63301f
+register_activation_hook( PERFLAB_MAIN_FILE, 'perflab_activation_hook' );