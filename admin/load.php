<?php
/**
 * Admin integration file
 *
 * @package performance-lab
 */

define( 'PERLAB_ADMIN_POINTER', 'perflab-admin-pointer' );

/**
 * Adds the modules page to the Settings menu.
 *
 * @since 1.0.0
 */
function perflab_add_modules_page() {
	// Don't add a page if active modules are controlled programmatically.
	if ( has_filter( 'perflab_active_modules' ) ) {
		return false;
	}

	$hook_suffix = add_options_page(
		__( 'Performance Modules', 'performance-lab' ),
		__( 'Performance', 'performance-lab' ),
		'manage_options',
		PERFLAB_MODULES_SCREEN,
		'perflab_render_modules_page'
	);

	// Add the following hooks only if the screen was successfully added.
	if ( false !== $hook_suffix ) {
		add_action( "load-{$hook_suffix}", 'perflab_load_modules_page', 10, 0 );
		add_action( 'plugin_action_links_' . plugin_basename( PERFLAB_MAIN_FILE ), 'perflab_plugin_action_links_add_settings' );
	}

	return $hook_suffix;
}
add_action( 'admin_menu', 'perflab_add_modules_page' );

/**
 * Initializes settings sections and fields for the modules page.
 *
 * @global array $wp_settings_sections Registered WordPress settings sections.
 *
 * @since 1.0.0
 *
 * @param array|null $modules     Associative array of available module data, keyed by module slug. By default, this
 *                                will rely on {@see perflab_get_modules()}.
 * @param array|null $focus_areas Associative array of focus area data, keyed by focus area slug. By default, this will
 *                                rely on {@see perflab_get_focus_areas()}.
 */
function perflab_load_modules_page( $modules = null, $focus_areas = null ) {
	global $wp_settings_sections;

	// Register sections for all focus areas, plus 'Other'.
	if ( ! is_array( $focus_areas ) ) {
		$focus_areas = perflab_get_focus_areas();
	}
	$sections          = $focus_areas;
	$sections['other'] = array( 'name' => __( 'Other', 'performance-lab' ) );
	foreach ( $sections as $section_slug => $section_data ) {
		add_settings_section(
			$section_slug,
			$section_data['name'],
			null,
			PERFLAB_MODULES_SCREEN
		);
	}

	// Register fields for all modules.
	if ( ! is_array( $modules ) ) {
		$modules = perflab_get_modules();
	}
	$settings = perflab_get_module_settings();
	foreach ( $modules as $module_slug => $module_data ) {
		$module_settings = isset( $settings[ $module_slug ] ) ? $settings[ $module_slug ] : array();
		$module_section  = isset( $sections[ $module_data['focus'] ] ) ? $module_data['focus'] : 'other';

		// Mark this module's section as added.
		$sections[ $module_section ]['added'] = true;

		add_settings_field(
			$module_slug,
			$module_data['name'],
			function() use ( $module_slug, $module_data, $module_settings ) {
				perflab_render_modules_page_field( $module_slug, $module_data, $module_settings );
			},
			PERFLAB_MODULES_SCREEN,
			$module_section
		);
	}

	// Remove all sections for which there are no modules.
	foreach ( $sections as $section_slug => $section_data ) {
		if ( empty( $section_data['added'] ) ) {
			unset( $wp_settings_sections[ PERFLAB_MODULES_SCREEN ][ $section_slug ] );
		}
	}
}

/**
 * Renders the modules page.
 *
 * @since 1.0.0
 */
function perflab_render_modules_page() {
	?>
	<div class="wrap">
		<h1>
			<?php esc_html_e( 'Performance Modules', 'performance-lab' ); ?>
		</h1>

		<form action="options.php" method="post" novalidate="novalidate">
			<?php settings_fields( PERFLAB_MODULES_SCREEN ); ?>
			<?php do_settings_sections( PERFLAB_MODULES_SCREEN ); ?>
			<?php submit_button(); ?>
		</form>
	</div>
	<?php
}

/**
 * Renders fields for a given module on the modules page.
 *
 * @since 1.0.0
 *
 * @param string $module_slug     Slug of the module.
 * @param array  $module_data     Associative array of the module's parsed data.
 * @param array  $module_settings Associative array of the module's current settings.
 */
function perflab_render_modules_page_field( $module_slug, $module_data, $module_settings ) {
	$base_id   = sprintf( 'module_%s', $module_slug );
	$base_name = sprintf( '%1$s[%2$s]', PERFLAB_MODULES_SETTING, $module_slug );
	$enabled   = isset( $module_settings['enabled'] ) && $module_settings['enabled'];
	?>
	<fieldset>
		<legend class="screen-reader-text">
			<?php echo esc_html( $module_data['name'] ); ?>
		</legend>
		<label for="<?php echo esc_attr( "{$base_id}_enabled" ); ?>">
			<input type="checkbox" id="<?php echo esc_attr( "{$base_id}_enabled" ); ?>" name="<?php echo esc_attr( "{$base_name}[enabled]" ); ?>" aria-describedby="<?php echo esc_attr( "{$base_id}_description" ); ?>" value="1"<?php checked( $enabled ); ?>>
			<?php
			if ( $module_data['experimental'] ) {
				printf(
					/* translators: %s: module name */
					__( 'Enable %s <strong>(experimental)</strong>', 'performance-lab' ),
					esc_html( $module_data['name'] )
				);
			} else {
				printf(
					/* translators: %s: module name */
					__( 'Enable %s', 'performance-lab' ),
					esc_html( $module_data['name'] )
				);
			}
			?>
		</label>
		<p id="<?php echo esc_attr( "{$base_id}_description" ); ?>" class="description">
			<?php echo esc_html( $module_data['description'] ); ?>
		</p>
	</fieldset>
	<?php
}

/**
 * Gets all available focus areas.
 *
 * @since 1.0.0
 *
 * @return array Associative array of focus area data, keyed by focus area slug. Fields for every focus area include
 *               'name'.
 */
function perflab_get_focus_areas() {
	return array(
		'images'       => array(
			'name' => __( 'Images', 'performance-lab' ),
		),
		'javascript'   => array(
			'name' => __( 'JavaScript', 'performance-lab' ),
		),
		'site-health'  => array(
			'name' => __( 'Site Health', 'performance-lab' ),
		),
		'measurement'  => array(
			'name' => __( 'Measurement', 'performance-lab' ),
		),
		'object-cache' => array(
			'name' => __( 'Object Cache', 'performance-lab' ),
		),
	);
}

/**
 * Gets all available modules.
 *
 * This function iterates through the modules directory and therefore should only be called on the modules page.
 * It searches all modules, similar to how plugins are searched in the WordPress core function `get_plugins()`.
 *
 * @since 1.0.0
 *
 * @param string $modules_root Modules root directory to look for modules in. Default is the `/modules` directory
 *                                  in the plugin's root.
 * @return array Associative array of parsed module data, keyed by module slug. Fields for every module include
 *               'name', 'description', 'focus', and 'experimental'.
 */
function perflab_get_modules( $modules_root = null ) {
	if ( null === $modules_root ) {
		$modules_root = dirname( __DIR__ ) . '/modules';
	}

	$modules      = array();
	$module_files = array();
	$modules_dir  = @opendir( $modules_root );

	// Modules are organized as {focus}/{module-slug} in the modules folder.
	if ( $modules_dir ) {
		// phpcs:ignore WordPress.CodeAnalysis.AssignmentInCondition.FoundInWhileCondition
		while ( ( $focus = readdir( $modules_dir ) ) !== false ) {
			if ( '.' === substr( $focus, 0, 1 ) ) {
				continue;
			}

			// Each focus area must be a directory.
			if ( ! is_dir( $modules_root . '/' . $focus ) ) {
				continue;
			}

			$focus_dir = @opendir( $modules_root . '/' . $focus );
			if ( $focus_dir ) {
				// phpcs:ignore WordPress.CodeAnalysis.AssignmentInCondition.FoundInWhileCondition
				while ( ( $file = readdir( $focus_dir ) ) !== false ) {
					// Unlike plugins, modules must be in a directory.
					if ( ! is_dir( $modules_root . '/' . $focus . '/' . $file ) ) {
						continue;
					}

					$module_dir = @opendir( $modules_root . '/' . $focus . '/' . $file );
					if ( $module_dir ) {
						// phpcs:ignore WordPress.CodeAnalysis.AssignmentInCondition.FoundInWhileCondition
						while ( ( $subfile = readdir( $module_dir ) ) !== false ) {
							if ( '.' === substr( $subfile, 0, 1 ) ) {
								continue;
							}

							// Unlike plugins, module main files must be called `load.php`.
							if ( 'load.php' !== $subfile ) {
								continue;
							}

							$module_files[] = "$focus/$file/$subfile";
						}

						closedir( $module_dir );
					}
				}

				closedir( $focus_dir );
			}
		}

		closedir( $modules_dir );
	}

	foreach ( $module_files as $module_file ) {
		if ( ! is_readable( "$modules_root/$module_file" ) ) {
			continue;
		}
		$module_dir  = dirname( $module_file );
		$module_data = perflab_get_module_data( "$modules_root/$module_file" );
		if ( ! $module_data ) {
			continue;
		}

		$modules[ $module_dir ] = $module_data;
	}

	uasort(
		$modules,
		function( $a, $b ) {
			return strnatcasecmp( $a['name'], $b['name'] );
		}
	);

	return $modules;
}

/**
 * Parses the module main file to get the module's metadata.
 *
 * This is similar to how plugin data is parsed in the WordPress core function `get_plugin_data()`.
 * The user-facing strings will be translated.
 *
 * @since 1.0.0
 *
 * @param string $module_file Absolute path to the main module file.
 * @return array|bool Associative array of parsed module data, or false on failure. Fields for every module include
 *                    'name', 'description', 'focus', and 'experimental'.
 */
function perflab_get_module_data( $module_file ) {
	// Extract the module dir in the form {focus}/{module-slug}.
	preg_match( '/.*\/(.*\/.*)\/load\.php$/i', $module_file, $matches );
	$module_dir = $matches[1];

	$default_headers = array(
		'name'         => 'Module Name',
		'description'  => 'Description',
		'experimental' => 'Experimental',
	);

	$module_data = get_file_data( $module_file, $default_headers, 'perflab_module' );

	// Module name and description are the minimum requirements.
	if ( ! $module_data['name'] || ! $module_data['description'] ) {
		return false;
	}

	// Experimental should be a boolean.
	if ( 'yes' === strtolower( trim( $module_data['experimental'] ) ) ) {
		$module_data['experimental'] = true;
	} else {
		$module_data['experimental'] = false;
	}

	// Extract the module focus from the module directory.
	if ( strpos( $module_dir, '/' ) ) {
		list( $focus, $slug ) = explode( '/', $module_dir );
		$module_data['focus'] = $focus;
		$module_data['slug']  = $slug;
	}

	// Translate fields using low-level function since they come from PHP comments, including the necessary context for
	// `_x()`. This must match how these are translated in the generated `/module-i18n.php` file.
	$translatable_fields = array(
		'name'        => 'module name',
		'description' => 'module description',
	);
	foreach ( $translatable_fields as $field => $context ) {
		// phpcs:ignore WordPress.WP.I18n.LowLevelTranslationFunction,WordPress.WP.I18n.NonSingularStringLiteralContext,WordPress.WP.I18n.NonSingularStringLiteralText
		$module_data[ $field ] = translate_with_gettext_context( $module_data[ $field ], $context, 'performance-lab' );
	}

	return $module_data;
}

/**
<<<<<<< HEAD
=======
 * Initialise Admin Pointer
 *
 * Handles the bootstrapping of the admin pointer.
 * Mainly jQuery code that is self-initialising.
 *
 * @param string $hook_suffix The current admin page.
 * @since 1.0.0
 */
function perflab_admin_pointer( $hook_suffix ) {

	if ( ! in_array( $hook_suffix, array( 'index.php', 'plugins.php' ), true ) ) {
		return;
	}

	$current_user = get_current_user_id();
	$dismissed    = explode( ',', (string) get_user_meta( $current_user, 'dismissed_wp_pointers', true ) );

	if ( in_array( 'perflab-admin-pointer', $dismissed, true ) ) {
		return;
	}

	// Enqueue pointer CSS and JS.
	wp_enqueue_style( 'wp-pointer' );
	wp_enqueue_script( 'wp-pointer' );
}
add_action( 'admin_enqueue_scripts', 'perflab_admin_pointer' );

/**
>>>>>>> 22aa8998
 * Renders the Admin Pointer
 *
 * Handles the rendering of the admin pointer.
 *
 * @since 1.0.0
 */
function perflab_render_pointer() {
	$heading         = __( 'Performance Lab', 'performance-lab' );
	$wp_kses_options = array(
		'a' => array(
			'href' => array(),
		),
	);

	$content = sprintf(
		/* translators: %s: settings page link */
		__( 'You can now test upcoming WordPress performance features. Open %s to individually toggle the performance features included in the plugin.', 'performance-lab' ),
		'<a href="' . esc_url( add_query_arg( 'page', 'perflab-modules', admin_url( 'options-general.php' ) ) ) . '">' . __( 'Settings > Performance', 'performance-lab' ) . '</a>'
	);

	?>
	<script id="perflab-admin-pointer" type="text/javascript">
		jQuery( function() {
			// Pointer Options
			var options = {
				content: '<h3><?php echo esc_js( $heading ); ?></h3>' + '<p><?php echo wp_kses( $content, $wp_kses_options ); ?></p>',
				position: {
					edge:  'left',
					align: 'right',
				},
				pointerClass: 'wp-pointer arrow-top',
				pointerWidth: 420,
				close: function() {
					jQuery.post(
						window.ajaxurl,
						{
							pointer: 'perflab-admin-pointer',
							action: 'dismiss-wp-pointer',
						}
					);
				}
			};

			jQuery( '#menu-settings' ).pointer( options ).pointer( 'open' );
		} );
	</script>
	<?php
}

/**
 * Initialise Admin Pointer
 *
 * Handles the bootstrapping of the admin pointer.
 * Mainly jQuery code that is self-initialising.
 *
 * @param string $hook_suffix The current admin page.
 * @since 1.0.0
 */
function perflab_admin_pointer( $hook_suffix ) {

	if ( ! in_array( $hook_suffix, array( 'index.php', 'plugins.php' ), true ) ) {
		return;
	}

	$current_user = get_current_user_id();
	$dismissed    = explode( ',', (string) get_user_meta( $current_user, 'dismissed_wp_pointers', true ) );

	if ( in_array( PERLAB_ADMIN_POINTER, $dismissed, true ) ) {
		return;
	}

	// Enqueue pointer CSS and JS.
	wp_enqueue_style( 'wp-pointer' );
	wp_enqueue_script( 'wp-pointer' );
	add_action( 'admin_print_footer_scripts', 'perflab_render_pointer' );
}
add_action( 'admin_enqueue_scripts', 'perflab_admin_pointer' );

/**
 * Adds a link to the modules page to the plugin's entry in the plugins list table.
 *
 * This function is only used if the modules page exists and is accessible.
 *
 * @since 1.0.0
 * @see perflab_add_modules_page()
 *
 * @param array $links List of plugin action links HTML.
 * @return array Modified list of plugin action links HTML.
 */
function perflab_plugin_action_links_add_settings( $links ) {
	// Add link as the first plugin action link.
	$settings_link = sprintf(
		'<a href="%s">%s</a>',
		esc_url( add_query_arg( 'page', PERFLAB_MODULES_SCREEN, admin_url( 'options-general.php' ) ) ),
		esc_html__( 'Settings', 'performance-lab' )
	);
	array_unshift( $links, $settings_link );

	return $links;
}

/**
 * Enables all non-experimental modules on plugin activation.
 *
 * @since 1.0.0
 */
function perflab_activation_hook() {
	// Bail if option is already set with any value.
	if ( false !== get_option( PERFLAB_MODULES_SETTING, false ) ) {
		return;
	}

	$modules          = perflab_get_modules();
	$modules_settings = perflab_get_module_settings();

	foreach ( $modules as $module_name => $module_data ) {
		if ( ! $module_data['experimental'] ) {
			$modules_settings[ $module_name ] = array( 'enabled' => true );
		}
	}

	update_option( PERFLAB_MODULES_SETTING, $modules_settings );
}
register_activation_hook( PERFLAB_MAIN_FILE, 'perflab_activation_hook' );<|MERGE_RESOLUTION|>--- conflicted
+++ resolved
@@ -342,8 +342,6 @@
 }
 
 /**
-<<<<<<< HEAD
-=======
  * Initialise Admin Pointer
  *
  * Handles the bootstrapping of the admin pointer.
@@ -368,11 +366,11 @@
 	// Enqueue pointer CSS and JS.
 	wp_enqueue_style( 'wp-pointer' );
 	wp_enqueue_script( 'wp-pointer' );
+	add_action( 'admin_print_footer_scripts', 'perflab_render_pointer' );
 }
 add_action( 'admin_enqueue_scripts', 'perflab_admin_pointer' );
 
 /**
->>>>>>> 22aa8998
  * Renders the Admin Pointer
  *
  * Handles the rendering of the admin pointer.
@@ -423,35 +421,6 @@
 }
 
 /**
- * Initialise Admin Pointer
- *
- * Handles the bootstrapping of the admin pointer.
- * Mainly jQuery code that is self-initialising.
- *
- * @param string $hook_suffix The current admin page.
- * @since 1.0.0
- */
-function perflab_admin_pointer( $hook_suffix ) {
-
-	if ( ! in_array( $hook_suffix, array( 'index.php', 'plugins.php' ), true ) ) {
-		return;
-	}
-
-	$current_user = get_current_user_id();
-	$dismissed    = explode( ',', (string) get_user_meta( $current_user, 'dismissed_wp_pointers', true ) );
-
-	if ( in_array( PERLAB_ADMIN_POINTER, $dismissed, true ) ) {
-		return;
-	}
-
-	// Enqueue pointer CSS and JS.
-	wp_enqueue_style( 'wp-pointer' );
-	wp_enqueue_script( 'wp-pointer' );
-	add_action( 'admin_print_footer_scripts', 'perflab_render_pointer' );
-}
-add_action( 'admin_enqueue_scripts', 'perflab_admin_pointer' );
-
-/**
  * Adds a link to the modules page to the plugin's entry in the plugins list table.
  *
  * This function is only used if the modules page exists and is accessible.
