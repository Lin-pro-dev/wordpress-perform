<?php
/**
 * Admin integration file
 *
 * @package performance-lab
 */

if ( ! defined( 'ABSPATH' ) ) {
	exit; // Exit if accessed directly.
}

/**
 * Adds the modules page to the Settings menu.
 *
 * @since 1.0.0
 */
function perflab_add_modules_page() {
	// Don't add a page if active modules are controlled programmatically.
	if ( has_filter( 'perflab_active_modules' ) ) {
		return false;
	}

	$hook_suffix = add_options_page(
		__( 'Performance Modules', 'performance-lab' ),
		__( 'Performance', 'performance-lab' ),
		'manage_options',
		PERFLAB_MODULES_SCREEN,
		'perflab_render_modules_page'
	);

	// Add the following hooks only if the screen was successfully added.
	if ( false !== $hook_suffix ) {
		add_action( "load-{$hook_suffix}", 'perflab_load_modules_page', 10, 0 );
		add_filter( 'plugin_action_links_' . plugin_basename( PERFLAB_MAIN_FILE ), 'perflab_plugin_action_links_add_settings' );
	}

	return $hook_suffix;
}
add_action( 'admin_menu', 'perflab_add_modules_page' );

/**
 * Initializes settings sections and fields for the modules page.
 *
 * @since 1.0.0
 *
 * @global array $wp_settings_sections Registered WordPress settings sections.
 *
 * @param array|null $modules     Associative array of available module data, keyed by module slug. By default, this
 *                                will rely on {@see perflab_get_modules()}.
 * @param array|null $focus_areas Associative array of focus area data, keyed by focus area slug. By default, this will
 *                                rely on {@see perflab_get_focus_areas()}.
 */
function perflab_load_modules_page( $modules = null, $focus_areas = null ) {
	global $wp_settings_sections;

	// Handle script enqueuing for settings page.
	add_action( 'admin_enqueue_scripts', 'perflab_enqueue_modules_page_scripts' );

	// Handle script for settings page.
	add_action( 'admin_footer', 'perflab_print_plugin_activation_script' );

	// Register sections for all focus areas, plus 'Other'.
	if ( ! is_array( $focus_areas ) ) {
		$focus_areas = perflab_get_focus_areas();
	}
	$sections          = $focus_areas;
	$sections['other'] = array( 'name' => __( 'Other', 'performance-lab' ) );
	foreach ( $sections as $section_slug => $section_data ) {
		add_settings_section(
			$section_slug,
			$section_data['name'],
			null,
			PERFLAB_MODULES_SCREEN
		);
	}

	// Register fields for all modules.
	if ( ! is_array( $modules ) ) {
		$modules = perflab_get_modules();
	}
	$settings = perflab_get_module_settings();
	foreach ( $modules as $module_slug => $module_data ) {
		$module_settings = isset( $settings[ $module_slug ] ) ? $settings[ $module_slug ] : array();
		$module_section  = isset( $sections[ $module_data['focus'] ] ) ? $module_data['focus'] : 'other';

		// Mark this module's section as added.
		$sections[ $module_section ]['added'] = true;

		add_settings_field(
			$module_slug,
			$module_data['name'],
			static function () use ( $module_slug, $module_data, $module_settings ) {
				perflab_render_modules_page_field( $module_slug, $module_data, $module_settings );
			},
			PERFLAB_MODULES_SCREEN,
			$module_section
		);
	}

	// Remove all sections for which there are no modules.
	foreach ( $sections as $section_slug => $section_data ) {
		if ( empty( $section_data['added'] ) ) {
			unset( $wp_settings_sections[ PERFLAB_MODULES_SCREEN ][ $section_slug ] );
		}
	}
}

/**
 * Renders the modules page.
 *
 * @since 1.0.0
 */
function perflab_render_modules_page() {
	?>
	<div class="wrap">
		<?php perflab_render_plugins_ui(); ?>

		<h2>
			<?php esc_html_e( 'Performance Modules', 'performance-lab' ); ?>
		</h2>

		<form action="options.php" method="post">
			<?php settings_fields( PERFLAB_MODULES_SCREEN ); ?>
			<?php do_settings_sections( PERFLAB_MODULES_SCREEN ); ?>
			<?php submit_button(); ?>
		</form>
	</div>
	<?php
}

/**
 * Renders fields for a given module on the modules page.
 *
 * @since 1.0.0
 *
 * @param string $module_slug     Slug of the module.
 * @param array  $module_data     Associative array of the module's parsed data.
 * @param array  $module_settings Associative array of the module's current settings.
 */
function perflab_render_modules_page_field( $module_slug, $module_data, $module_settings ) {
	$base_id                     = sprintf( 'module_%s', $module_slug );
	$base_name                   = sprintf( '%1$s[%2$s]', PERFLAB_MODULES_SETTING, $module_slug );
	$enabled                     = isset( $module_settings['enabled'] ) && $module_settings['enabled'];
	$can_load_module             = perflab_can_load_module( $module_slug );
	$is_standalone_plugin_loaded = perflab_is_standalone_plugin_loaded( $module_slug );
	?>
	<fieldset>
		<legend class="screen-reader-text">
			<?php echo esc_html( $module_data['name'] ); ?>
		</legend>
		<label for="<?php echo esc_attr( "{$base_id}_enabled" ); ?>">
			<?php if ( $can_load_module && ! $is_standalone_plugin_loaded ) { ?>
				<input type="checkbox" id="<?php echo esc_attr( "{$base_id}_enabled" ); ?>" name="<?php echo esc_attr( "{$base_name}[enabled]" ); ?>" aria-describedby="<?php echo esc_attr( "{$base_id}_description" ); ?>" value="1"<?php checked( $enabled ); ?>>
				<?php
				if ( $module_data['experimental'] ) {
					printf(
						wp_kses(
							/* translators: %s: module name */
							__( 'Enable %s <strong>(experimental)</strong>', 'performance-lab' ),
							array( 'strong' => array() )
						),
						esc_html( $module_data['name'] )
					);
				} else {
					printf(
						/* translators: %s: module name */
						esc_html__( 'Enable %s', 'performance-lab' ),
						esc_html( $module_data['name'] )
					);
				}
				?>
			<?php } else { ?>
				<input type="checkbox" id="<?php echo esc_attr( "{$base_id}_enabled" ); ?>" aria-describedby="<?php echo esc_attr( "{$base_id}_description" ); ?>" disabled>
				<input type="hidden" name="<?php echo esc_attr( "{$base_name}[enabled]" ); ?>" value="<?php echo $enabled ? '1' : '0'; ?>">
				<?php
				if ( $is_standalone_plugin_loaded ) {
					esc_html_e( 'The module cannot be managed with Performance Lab since it is already active as a standalone plugin.', 'performance-lab' );
				} else {
					printf(
						/* translators: %s: module name */
						esc_html__( '%s is already part of your WordPress version and therefore cannot be loaded as part of the plugin.', 'performance-lab' ),
						esc_html( $module_data['name'] )
					);
				}
				?>
			<?php } ?>
		</label>
		<p id="<?php echo esc_attr( "{$base_id}_description" ); ?>" class="description">
			<?php echo esc_html( $module_data['description'] ); ?>
		</p>
	</fieldset>
	<?php
}

/**
 * Gets all available focus areas.
 *
 * @since 1.0.0
 *
 * @return array Associative array of focus area data, keyed by focus area slug. Fields for every focus area include
 *               'name'.
 */
function perflab_get_focus_areas() {
	return array(
		'images'       => array(
			'name' => __( 'Images', 'performance-lab' ),
		),
		'js-and-css'   => array(
			'name' => __( 'JS & CSS', 'performance-lab' ),
		),
		'database'     => array(
			'name' => __( 'Database', 'performance-lab' ),
		),
		'measurement'  => array(
			'name' => __( 'Measurement', 'performance-lab' ),
		),
		'object-cache' => array(
			'name' => __( 'Object Cache', 'performance-lab' ),
		),
	);
}

/**
 * Gets all available modules.
 *
 * This function iterates through the modules directory and therefore should only be called on the modules page.
 * It searches all modules, similar to how plugins are searched in the WordPress core function `get_plugins()`.
 *
 * @since 1.0.0
 *
 * @param string $modules_root Modules root directory to look for modules in. Default is the `/modules` directory
 *                                  in the plugin's root.
 * @return array Associative array of parsed module data, keyed by module slug. Fields for every module include
 *               'name', 'description', 'focus', and 'experimental'.
 */
function perflab_get_modules( $modules_root = null ) {
	if ( null === $modules_root ) {
		$modules_root = dirname( __DIR__ ) . '/modules';
	}

	$modules      = array();
	$module_files = array();
	// PHPCS ignore reason: A modules directory is always present.
	// phpcs:ignore WordPress.PHP.NoSilencedErrors.Discouraged
	$modules_dir = @opendir( $modules_root );

	// Modules are organized as {focus}/{module-slug} in the modules folder.
	if ( $modules_dir ) {
		// phpcs:ignore Generic.CodeAnalysis.AssignmentInCondition.FoundInWhileCondition
		while ( ( $focus = readdir( $modules_dir ) ) !== false ) {
			if ( '.' === substr( $focus, 0, 1 ) ) {
				continue;
			}

			// Each focus area must be a directory.
			if ( ! is_dir( $modules_root . '/' . $focus ) ) {
				continue;
			}

			// PHPCS ignore reason: Only the focus area directory is allowed.
			// phpcs:ignore WordPress.PHP.NoSilencedErrors.Discouraged
			$focus_dir = @opendir( $modules_root . '/' . $focus );
			if ( $focus_dir ) {
				// phpcs:ignore Generic.CodeAnalysis.AssignmentInCondition.FoundInWhileCondition
				while ( ( $file = readdir( $focus_dir ) ) !== false ) {
					// Unlike plugins, modules must be in a directory.
					if ( ! is_dir( $modules_root . '/' . $focus . '/' . $file ) ) {
						continue;
					}

					// PHPCS ignore reason: Only the module directory is allowed.
					// phpcs:ignore WordPress.PHP.NoSilencedErrors.Discouraged
					$module_dir = @opendir( $modules_root . '/' . $focus . '/' . $file );
					if ( $module_dir ) {
						// phpcs:ignore Generic.CodeAnalysis.AssignmentInCondition.FoundInWhileCondition
						while ( ( $subfile = readdir( $module_dir ) ) !== false ) {
							if ( '.' === substr( $subfile, 0, 1 ) ) {
								continue;
							}

							// Unlike plugins, module main files must be called `load.php`.
							if ( 'load.php' !== $subfile ) {
								continue;
							}

							$module_files[] = "$focus/$file/$subfile";
						}

						closedir( $module_dir );
					}
				}

				closedir( $focus_dir );
			}
		}

		closedir( $modules_dir );
	}

	foreach ( $module_files as $module_file ) {
		if ( ! is_readable( "$modules_root/$module_file" ) ) {
			continue;
		}
		$module_dir  = dirname( $module_file );
		$module_data = perflab_get_module_data( "$modules_root/$module_file" );
		if ( ! $module_data ) {
			continue;
		}

		$modules[ $module_dir ] = $module_data;
	}

	uasort(
		$modules,
		static function ( $a, $b ) {
			return strnatcasecmp( $a['name'], $b['name'] );
		}
	);

	return $modules;
}

/**
 * Parses the module main file to get the module's metadata.
 *
 * This is similar to how plugin data is parsed in the WordPress core function `get_plugin_data()`.
 * The user-facing strings will be translated.
 *
 * @since 1.0.0
 *
 * @param string $module_file Absolute path to the main module file.
 * @return array|bool Associative array of parsed module data, or false on failure. Fields for every module include
 *                    'name', 'description', 'focus', and 'experimental'.
 */
function perflab_get_module_data( $module_file ) {
	// Extract the module dir in the form {focus}/{module-slug}.
	preg_match( '/.*\/(.*\/.*)\/load\.php$/i', $module_file, $matches );
	$module_dir = $matches[1];

	$default_headers = array(
		'name'         => 'Module Name',
		'description'  => 'Description',
		'experimental' => 'Experimental',
	);

	$module_data = get_file_data( $module_file, $default_headers, 'perflab_module' );

	// Module name and description are the minimum requirements.
	if ( ! $module_data['name'] || ! $module_data['description'] ) {
		return false;
	}

	// Experimental should be a boolean.
	if ( 'yes' === strtolower( trim( $module_data['experimental'] ) ) ) {
		$module_data['experimental'] = true;
	} else {
		$module_data['experimental'] = false;
	}

	// Extract the module focus from the module directory.
	if ( strpos( $module_dir, '/' ) ) {
		list( $focus, $slug ) = explode( '/', $module_dir );
		$module_data['focus'] = $focus;
		$module_data['slug']  = $slug;
	}

	// Translate fields using low-level function since they come from PHP comments, including the necessary context for
	// `_x()`. This must match how these are translated in the generated `/module-i18n.php` file.
	$translatable_fields = array(
		'name'        => 'module name',
		'description' => 'module description',
	);
	foreach ( $translatable_fields as $field => $context ) {
		// phpcs:ignore WordPress.WP.I18n.LowLevelTranslationFunction,WordPress.WP.I18n.NonSingularStringLiteralContext,WordPress.WP.I18n.NonSingularStringLiteralText
		$module_data[ $field ] = translate_with_gettext_context( $module_data[ $field ], $context, 'performance-lab' );
	}

	return $module_data;
}

/**
 * Initializes admin pointer.
 *
 * Handles the bootstrapping of the admin pointer.
 * Mainly jQuery code that is self-initialising.
 *
 * @param string $hook_suffix The current admin page.
 * @since 1.0.0
 */
function perflab_admin_pointer( $hook_suffix ) {
	if ( ! in_array( $hook_suffix, array( 'index.php', 'plugins.php' ), true ) ) {
		return;
	}

	// Do not show admin pointer in multisite Network admin or User admin UI.
	if ( is_network_admin() || is_user_admin() ) {
		return;
	}

	$current_user = get_current_user_id();
	$dismissed    = explode( ',', (string) get_user_meta( $current_user, 'dismissed_wp_pointers', true ) );

	if ( in_array( 'perflab-admin-pointer', $dismissed, true ) ) {
		return;
	}

	// Enqueue pointer CSS and JS.
	wp_enqueue_style( 'wp-pointer' );
	wp_enqueue_script( 'wp-pointer' );
	add_action( 'admin_print_footer_scripts', 'perflab_render_pointer', 10, 0 );
}
add_action( 'admin_enqueue_scripts', 'perflab_admin_pointer' );

/**
 * Renders the Admin Pointer.
 *
 * Handles the rendering of the admin pointer.
 *
 * @since 1.0.0
 * @since 2.4.0 Optional arguments were added to make the function reusable for different pointers.
 *
 * @param string $pointer_id Optional. ID of the pointer. Default 'perflab-admin-pointer'.
 * @param array  $args       Optional. Pointer arguments. Supports 'heading' and 'content' entries.
 *                           Defaults are the heading and content for the 'perflab-admin-pointer'.
 */
function perflab_render_pointer( $pointer_id = 'perflab-admin-pointer', $args = array() ) {
	if ( ! isset( $args['heading'] ) ) {
		$args['heading'] = __( 'Performance Lab', 'performance-lab' );
	}
	if ( ! isset( $args['content'] ) ) {
		$args['content'] = sprintf(
			/* translators: %s: settings page link */
			__( 'You can now test upcoming WordPress performance features. Open %s to individually toggle the performance features included in the plugin.', 'performance-lab' ),
			'<a href="' . esc_url( add_query_arg( 'page', PERFLAB_MODULES_SCREEN, admin_url( 'options-general.php' ) ) ) . '">' . __( 'Settings > Performance', 'performance-lab' ) . '</a>'
		);
	}

	$wp_kses_options = array(
		'a' => array(
			'href' => array(),
		),
	);

	?>
	<script id="<?php echo esc_attr( $pointer_id ); ?>" type="text/javascript">
		jQuery( function() {
			// Pointer Options.
			var options = {
				content: '<h3><?php echo esc_js( $args['heading'] ); ?></h3><p><?php echo wp_kses( $args['content'], $wp_kses_options ); ?></p>',
				position: {
					edge:  'left',
					align: 'right',
				},
				pointerClass: 'wp-pointer arrow-top',
				pointerWidth: 420,
				close: function() {
					jQuery.post(
						window.ajaxurl,
						{
							pointer: '<?php echo esc_js( $pointer_id ); ?>',
							action:  'dismiss-wp-pointer',
							_wpnonce: <?php echo wp_json_encode( wp_create_nonce( 'dismiss_pointer' ) ); ?>,
						}
					);
				}
			};

			jQuery( '#menu-settings' ).pointer( options ).pointer( 'open' );
		} );
	</script>
	<?php
}

/**
 * Adds a link to the modules page to the plugin's entry in the plugins list table.
 *
 * This function is only used if the modules page exists and is accessible.
 *
 * @since 1.0.0
 * @see perflab_add_modules_page()
 *
 * @param array $links List of plugin action links HTML.
 * @return array Modified list of plugin action links HTML.
 */
function perflab_plugin_action_links_add_settings( $links ) {
	// Add link as the first plugin action link.
	$settings_link = sprintf(
		'<a href="%s">%s</a>',
		esc_url( add_query_arg( 'page', PERFLAB_MODULES_SCREEN, admin_url( 'options-general.php' ) ) ),
		esc_html__( 'Settings', 'performance-lab' )
	);
	array_unshift( $links, $settings_link );

	return $links;
}

/**
 * Dismisses notification pointer after verifying nonce.
 *
 * This function adds a nonce check before dismissing perflab-admin-pointer
 * It runs before the dismiss-wp-pointer AJAX action is performed.
 *
 * @since 2.3.0
 * @see perflab_render_modules_pointer()
 */
function perflab_dismiss_wp_pointer_wrapper() {
	if ( isset( $_POST['pointer'] ) && 'perflab-admin-pointer' !== $_POST['pointer'] ) {
		// Another plugin's pointer, do nothing.
		return;
	}
	check_ajax_referer( 'dismiss_pointer' );
}
add_action( 'wp_ajax_dismiss-wp-pointer', 'perflab_dismiss_wp_pointer_wrapper', 0 );

/**
 * Callback function to handle admin scripts.
 *
 * @since n.e.x.t
 */
function perflab_enqueue_modules_page_scripts() {
	wp_enqueue_script( 'updates' );

	wp_localize_script(
		'updates',
		'_wpUpdatesItemCounts',
		array(
			'settings' => array(
				'totals' => wp_get_update_data(),
			),
		)
	);

	wp_enqueue_script( 'thickbox' );
	wp_enqueue_style( 'thickbox' );

	wp_enqueue_script( 'plugin-install' );
}

/**
 * Callback function hooked to admin_action_perflab_activate_plugin to handle plugin activation.
 *
 * @since n.e.x.t
 */
function perflab_activate_plugin() {
	// Do not proceed if plugin query arg is not present.
	if ( empty( $_GET['plugin'] ) ) {
		return;
	}

	$plugin = sanitize_text_field( wp_unslash( $_GET['plugin'] ) );

	// Check whether "plugin" is a plugin slug or a plugin basename.
	if ( str_contains( $plugin, '/' ) ) {
		check_admin_referer( "perflab_activate_plugin_{$plugin}" );
	} else {
		check_admin_referer( "perflab_activate_plugin_{$plugin}" );

<<<<<<< HEAD
		$plugins = get_plugins( '/' . $plugin );
=======
	// Since we know the plugin folder name, for efficiency we can simply look for the plugin main file there.
	$plugins = get_plugins( '/' . $plugin_slug );
>>>>>>> 23c71ff2

		if ( empty( $plugins ) ) {
			wp_die( esc_html__( 'Plugin not found.', 'default' ) );
		}

		$plugin_file_names = array_keys( $plugins );
		$plugin            = $plugin . '/' . $plugin_file_names[0];
	}

	if ( ! current_user_can( 'activate_plugin', $plugin ) ) {
		wp_die( esc_html__( 'Sorry, you are not allowed to activate this plugin.', 'default' ) );
	}

	// Activate the plugin in question and return to prior screen.
	$do_plugin_activation = activate_plugins( $plugin );
	$referer              = wp_get_referer();
	if ( ! is_wp_error( $do_plugin_activation ) ) {
		$referer = add_query_arg(
			array(
				'activate' => true,
			),
			$referer
		);
	}

	if ( wp_safe_redirect( $referer ) ) {
		exit;
	}
}
add_action( 'admin_action_perflab_activate_plugin', 'perflab_activate_plugin' );

/**
 * Callback function hooked to admin_action_perflab_deactivate_plugin to handle plugin deactivation.
 *
 * @since n.e.x.t
 */
function perflab_deactivate_plugin() {
	// Do not proceed if plugin query arg is not present.
	if ( empty( $_GET['plugin'] ) ) {
		return;
	}

	// The plugin being deactivated.
	$plugin = sanitize_text_field( wp_unslash( $_GET['plugin'] ) );

	check_admin_referer( "perflab_deactivate_plugin_{$plugin}" );

	if ( ! current_user_can( 'deactivate_plugin', $plugin ) ) {
		wp_die( esc_html__( 'Sorry, you are not allowed to deactivate this plugin.', 'default' ) );
	}

	// Deactivate the plugin in question and return to prior screen.
	$do_plugin_deactivation = deactivate_plugins( $plugin );
	$referer                = wp_get_referer();
	if ( ! is_wp_error( $do_plugin_deactivation ) ) {
		$referer = add_query_arg(
			array(
				'deactivate' => true,
			),
			$referer
		);
	}

	if ( wp_safe_redirect( $referer ) ) {
		exit;
	}
}
add_action( 'admin_action_perflab_deactivate_plugin', 'perflab_deactivate_plugin' );

/**
 * Callback function hooked to admin_notices to render plugin activate/deactivate notices.
 *
 * @since n.e.x.t
 *
 * @return void
 */
function perflab_plugin_admin_notices() {
	if ( 'settings_page_perflab-modules' !== get_current_screen()->id ) {
		return;
	}

	if ( isset( $_GET['activate'] ) ) { // phpcs:ignore WordPress.Security.NonceVerification.Recommended
		?>
		<div class="notice notice-success is-dismissible">
			<p><?php esc_html_e( 'Plugin activated.', 'default' ); ?></p>
		</div>
		<?php
	} elseif ( isset( $_GET['deactivate'] ) ) { // phpcs:ignore WordPress.Security.NonceVerification.Recommended
		?>
		<div class="notice notice-success is-dismissible">
			<p><?php esc_html_e( 'Plugin deactivated.', 'default' ); ?></p>
		</div>
		<?php
	}
}
add_action( 'admin_notices', 'perflab_plugin_admin_notices' );

/**
 * Callback function that print plugin activation script.
 *
 * @since n.e.x.t
 */
function perflab_print_plugin_activation_script() {
	$js = <<<JS
( function( $ ) {
	$( document ).ajaxComplete( function( event, xhr, settings ) {
		// Check if this is the 'install-plugin' request.
		if ( settings.data && typeof settings.data === 'string' && settings.data.includes( 'action=install-plugin' ) ) {
			var target_element = $( event.target.activeElement );
			if ( ! target_element ) {
				return;
			}
			/*
<<<<<<< HEAD
			 * WordPress core uses a 1s timeout for updating the activation link,
			 * so we set a 1.5 timeout here to ensure our changes get updated after
			 * the core changes have taken place.
			 */
=======
			* WordPress core uses a 1s timeout for updating the activation link,
			* so we set a 1.5 timeout here to ensure our changes get updated after
			* the core changes have taken place.
			*/
>>>>>>> 23c71ff2
			setTimeout( function() {
				var plugin_url = target_element.attr( 'href' );
				if ( ! plugin_url ) {
					return;
				}
				var nonce = target_element.attr( 'data-plugin-activation-nonce' );
				var plugin_slug = target_element.attr( 'data-slug' );
				var url = new URL( plugin_url );
				url.searchParams.set( 'action', 'perflab_activate_plugin' );
				url.searchParams.set( '_wpnonce', nonce );
				url.searchParams.set( 'plugin', plugin_slug );
				target_element.attr( 'href', url.href );
			}, 1500 );
		}
	} );
} )( jQuery );
JS;

	wp_print_inline_script_tag( $js );
}<|MERGE_RESOLUTION|>--- conflicted
+++ resolved
@@ -555,12 +555,7 @@
 	} else {
 		check_admin_referer( "perflab_activate_plugin_{$plugin}" );
 
-<<<<<<< HEAD
 		$plugins = get_plugins( '/' . $plugin );
-=======
-	// Since we know the plugin folder name, for efficiency we can simply look for the plugin main file there.
-	$plugins = get_plugins( '/' . $plugin_slug );
->>>>>>> 23c71ff2
 
 		if ( empty( $plugins ) ) {
 			wp_die( esc_html__( 'Plugin not found.', 'default' ) );
@@ -674,17 +669,10 @@
 				return;
 			}
 			/*
-<<<<<<< HEAD
-			 * WordPress core uses a 1s timeout for updating the activation link,
-			 * so we set a 1.5 timeout here to ensure our changes get updated after
-			 * the core changes have taken place.
-			 */
-=======
-			* WordPress core uses a 1s timeout for updating the activation link,
-			* so we set a 1.5 timeout here to ensure our changes get updated after
-			* the core changes have taken place.
-			*/
->>>>>>> 23c71ff2
+				* WordPress core uses a 1s timeout for updating the activation link,
+				* so we set a 1.5 timeout here to ensure our changes get updated after
+				* the core changes have taken place.
+				*/
 			setTimeout( function() {
 				var plugin_url = target_element.attr( 'href' );
 				if ( ! plugin_url ) {
