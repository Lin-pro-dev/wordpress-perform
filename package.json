{
  "name": "performance",
  "license": "GPL-2.0-or-later",
  "repository": "git+https://github.com/WordPress/performance.git",
  "devDependencies": {
<<<<<<< HEAD
    "@octokit/rest": "^19.0.5",
    "@wordpress/env": "^5.7.0",
    "@wordpress/scripts": "^24.6.0",
    "autocannon": "^7.10.0",
    "chalk": "^4.1.2",
    "commander": "^9.4.1",
    "csv-stringify": "^6.2.3",
    "fast-glob": "^3.2.12",
    "husky": "^8.0.2",
    "lint-staged": "^13.1.0",
    "lodash": "4.17.21",
    "table": "^6.8.1"
=======
    "@octokit/rest": "^19.0.4",
    "@wordpress/env": "^5.3.0",
    "@wordpress/scripts": "^24.0.0",
    "chalk": "^4.1.2",
    "commander": "^9.4.1",
    "fast-glob": "^3.2.7",
    "husky": "^8.0.1",
    "lint-staged": "^13.0.3",
    "lodash": "4.17.21"
>>>>>>> ce368358
  },
  "scripts": {
    "changelog": "./bin/plugin/cli.js changelog",
    "since": "./bin/plugin/cli.js since",
    "readme": "./bin/plugin/cli.js readme",
    "translations": "./bin/plugin/cli.js translations",
    "enabled-modules": "./bin/plugin/cli.js enabled-modules",
    "format-js": "wp-scripts format ./bin",
    "lint-js": "wp-scripts lint-js ./bin",
    "format-php": "wp-env run composer run-script format",
    "prelint-php": "wp-env run composer 'install --no-interaction'",
    "lint-php": "wp-env run composer run-script lint",
    "pretest-php": "wp-env run composer 'install --no-interaction'",
    "test-php": "wp-env run phpunit 'phpunit -c /var/www/html/wp-content/plugins/performance/phpunit.xml.dist --verbose'",
    "pretest-php-multisite": "wp-env run composer 'install --no-interaction'",
    "test-php-multisite": "wp-env run phpunit 'WP_MULTISITE=1 phpunit -c /var/www/html/wp-content/plugins/performance/tests/multisite.xml --verbose'",
    "wp-env": "wp-env",
    "prepare": "husky install"
  },
  "lint-staged": {
    "*.php": [
      "composer run-script lint"
    ]
  }
}<|MERGE_RESOLUTION|>--- conflicted
+++ resolved
@@ -3,30 +3,15 @@
   "license": "GPL-2.0-or-later",
   "repository": "git+https://github.com/WordPress/performance.git",
   "devDependencies": {
-<<<<<<< HEAD
     "@octokit/rest": "^19.0.5",
     "@wordpress/env": "^5.7.0",
     "@wordpress/scripts": "^24.6.0",
-    "autocannon": "^7.10.0",
     "chalk": "^4.1.2",
     "commander": "^9.4.1",
-    "csv-stringify": "^6.2.3",
     "fast-glob": "^3.2.12",
     "husky": "^8.0.2",
     "lint-staged": "^13.1.0",
-    "lodash": "4.17.21",
-    "table": "^6.8.1"
-=======
-    "@octokit/rest": "^19.0.4",
-    "@wordpress/env": "^5.3.0",
-    "@wordpress/scripts": "^24.0.0",
-    "chalk": "^4.1.2",
-    "commander": "^9.4.1",
-    "fast-glob": "^3.2.7",
-    "husky": "^8.0.1",
-    "lint-staged": "^13.0.3",
     "lodash": "4.17.21"
->>>>>>> ce368358
   },
   "scripts": {
     "changelog": "./bin/plugin/cli.js changelog",
