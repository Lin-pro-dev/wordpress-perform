--- conflicted
+++ resolved
@@ -1,26 +1,4 @@
 {
-<<<<<<< HEAD
-=======
-  "name": "performance",
-  "version": "1.0.0-beta.3",
-  "private": true,
-  "description": "Performance plugin from the WordPress Performance Group, which is a collection of standalone performance modules.",
-  "author": "The WordPress Contributors",
-  "license": "GPL-2.0-or-later",
-  "keywords": [
-    "performance",
-    "wordpress"
-  ],
-  "homepage": "https://wordpress.org/plugins/performance-lab/",
-  "repository": "git+https://github.com/WordPress/performance.git",
-  "bugs": {
-    "url": "https://github.com/WordPress/performance/issues"
-  },
-  "engines": {
-    "node": ">=10.0.0",
-    "npm": ">=6.9.0"
-  },
->>>>>>> db00d8c1
   "devDependencies": {
     "@octokit/rest": "16.26.0",
     "@wordpress/env": "^4.2.2",
