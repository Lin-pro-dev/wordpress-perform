--- conflicted
+++ resolved
@@ -28,11 +28,7 @@
     "changelog": "./bin/plugin/cli.js changelog",
     "since": "./bin/plugin/cli.js since",
     "readme": "./bin/plugin/cli.js readme",
-<<<<<<< HEAD
-    "translations": "./bin/plugin/cli.js translations",
     "build": "wp-scripts build",
-=======
->>>>>>> fd4bf05f
     "build-plugins": "npm-run-all 'build:plugin:!(performance-lab)'",
     "build:plugin:performance-lab": "rm -rf build/performance-lab && mkdir -p build/performance-lab && git archive HEAD | tar -x -C build/performance-lab",
     "build:plugin:auto-sizes": "webpack --mode production --env plugin=auto-sizes",
