{
  "name": "performance",
  "license": "GPL-2.0-or-later",
  "repository": "git+https://github.com/WordPress/performance.git",
  "engines": {
    "node": ">=20.10.0",
    "npm": ">=10.2.3"
  },
  "devDependencies": {
    "@octokit/rest": "^19.0.5",
<<<<<<< HEAD
    "@wordpress/env": "^8.13.0",
    "@wordpress/scripts": "^24.6.0",
=======
    "@wordpress/env": "^5.7.0",
    "@wordpress/scripts": "^26.19.0",
>>>>>>> e83d69ff
    "chalk": "^4.1.2",
    "commander": "^9.4.1",
    "fast-glob": "^3.3.2",
    "fs-extra": "^11.2.0",
    "husky": "^8.0.2",
    "lint-staged": "^13.1.0",
    "lodash": "4.17.21"
  },
  "scripts": {
    "changelog": "./bin/plugin/cli.js changelog",
    "since": "./bin/plugin/cli.js since",
    "readme": "./bin/plugin/cli.js readme",
    "translations": "./bin/plugin/cli.js translations",
    "build-plugins": "./bin/plugin/cli.js build-plugins",
    "test-plugins": "./bin/plugin/cli.js test-plugins",
    "test-plugins-multisite": "./bin/plugin/cli.js test-plugins --sitetype=multi",
    "enabled-modules": "./bin/plugin/cli.js enabled-modules",
<<<<<<< HEAD
    "format-js": "wp-scripts format ./bin",
    "lint-js": "wp-scripts lint-js ./bin",
    "format-php": "composer format",
    "phpstan": "composer phpstan",
=======
    "format-js": "wp-scripts format",
    "lint-js": "wp-scripts lint-js",
    "format-php": "wp-env run composer run-script format",
    "phpstan": "wp-env run composer run-script phpstan",
>>>>>>> e83d69ff
    "prelint-php": "wp-env run composer 'install --no-interaction'",
    "lint-php": "composer lint",
    "pretest-php": "wp-env run tests-cli --env-cwd=/var/www/html/wp-content/plugins/$(basename $(pwd)) composer update --no-interaction",
    "test-php": "wp-env run tests-cli --env-cwd=/var/www/html/wp-content/plugins/$(basename $(pwd)) composer test",
    "pretest-php-multisite": "wp-env run tests-cli --env-cwd=/var/www/html/wp-content/plugins/$(basename $(pwd)) composer update --no-interaction",
    "test-php-multisite": "wp-env run tests-cli --env-cwd=/var/www/html/wp-content/plugins/$(basename $(pwd)) composer test-multisite",
    "wp-env": "wp-env",
    "prepare": "husky install"
  },
  "lint-staged": {
    "*.php": [
      "composer run-script lint",
      "composer run-script phpstan"
    ],
    "*.js": [
      "npm run lint-js"
    ]
  }
}<|MERGE_RESOLUTION|>--- conflicted
+++ resolved
@@ -8,13 +8,8 @@
   },
   "devDependencies": {
     "@octokit/rest": "^19.0.5",
-<<<<<<< HEAD
     "@wordpress/env": "^8.13.0",
-    "@wordpress/scripts": "^24.6.0",
-=======
-    "@wordpress/env": "^5.7.0",
     "@wordpress/scripts": "^26.19.0",
->>>>>>> e83d69ff
     "chalk": "^4.1.2",
     "commander": "^9.4.1",
     "fast-glob": "^3.3.2",
@@ -32,17 +27,10 @@
     "test-plugins": "./bin/plugin/cli.js test-plugins",
     "test-plugins-multisite": "./bin/plugin/cli.js test-plugins --sitetype=multi",
     "enabled-modules": "./bin/plugin/cli.js enabled-modules",
-<<<<<<< HEAD
-    "format-js": "wp-scripts format ./bin",
-    "lint-js": "wp-scripts lint-js ./bin",
+    "format-js": "wp-scripts format",
+    "lint-js": "wp-scripts lint-js",
     "format-php": "composer format",
     "phpstan": "composer phpstan",
-=======
-    "format-js": "wp-scripts format",
-    "lint-js": "wp-scripts lint-js",
-    "format-php": "wp-env run composer run-script format",
-    "phpstan": "wp-env run composer run-script phpstan",
->>>>>>> e83d69ff
     "prelint-php": "wp-env run composer 'install --no-interaction'",
     "lint-php": "composer lint",
     "pretest-php": "wp-env run tests-cli --env-cwd=/var/www/html/wp-content/plugins/$(basename $(pwd)) composer update --no-interaction",
