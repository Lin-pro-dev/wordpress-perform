--- conflicted
+++ resolved
@@ -182,19 +182,12 @@
  *
  * @return string|null Hex color or null if error.
  */
-<<<<<<< HEAD
 function dominant_color_rgb_to_hex( int $red, int $green, int $blue ): ?string {
-	$range = range( 0, 255 );
-	if ( ! in_array( $red, $range, true ) || ! in_array( $green, $range, true ) || ! in_array( $blue, $range, true ) ) {
-=======
-function dominant_color_rgb_to_hex( $red, $green, $blue ) {
 	if ( ! (
-		\is_int( $red ) && \is_int( $green ) && \is_int( $blue )
-		&& $red >= 0 && $red <= 255
+		$red >= 0 && $red <= 255
 		&& $green >= 0 && $green <= 255
 		&& $blue >= 0 && $blue <= 255
 	) ) {
->>>>>>> cf4973e5
 		return null;
 	}
 
