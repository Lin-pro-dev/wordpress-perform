<?php
/**
 * Settings for the Modern Image Formats plugin.
 *
 * @package webp-uploads
 *
 * @since 1.0.0
 */

if ( ! defined( 'ABSPATH' ) ) {
	exit; // Exit if accessed directly.
}

/**
 * Registers setting for generating JPEG in addition to the selected modern format for image uploads.
 *
 * @since 1.0.0
 * @since n.e.x.t The setting was made more general to cover outputting JPEG as a secondary type. The "webp" option naming
 *                was left unchanged for backward compatibility.
 * @since n.e.x.t The `perflab_modern_image_format` was added to enable selecting an output format.
 *                Currently includes AVIF and WebP.
 */
function webp_uploads_register_media_settings_field(): void {
	register_setting(
		'media',
		'perflab_modern_image_format',
		array(
			'sanitize_callback' => 'webp_uploads_sanitize_image_format',
			'type'              => 'string',
			'default'           => 'avif',                                                                                                                                    // AVIF is the default if the editor supports it.
			'show_in_rest'      => false,
		)
	);

	register_setting(
		'media',
		'perflab_generate_webp_and_jpeg',
		array(
			'type'         => 'boolean',
			'default'      => current_theme_supports( 'html5', 'picture' ), // Use picture element by default if the theme declares support for it.
			'show_in_rest' => false,
		)
	);
	// Add a setting to use the picture element.
	register_setting(
		'media',
		'webp_uploads_use_picture_element',
		array(
			'type'         => 'boolean',
			// Use picture element by default if the theme declares support for it.
			'default'      => current_theme_supports( 'html5', 'picture' ), // Use picture element by default if the theme declares support for it.
			'show_in_rest' => false,
		)
	);
}
add_action( 'init', 'webp_uploads_register_media_settings_field' );

/**
 * Adds media settings field for the 'perflab_generate_webp_and_jpeg' setting.
 *
 * @since 1.0.0
 */
function webp_uploads_add_media_settings_fields(): void {
	add_settings_section(
		'perflab_modern_image_format_settings',
		__( 'Modern Image Formats', 'webp-uploads' ),
		'__return_empty_string',
		'media',
		array(
			'before_section' => '<div id="modern-image-formats">',
			'after_section'  => '</div>',
		)
	);

	// Add a dropdown to select the output format between AVIF and WebP output.
	add_settings_field(
		'perflab_modern_image_format',
		__( 'Image output format', 'webp-uploads' ),
		'webp_uploads_generate_avif_webp_setting_callback',
		'media',
		'perflab_modern_image_format_settings',
		array( 'class' => 'perflab-generate-avif-and-webp' )
	);

	// Only add the remaining settings fields if at least one modern image format is supported.
	if ( ! webp_uploads_mime_type_supported( 'image/avif' ) && ! webp_uploads_mime_type_supported( 'image/webp' ) ) {
		return;
	}

	// Add JPEG Output settings field.
	add_settings_field(
		'perflab_generate_webp_and_jpeg',
		__( 'Also output JPEG', 'webp-uploads' ),
		'webp_uploads_generate_webp_jpeg_setting_callback',
		'media',
		'perflab_modern_image_format_settings',
		array( 'class' => 'perflab-generate-webp-and-jpeg' )
	);

	// Add picture element support settings field.
	add_settings_field(
		'webp_uploads_use_picture_element',
		__( 'Picture element', 'webp-uploads' ),
		'webp_uploads_use_picture_element_callback',
		'media',
		'perflab_modern_image_format_settings',
		array( 'class' => 'webp-uploads-use-picture-element' )
	);
}
add_action( 'admin_init', 'webp_uploads_add_media_settings_fields' );

/**
 * Renders the settings field for the 'perflab_modern_image_format' setting.
 *
 * @since n.e.x.t
 */
function webp_uploads_generate_avif_webp_setting_callback(): void {

	$selected       = webp_uploads_get_image_output_format();
	$avif_supported = webp_uploads_mime_type_supported( 'image/avif' );
	$webp_supported = webp_uploads_mime_type_supported( 'image/webp' );

	// If neither format is support, the entire field is not shown.
	if ( ! $avif_supported && ! $webp_supported ) {
		?>
		<br />
		<div class="notice notice-warning inline">
			<p><b><?php esc_html_e( 'Modern Image support is not available.', 'webp-uploads' ); ?></b></p>
			<p><?php esc_html_e( 'WebP or AVIF support can only be enabled by your hosting provider, so contact them for more information.', 'webp-uploads' ); ?></p>
		</div>
		<?php
		return;
	}

	// If only one of the two formats is supported, the dropdown defaults to that type and the other type is disabled.
	if ( ! $avif_supported && 'avif' === $selected ) {
		$selected = 'webp';
		$selected = 'webp';
	}
	?>
	<select name="perflab_modern_image_format" id="perflab_modern_image_format" aria-describedby="perflab_modern_image_format_description">
		<option value="webp"<?php selected( 'webp', $selected ); ?><?php disabled( ! $webp_supported ); ?>><?php esc_html_e( 'WebP', 'webp-uploads' ); ?></option>
		<option value="avif"<?php selected( 'avif', $selected ); ?><?php disabled( ! $avif_supported ); ?>><?php esc_html_e( 'AVIF', 'webp-uploads' ); ?></option>
	</select>
	<label for="perflab_modern_image_format">
		<?php esc_html_e( 'Generate images in this format', 'webp-uploads' ); ?>
	</label>
	<p class="description" id="perflab_modern_image_format_description"><?php esc_html_e( 'Select the format to use when generating new images from uploaded JPEGs.', 'webp-uploads' ); ?></p>
	<?php if ( ! $avif_supported ) : ?>
		<br />
		<div class="notice notice-warning inline">
			<p><b><?php esc_html_e( 'AVIF support is not available.', 'webp-uploads' ); ?></b></p>
			<p><?php esc_html_e( 'AVIF support can only be enabled by your hosting provider, so contact them for more information.', 'webp-uploads' ); ?></p>
		</div>
	<?php endif; ?>
	<?php if ( ! $webp_supported ) : ?>
		<br />
		<div class="notice notice-warning inline">
			<p><b><?php esc_html_e( 'WebP support is not available.', 'webp-uploads' ); ?></b></p>
			<p><?php esc_html_e( 'WebP support can only be enabled by your hosting provider, so contact them for more information.', 'webp-uploads' ); ?></p>
		</div>
	<?php endif; ?>
	<?php
}

/**
 * Renders the settings field for the 'perflab_generate_webp_and_jpeg' setting.
 *
 * @since 1.0.0
 */
function webp_uploads_generate_webp_jpeg_setting_callback(): void {

	?>
		<label for="perflab_generate_webp_and_jpeg">
			<input name="perflab_generate_webp_and_jpeg" type="checkbox" id="perflab_generate_webp_and_jpeg" aria-describedby="perflab_generate_webp_and_jpeg_description" value="1"<?php checked( '1', get_option( 'perflab_generate_webp_and_jpeg' ) ); ?> />
			<?php esc_html_e( 'Output JPEG images in addition to the modern format', 'webp-uploads' ); ?>
		</label>
		<p class="description" id="perflab_generate_webp_and_jpeg_description"><?php esc_html_e( 'Enabling JPEG output can improve compatibility, but will increase the filesystem storage use of your images.', 'webp-uploads' ); ?></p>
		<script>
			// Listen for clicks on the JPEG output checkbox, enabling/disabling the
			// picture element checkbox accordingly.
			document.getElementById( 'perflab_generate_webp_and_jpeg' ).addEventListener( 'change', function () {
				document.querySelector( '.webp-uploads-use-picture-element' ).classList.toggle( 'webp-uploads-disabled', ! this.checked );
				document.getElementById( 'webp_uploads_picture_element_notice' ).hidden = this.checked;
				document.getElementById( 'webp_uploads_use_picture_element' ).classList.toggle( 'disabled', ! this.checked );
				document.getElementById( 'webp_uploads_picture_element_fieldset' ).classList.toggle( 'disabled', ! this.checked );
			} );
		</script>
	<?php
}

/**
 * Renders the settings field for the 'webp_uploads_use_picture_element' setting.
 *
 * @since n.e.x.t
 */
function webp_uploads_use_picture_element_callback(): void {
<<<<<<< HEAD
	$jpeg_fallback_enabled = webp_uploads_is_jpeg_fallback_enabled();
=======
	// Picture element support requires the JPEG output to be enabled.
	$jpeg_disabled = ! webp_uploads_is_jpeg_fallback_enabled();
>>>>>>> a2c3a50e
	?>
	<style>
		#webp_uploads_picture_element_fieldset.disabled label,
		#webp_uploads_picture_element_fieldset.disabled p {
			opacity: 0.7;
		}
	</style>
	<div id="webp_uploads_picture_element_notice" class="notice notice-info inline" <?php echo $jpeg_fallback_enabled ? 'hidden' : ''; ?>>
		<p><?php esc_html_e( 'This setting requires JPEG also be output as a fallback option.', 'webp-uploads' ); ?></p>
	</div>
	<div id="webp_uploads_picture_element_fieldset" class="<?php echo ! $jpeg_fallback_enabled ? 'disabled' : ''; ?>">
		<label for="webp_uploads_use_picture_element" id="webp_uploads_use_picture_element_label">
			<input name="webp_uploads_use_picture_element" type="checkbox" id="webp_uploads_use_picture_element" aria-describedby="webp_uploads_use_picture_element_description" value="1"<?php checked( webp_uploads_is_picture_element_enabled() ); ?> class="<?php echo ! $jpeg_fallback_enabled ? 'disabled' : ''; ?>" >
			<?php esc_html_e( 'Use <picture> Element', 'webp-uploads' ); ?>
			<em><?php esc_html_e( '(experimental)', 'webp-uploads' ); ?></em>
		</label>
		<p class="description" id="webp_uploads_use_picture_element_description"><?php esc_html_e( 'The picture element serves a modern image format with a fallback to JPEG. Warning: Make sure you test your theme and plugins for compatibility. In particular, CSS selectors will not match images when using the child combinator (e.g. figure > img).', 'webp-uploads' ); ?></p>
	</div>
	<?php
}

/**
 * Adds a settings link to the plugin's action links.
 *
 * @since 1.1.0
 * @since 1.1.1 Renamed from webp_uploads_settings_link() to webp_uploads_add_settings_action_link()
 *
 * @param string[]|mixed $links An array of plugin action links.
 * @return string[]|mixed The modified list of actions.
 */
function webp_uploads_add_settings_action_link( $links ) {
	if ( ! is_array( $links ) ) {
		return $links;
	}

	$settings_link = sprintf(
		'<a href="%1$s">%2$s</a>',
		esc_url( admin_url( 'options-media.php#modern-image-formats' ) ),
		esc_html__( 'Settings', 'webp-uploads' )
	);

	return array_merge(
		array( 'settings' => $settings_link ),
		$links
	);
}
add_filter( 'plugin_action_links_' . WEBP_UPLOADS_MAIN_FILE, 'webp_uploads_add_settings_action_link' );<|MERGE_RESOLUTION|>--- conflicted
+++ resolved
@@ -134,7 +134,6 @@
 
 	// If only one of the two formats is supported, the dropdown defaults to that type and the other type is disabled.
 	if ( ! $avif_supported && 'avif' === $selected ) {
-		$selected = 'webp';
 		$selected = 'webp';
 	}
 	?>
@@ -195,12 +194,8 @@
  * @since n.e.x.t
  */
 function webp_uploads_use_picture_element_callback(): void {
-<<<<<<< HEAD
-	$jpeg_fallback_enabled = webp_uploads_is_jpeg_fallback_enabled();
-=======
 	// Picture element support requires the JPEG output to be enabled.
-	$jpeg_disabled = ! webp_uploads_is_jpeg_fallback_enabled();
->>>>>>> a2c3a50e
+	$jpeg_fallback_enabled = ! webp_uploads_is_jpeg_fallback_enabled();
 	?>
 	<style>
 		#webp_uploads_picture_element_fieldset.disabled label,
