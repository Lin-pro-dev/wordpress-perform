<?php
/**
 * Settings for the Modern Image Formats plugin.
 *
 * @package webp-uploads
 *
 * @since 1.0.0
 */

if ( ! defined( 'ABSPATH' ) ) {
	exit; // Exit if accessed directly.
}

/**
 * Registers setting for generating JPEG in addition to the selected modern format for image uploads.
 *
 * @since 1.0.0
 * @since n.e.x.t The setting was made more general to cover outputting JPEG as a secondary type. The "webp" option naming
 *                was left unchanged for backward compatibility.
 * @since n.e.x.t The `perflab_modern_image_format` was added to enable selecting an output format.
 *                Currently includes AVIF and WebP.
 */
function webp_uploads_register_media_settings_field(): void {
	register_setting(
		'media',
		'perflab_modern_image_format',
		array(
			'sanitize_callback' => static function ( $image_format ): string {
				return in_array( $image_format, array( 'webp', 'avif' ), true ) ? $image_format : 'webp';
			},
			'type'              => 'string',
			'default'           => 'avif',                                                                                                                                    // AVIF is the default if the editor supports it.
			'show_in_rest'      => false,
		)
	);

	register_setting(
		'media',
		'perflab_generate_webp_and_jpeg',
		array(
			'type'         => 'boolean',
			'default'      => false,
			'show_in_rest' => false,
		)
	);
}
add_action( 'init', 'webp_uploads_register_media_settings_field' );

/**
 * Adds media settings field for the 'perflab_generate_webp_and_jpeg' setting.
 *
 * @since 1.0.0
 */
<<<<<<< HEAD
function webp_uploads_add_media_settings_field() {

	// Add a dropdown to select the output format between AVIF and WebP output.
	add_settings_field(
		'perflab_modern_image_format',
		__( 'Modern image format', 'webp-uploads' ),
		'webp_uploads_generate_avif_webp_setting_callback',
		'media',
		is_multisite() ? 'default' : 'uploads',
		array( 'class' => 'perflab-generate-avif-and-webp' )
	);

=======
function webp_uploads_add_media_settings_field(): void {
>>>>>>> 197194c8
	// Add settings field.
	add_settings_field(
		'perflab_generate_webp_and_jpeg',
		__( 'Also output JPEG', 'webp-uploads' ),
		'webp_uploads_generate_webp_jpeg_setting_callback',
		'media',
		is_multisite() ? 'default' : 'uploads',
		array( 'class' => 'perflab-generate-webp-and-jpeg' )
	);
}
add_action( 'admin_init', 'webp_uploads_add_media_settings_field' );

/**
 * Renders the settings field for the 'perflab_modern_image_format' setting.
 *
 * @since n.e.x.t
 */
<<<<<<< HEAD
function webp_uploads_generate_avif_webp_setting_callback() {

	$selected       = get_option( 'perflab_modern_image_format' );
	$avif_supported = webp_uploads_mime_type_supported( 'image/avif' );
	// Ensure WebP selected if AVIF is not supported.
	if ( ! $avif_supported ) {
		$selected = 'webp';
=======
function webp_uploads_generate_webp_jpeg_setting_callback(): void {
	if ( ! is_multisite() ) {
		?>
			</td>
			<td class="td-full">
		<?php
>>>>>>> 197194c8
	}
	?>
			<label for="perflab_modern_image_format">
				<select name="perflab_modern_image_format" id="perflab_modern_image_format" aria-describedby="perflab_modern_image_format_description">
					<option value="webp"<?php selected( 'webp', $selected ); ?>><?php esc_html_e( 'WebP', 'webp-uploads' ); ?></option>
					<option value="avif"<?php selected( 'avif', $selected ); ?><?php echo $avif_supported ? '' : ' disabled'; ?>><?php esc_html_e( 'AVIF', 'webp-uploads' ); ?></option>
				</select>
				<?php esc_html_e( 'Generate images in this format', 'webp-uploads' ); ?>
				</label>
		<p class="description" id="perflab_modern_image_format_description"><?php esc_html_e( 'Select the format to use when generating new images from uploaded JPEGs.', 'webp-uploads' ); ?></p>
			<?php
			// Alert users if they lack AVIF support using a wp-admin notice.
			if ( ! $avif_supported ) {
				?>
				<br />
				<div class="notice notice-warning is-dismissible inline">
					<p><b><?php esc_html_e( 'AVIF support is not available.', 'webp-uploads' ); ?></b></p>
					<p><?php esc_html_e( 'AVIF support can only be enabled by your hosting provider, so contact them for more information.', 'webp-uploads' ); ?></p>
				</div>
				<?php
			}
			?>
	<?php
}

/**
 * Renders the settings field for the 'perflab_generate_webp_and_jpeg' setting.
 *
 * @since 1.0.0
 */
<<<<<<< HEAD
function webp_uploads_generate_webp_jpeg_setting_callback() {

=======
function webp_uploads_media_setting_style(): void {
	if ( is_multisite() ) {
		return;
	}
>>>>>>> 197194c8
	?>

		<label for="perflab_generate_webp_and_jpeg">
			<input name="perflab_generate_webp_and_jpeg" type="checkbox" id="perflab_generate_webp_and_jpeg" aria-describedby="perflab_generate_webp_and_jpeg_description" value="1"<?php checked( '1', get_option( 'perflab_generate_webp_and_jpeg' ) ); ?> />
			<?php esc_html_e( 'Output JPEG images in addition to the modern format', 'webp-uploads' ); ?>
		</label>
		<p class="description" id="perflab_generate_webp_and_jpeg_description"><?php esc_html_e( 'Enabling JPEG output can improve compatibility, but will increase the filesystem storage use of your images.', 'webp-uploads' ); ?></p>
	<?php
}

/**
 * Adds a settings link to the plugin's action links.
 *
 * @since 1.1.0
 * @since n.e.x.t Renamed from webp_uploads_settings_link() to webp_uploads_add_settings_action_link()
 *
 * @param string[]|mixed $links An array of plugin action links.
 * @return string[]|mixed The modified list of actions.
 */
function webp_uploads_add_settings_action_link( $links ) {
	if ( ! is_array( $links ) ) {
		return $links;
	}

	$settings_link = sprintf(
		'<a href="%1$s">%2$s</a>',
		esc_url( admin_url( 'options-media.php#perflab_generate_webp_and_jpeg' ) ),
		esc_html__( 'Settings', 'webp-uploads' )
	);

	return array_merge(
		array( 'settings' => $settings_link ),
		$links
	);
}
add_filter( 'plugin_action_links_' . WEBP_UPLOADS_MAIN_FILE, 'webp_uploads_add_settings_action_link' );<|MERGE_RESOLUTION|>--- conflicted
+++ resolved
@@ -51,8 +51,7 @@
  *
  * @since 1.0.0
  */
-<<<<<<< HEAD
-function webp_uploads_add_media_settings_field() {
+function webp_uploads_add_media_settings_field(): void {
 
 	// Add a dropdown to select the output format between AVIF and WebP output.
 	add_settings_field(
@@ -64,9 +63,6 @@
 		array( 'class' => 'perflab-generate-avif-and-webp' )
 	);
 
-=======
-function webp_uploads_add_media_settings_field(): void {
->>>>>>> 197194c8
 	// Add settings field.
 	add_settings_field(
 		'perflab_generate_webp_and_jpeg',
@@ -84,22 +80,13 @@
  *
  * @since n.e.x.t
  */
-<<<<<<< HEAD
-function webp_uploads_generate_avif_webp_setting_callback() {
+function webp_uploads_generate_avif_webp_setting_callback(): void {
 
 	$selected       = get_option( 'perflab_modern_image_format' );
 	$avif_supported = webp_uploads_mime_type_supported( 'image/avif' );
 	// Ensure WebP selected if AVIF is not supported.
 	if ( ! $avif_supported ) {
 		$selected = 'webp';
-=======
-function webp_uploads_generate_webp_jpeg_setting_callback(): void {
-	if ( ! is_multisite() ) {
-		?>
-			</td>
-			<td class="td-full">
-		<?php
->>>>>>> 197194c8
 	}
 	?>
 			<label for="perflab_modern_image_format">
@@ -130,15 +117,8 @@
  *
  * @since 1.0.0
  */
-<<<<<<< HEAD
-function webp_uploads_generate_webp_jpeg_setting_callback() {
+function webp_uploads_generate_webp_jpeg_setting_callback(): void {
 
-=======
-function webp_uploads_media_setting_style(): void {
-	if ( is_multisite() ) {
-		return;
-	}
->>>>>>> 197194c8
 	?>
 
 		<label for="perflab_generate_webp_and_jpeg">
@@ -146,6 +126,25 @@
 			<?php esc_html_e( 'Output JPEG images in addition to the modern format', 'webp-uploads' ); ?>
 		</label>
 		<p class="description" id="perflab_generate_webp_and_jpeg_description"><?php esc_html_e( 'Enabling JPEG output can improve compatibility, but will increase the filesystem storage use of your images.', 'webp-uploads' ); ?></p>
+	<?php
+}
+
+/**
+ * Adds custom styles to hide specific elements in media settings.
+ *
+ * @since 1.0.0
+ */
+function webp_uploads_media_setting_style(): void {
+	if ( is_multisite() ) {
+		return;
+	}
+	?>
+	<style>
+		.form-table .perflab-generate-webp-and-jpeg th,
+		.form-table .perflab-generate-webp-and-jpeg td:not(.td-full) {
+			display: none;
+		}
+	</style>
 	<?php
 }
 
