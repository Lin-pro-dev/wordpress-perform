<?php
/**
 * Hook callbacks used for Modern Image Formats.
 *
 * @package webp-uploads
 *
 * @since 1.0.0
 */

if ( ! defined( 'ABSPATH' ) ) {
	exit; // Exit if accessed directly.
}

/**
 * Hook called by `wp_generate_attachment_metadata` to create the `sources` property for every image
 * size, the sources' property would create a new image size with all the mime types specified in
 * `webp_uploads_get_upload_image_mime_transforms`. If the original image is one of the mimes from
 * `webp_uploads_get_upload_image_mime_transforms` the image is just added to the `sources` property and not
 * created again. If the uploaded attachment is not a supported mime by this function, the hook does not alter the
 * metadata of the attachment. In addition to every single size the `sources` property is added at the
 * top level of the image metadata to store the references for all the mime types for the `full` size image of the
 * attachment.
 *
 * @since 1.0.0
 *
 * @see   wp_generate_attachment_metadata()
 * @see   webp_uploads_get_upload_image_mime_transforms()
 *
 * @phpstan-param array{
 *      width: int,
 *      height: int,
 *      file: string,
 *      sizes: array<string, array{ file: string, width: int, height: int, 'mime-type': string }>,
 *      image_meta: array<string, mixed>,
 *      filesize: int
 *  } $metadata
 *
 * @param array<string, mixed> $metadata      An array with the metadata from this attachment.
 * @param int                  $attachment_id The ID of the attachment where the hook was dispatched.
 *
 * @return array{
 *     width: int,
 *     height: int,
 *     file: string,
 *     sizes: array<string, array{ file: string, width: int, height: int, 'mime-type': string, sources?: array<string, array{ file: string, filesize: int }> }>,
 *     image_meta: array<string, mixed>,
 *     filesize: int,
 *     sources?: array<string, array{
 *         file: string,
 *         filesize: int
 *     }>
 * } An array with the updated structure for the metadata before is stored in the database.
 */
function webp_uploads_create_sources_property( array $metadata, int $attachment_id ): array {
	// This should take place only on the JPEG image.
	$valid_mime_transforms = webp_uploads_get_upload_image_mime_transforms();

	// Not a supported mime type to create the sources property.
	$mime_type = get_post_mime_type( $attachment_id );
	if ( ! is_string( $mime_type ) || ! isset( $valid_mime_transforms[ $mime_type ] ) ) {
		return $metadata;
	}

	$file = get_attached_file( $attachment_id, true );
	// File does not exist.
	if ( ! $file || ! file_exists( $file ) ) {
		return $metadata;
	}

	// Make sure the top level `sources` key is a valid array.
	if ( ! isset( $metadata['sources'] ) || ! is_array( $metadata['sources'] ) ) {
		$metadata['sources'] = array();
	}

	if ( empty( $metadata['sources'][ $mime_type ] ) ) {
		$metadata['sources'][ $mime_type ] = array(
			'file'     => wp_basename( $file ),
			'filesize' => wp_filesize( $file ),
		);
		wp_update_attachment_metadata( $attachment_id, $metadata );
	}

	$original_size_data = array(
		'width'  => isset( $metadata['width'] ) ? (int) $metadata['width'] : 0,
		'height' => isset( $metadata['height'] ) ? (int) $metadata['height'] : 0,
		'crop'   => false,
	);

	$original_directory = pathinfo( $file, PATHINFO_DIRNAME );
	$filename           = pathinfo( $file, PATHINFO_FILENAME );
	$ext                = pathinfo( $file, PATHINFO_EXTENSION );
	$allowed_mimes      = array_flip( wp_get_mime_types() );

	// Create the sources for the full sized image.
	foreach ( $valid_mime_transforms[ $mime_type ] as $targeted_mime ) {
		// If this property exists no need to create the image again.
		if ( ! empty( $metadata['sources'][ $targeted_mime ] ) ) {
			continue;
		}

		// The targeted mime is not allowed in the current installation.
		if ( empty( $allowed_mimes[ $targeted_mime ] ) ) {
			continue;
		}

		$extension   = explode( '|', $allowed_mimes[ $targeted_mime ] );
		$destination = trailingslashit( $original_directory ) . "{$filename}-{$ext}.{$extension[0]}";
		$image       = webp_uploads_generate_additional_image_source( $attachment_id, 'full', $original_size_data, $targeted_mime, $destination );

		if ( is_wp_error( $image ) ) {
			continue;
		}

		if ( webp_uploads_should_discard_additional_image_file( $metadata, $image ) ) {
			wp_delete_file_from_directory( $destination, $original_directory );
			continue;
		}

		$metadata['sources'][ $targeted_mime ] = $image;
		wp_update_attachment_metadata( $attachment_id, $metadata );
	}

	// If the original MIME type should not be generated/used, override the main image
	// with the first MIME type image that actually should be generated. In that case,
	// the original should be backed up.
	if (
		! in_array( $mime_type, $valid_mime_transforms[ $mime_type ], true ) &&
		isset( $valid_mime_transforms[ $mime_type ][0] ) &&
		isset( $allowed_mimes[ $mime_type ] ) &&
		array_key_exists( 'file', $metadata ) &&
		is_string( $metadata['file'] )
	) {
		$valid_mime_type = $valid_mime_transforms[ $mime_type ][0];

		// Only do the replacement if the attachment file is still set to the original MIME type one,
		// and if there is a possible replacement source.
		$file_data = wp_check_filetype( $metadata['file'], array( $allowed_mimes[ $mime_type ] => $mime_type ) );
		if ( $file_data['type'] === $mime_type && isset( $metadata['sources'][ $valid_mime_type ] ) ) {
			$saved_data = array(
				'path'   => trailingslashit( $original_directory ) . $metadata['sources'][ $valid_mime_type ]['file'],
				'width'  => $metadata['width'],
				'height' => $metadata['height'],
			);

			$original_image = wp_get_original_image_path( $attachment_id );

			// If WordPress already modified the original itself, keep the original and discard WordPress's generated version.
			if ( ! empty( $metadata['original_image'] ) ) {
				$uploadpath    = wp_get_upload_dir();
				$attached_file = get_attached_file( $attachment_id );
				if ( $attached_file ) {
					wp_delete_file_from_directory( $attached_file, $uploadpath['basedir'] );
				}
			}

			// Replace the attached file with the custom MIME type version.
			if ( $original_image ) {
				$metadata = _wp_image_meta_replace_original( $saved_data, $original_image, $metadata, $attachment_id );
			}

			// Unset sources entry for the original MIME type, then save (to avoid inconsistent data
			// in case of an error after this logic).
			unset( $metadata['sources'][ $mime_type ] );
			wp_update_attachment_metadata( $attachment_id, $metadata );
		}
	}

	// Make sure we have some sizes to work with, otherwise avoid any work.
	if ( empty( $metadata['sizes'] ) || ! is_array( $metadata['sizes'] ) ) {
		return $metadata;
	}

	$sizes_with_mime_type_support = webp_uploads_get_image_sizes_additional_mime_type_support();

	foreach ( $metadata['sizes'] as $size_name => $properties ) {
		// Do nothing if this image size is not an array or is not allowed to have additional mime types.
		if ( ! is_array( $properties ) || empty( $sizes_with_mime_type_support[ $size_name ] ) ) {
			continue;
		}

		// Try to find the mime type of the image size.
		$current_mime = '';
		if ( isset( $properties['mime-type'] ) ) {
			$current_mime = $properties['mime-type'];
		} elseif ( isset( $properties['file'] ) ) {
			$current_mime = wp_check_filetype( $properties['file'] )['type'];
		}

		// The mime type can't be determined.
		if ( empty( $current_mime ) ) {
			continue;
		}

		// Ensure a `sources` property exists on the existing size.
		if ( empty( $properties['sources'] ) || ! is_array( $properties['sources'] ) ) {
			$properties['sources'] = array();
		}

		if ( empty( $properties['sources'][ $current_mime ] ) && isset( $properties['file'] ) ) {
			$properties['sources'][ $current_mime ] = array(
				'file'     => $properties['file'],
				'filesize' => 0,
			);
			// Set the filesize from the current mime image.
			$file_location = path_join( $original_directory, $properties['file'] );
			if ( file_exists( $file_location ) ) {
				$properties['sources'][ $current_mime ]['filesize'] = wp_filesize( $file_location );
			}
			$metadata['sizes'][ $size_name ] = $properties;
			wp_update_attachment_metadata( $attachment_id, $metadata );
		}

		foreach ( $valid_mime_transforms[ $mime_type ] as $mime ) {
			// If this property exists no need to create the image again.
			if ( ! empty( $properties['sources'][ $mime ] ) ) {
				continue;
			}

			$source = webp_uploads_generate_image_size( $attachment_id, $size_name, $mime );
			if ( is_wp_error( $source ) ) {
				continue;
			}

			if ( webp_uploads_should_discard_additional_image_file( $properties, $source ) ) {
				$destination = path_join( $original_directory, $source['file'] );
				wp_delete_file_from_directory( $destination, $original_directory );
				continue;
			}

			$properties['sources'][ $mime ]  = $source;
			$metadata['sizes'][ $size_name ] = $properties;
			wp_update_attachment_metadata( $attachment_id, $metadata );
		}

		$metadata['sizes'][ $size_name ] = $properties;
	}

	return $metadata;
}
add_filter( 'wp_generate_attachment_metadata', 'webp_uploads_create_sources_property', 10, 2 );

/**
 * Filter on `wp_get_missing_image_subsizes` acting as an action for the logic of the plugin
 * to determine if additional mime types still need to be created.
 *
 * This function only exists to work around a missing filter in WordPress core, to call the above
 * `webp_uploads_create_sources_property()` function correctly.
 *
 * @since 1.0.0
 *
 * @see wp_get_missing_image_subsizes()
 *
 * @phpstan-param array{
 *     width: int,
 *     height: int,
 *     file: string,
 *     sizes: array<string, array{file: string, width: int, height: int, mime-type: string}>,
 *     image_meta: array<string, mixed>,
 *     filesize: int
 * } $image_meta
 *
 * @param array|mixed          $missing_sizes Associative array of arrays of image sub-sizes.
 * @param array<string, mixed> $image_meta    The metadata from the image.
 * @param int                  $attachment_id The ID of the attachment.
 * @return array<string, array{ width: int, height: int, crop: bool }> Associative array of arrays of image sub-sizes.
 */
function webp_uploads_wp_get_missing_image_subsizes( $missing_sizes, array $image_meta, int $attachment_id ): array {
	if ( ! is_array( $missing_sizes ) ) {
		$missing_sizes = array();
	}

	// Only setup the trace array if we no longer have more sizes.
	if ( ! empty( $missing_sizes ) ) {
		return $missing_sizes;
	}

	/**
	 * The usage of `debug_backtrace` in this particular case is mainly to ensure the call to
	 * `wp_get_missing_image_subsizes()` originated from `wp_update_image_subsizes()`, since only then the
	 * additional image sizes should be generated. `wp_get_missing_image_subsizes()` could also be called
	 * from other places in which case the custom logic should not trigger. In an ideal world an action
	 * would exist in `wp_update_image_subsizes` that runs any time, but the current
	 * `wp_generate_attachment_metadata` filter is skipped when all core sub-sizes have been generated.
	 * An eventual core implementation will not require this workaround. The limit of 10 is used to allow
	 * for some flexibility. While by default the function would be on index 5, other custom code may
	 * cause the index to be slightly higher.
	 *
	 * @see wp_update_image_subsizes()
	 * @see wp_get_missing_image_subsizes()
	 */
	// PHPCS ignore reason: Only the way to generate missing image subsize if all core sub-sizes have been generated.
	// phpcs:ignore WordPress.PHP.DevelopmentFunctions.error_log_debug_backtrace
	$trace = debug_backtrace( DEBUG_BACKTRACE_IGNORE_ARGS, 10 );

	foreach ( $trace as $element ) {
		if ( 'wp_update_image_subsizes' === $element['function'] ) {
			webp_uploads_create_sources_property( $image_meta, $attachment_id );
			break;
		}
	}

	return array();
}
add_filter( 'wp_get_missing_image_subsizes', 'webp_uploads_wp_get_missing_image_subsizes', 10, 3 );

/**
 * Filter the image editor default output format mapping to select the most appropriate
 * output format depending on desired output formats and supported mime types by the image
 * editor.
 *
 * @since 1.0.0
 *
 * @param array<string, string>|mixed $output_format An array of mime type mappings. Maps a source mime type to a new destination mime type. Default empty array.
 * @param string|null                 $filename      Path to the image.
 * @param string|null                 $mime_type     The source image mime type.
 * @return array<string, string> The new output format mapping.
 */
function webp_uploads_filter_image_editor_output_format( $output_format, ?string $filename, ?string $mime_type ): array {
	if ( ! is_array( $output_format ) ) {
		$output_format = array();
	}

	// Use the original mime type if this type is allowed.
	$valid_mime_transforms = webp_uploads_get_upload_image_mime_transforms();
	if (
		! isset( $valid_mime_transforms[ $mime_type ] ) ||
		in_array( $mime_type, $valid_mime_transforms[ $mime_type ], true )
	) {
		return $output_format;
	}

	// Find the first supported mime type by the image editor to use it as the default one.
	foreach ( $valid_mime_transforms[ $mime_type ] as $target_mime ) {
		if ( wp_image_editor_supports( array( 'mime_type' => $target_mime ) ) ) {
			$output_format[ $mime_type ] = $target_mime;
			break;
		}
	}

	return $output_format;
}
add_filter( 'image_editor_output_format', 'webp_uploads_filter_image_editor_output_format', 10, 3 );

/**
 * Hook fired when an attachment is deleted, this hook is in charge of removing any
 * additional mime types created by this plugin besides the original image. Any source
 * with the same as the main image would not be removed by this hook due this file would
 * be removed by WordPress when the attachment is deleted, usually this happens after this
 * hook is executed.
 *
 * @since 1.0.0
 *
 * @see wp_delete_attachment()
 *
 * @param int $attachment_id The ID of the attachment the sources are going to be deleted.
 */
function webp_uploads_remove_sources_files( int $attachment_id ): void {
	$file = get_attached_file( $attachment_id );

	if ( empty( $file ) ) {
		return;
	}

	$metadata = wp_get_attachment_metadata( $attachment_id );
	// Make sure $sizes is always defined to allow the removal of original images after the first foreach loop.
	$sizes = ! isset( $metadata['sizes'] ) || ! is_array( $metadata['sizes'] ) ? array() : $metadata['sizes'];

	$upload_path = wp_get_upload_dir();
	if ( empty( $upload_path['basedir'] ) ) {
		return;
	}

	$intermediate_dir = path_join( $upload_path['basedir'], dirname( $file ) );
	$basename         = wp_basename( $file );

	foreach ( $sizes as $size ) {
		if ( ! isset( $size['sources'] ) || ! is_array( $size['sources'] ) ) {
			continue;
		}

		$original_size_mime = empty( $size['mime-type'] ) ? '' : $size['mime-type'];

		foreach ( $size['sources'] as $mime => $properties ) {
			/**
			 * When we face the same mime type as the original image, we ignore this file as this file
			 * would be removed when the size is removed by WordPress itself. The meta information as well
			 * would be deleted as soon as the image is removed.
			 *
			 * @see wp_delete_attachment
			 */
			if ( $original_size_mime === $mime ) {
				continue;
			}

			if ( ! is_array( $properties ) || empty( $properties['file'] ) ) {
				continue;
			}

			$intermediate_file = str_replace( $basename, $properties['file'], $file );
			if ( ! $intermediate_file ) {
				continue;
			}

			$intermediate_file = path_join( $upload_path['basedir'], $intermediate_file );
			if ( ! file_exists( $intermediate_file ) ) {
				continue;
			}

			wp_delete_file_from_directory( $intermediate_file, $intermediate_dir );
		}
	}

	if ( ! isset( $metadata['sources'] ) || ! is_array( $metadata['sources'] ) ) {
		return;
	}

	$original_mime_from_post = get_post_mime_type( $attachment_id );
	$original_mime_from_file = wp_check_filetype( $file )['type'];

	// Delete full sizes mime types.
	foreach ( $metadata['sources'] as $mime => $properties ) {
		// Don't remove the image with the same mime type as the original image as this would be removed by WordPress.
		if ( $mime === $original_mime_from_post || $mime === $original_mime_from_file ) {
			continue;
		}

		if ( ! is_array( $properties ) || empty( $properties['file'] ) ) {
			continue;
		}

		$full_size = str_replace( $basename, $properties['file'], $file );
		if ( ! $full_size ) {
			continue;
		}

		$full_size_file = path_join( $upload_path['basedir'], $full_size );
		if ( ! file_exists( $full_size_file ) ) {
			continue;
		}
		wp_delete_file_from_directory( $full_size_file, $intermediate_dir );
	}

	$backup_sizes = get_post_meta( $attachment_id, '_wp_attachment_backup_sizes', true );
	$backup_sizes = is_array( $backup_sizes ) ? $backup_sizes : array();

	foreach ( $backup_sizes as $backup_size ) {
		if ( ! isset( $backup_size['sources'] ) || ! is_array( $backup_size['sources'] ) ) {
			continue;
		}

		$original_backup_size_mime = empty( $backup_size['mime-type'] ) ? '' : $backup_size['mime-type'];

		foreach ( $backup_size['sources'] as $backup_mime => $backup_properties ) {
			/**
			 * When we face the same mime type as the original image, we ignore this file as this file
			 * would be removed when the size is removed by WordPress itself. The meta information as well
			 * would be deleted as soon as the image is removed.
			 *
			 * @see wp_delete_attachment
			 */
			if ( $original_backup_size_mime === $backup_mime ) {
				continue;
			}

			if ( ! is_array( $backup_properties ) || empty( $backup_properties['file'] ) ) {
				continue;
			}

			$backup_intermediate_file = str_replace( $basename, $backup_properties['file'], $file );
			if ( empty( $backup_intermediate_file ) ) {
				continue;
			}

			$backup_intermediate_file = path_join( $upload_path['basedir'], $backup_intermediate_file );
			if ( ! file_exists( $backup_intermediate_file ) ) {
				continue;
			}

			wp_delete_file_from_directory( $backup_intermediate_file, $intermediate_dir );
		}
	}

	$backup_sources = get_post_meta( $attachment_id, '_wp_attachment_backup_sources', true );
	$backup_sources = is_array( $backup_sources ) ? $backup_sources : array();

	// Delete full sizes backup mime types.
	foreach ( $backup_sources as $backup_mimes ) {

		foreach ( $backup_mimes as $backup_mime_properties ) {
			if ( ! is_array( $backup_mime_properties ) || empty( $backup_mime_properties['file'] ) ) {
				continue;
			}

			$full_size = str_replace( $basename, $backup_mime_properties['file'], $file );
			if ( empty( $full_size ) ) {
				continue;
			}

			$full_size_file = path_join( $upload_path['basedir'], $full_size );
			if ( ! file_exists( $full_size_file ) ) {
				continue;
			}
			wp_delete_file_from_directory( $full_size_file, $intermediate_dir );
		}
	}
}
add_action( 'delete_attachment', 'webp_uploads_remove_sources_files', 10, 1 );

/**
 * Filters `the_content` to update images so that they use the preferred MIME type where possible.
 *
 * By default, this is `image/webp`, if the current attachment contains the targeted MIME
 * type. In the near future this will be filterable.
 *
 * Note that most of this function will not be needed for an eventual core implementation as it
 * would rely on `wp_filter_content_tags()`.
 *
 * @since 1.0.0
 *
 * @see wp_filter_content_tags()
 *
 * @param string $content The content of the current post.
 * @return string The content with the updated references to the images.
 */
function webp_uploads_update_image_references( string $content ): string {
	// Bail early if request is not for the frontend.
	if ( ! webp_uploads_in_frontend_body() ) {
		return $content;
	}

	// This content does not have any tag on it, move forward.
	if ( ! preg_match_all( '/<(img)\s[^>]+>/', $content, $img_tags, PREG_SET_ORDER ) ) {
		return $content;
	}

	$images = array();
	foreach ( $img_tags as list( $img ) ) {
		// Find the ID of each image by the class.
		if ( ! preg_match( '/wp-image-([\d]+)/i', $img, $class_name ) ) {
			continue;
		}

		if ( empty( $class_name ) ) {
			continue;
		}

		// Make sure we use the last item on the list of matches.
		$attachment_id = (int) $class_name[1];

		if ( ! $attachment_id ) {
			continue;
		}

		$images[ $img ] = $attachment_id;
	}

	$attachment_ids = array_unique( array_filter( array_values( $images ) ) );
	if ( count( $attachment_ids ) > 1 ) {
		/**
		 * Warm the object cache with post and meta information for all found
		 * images to avoid making individual database calls.
		 */
		_prime_post_caches( $attachment_ids, false, true );
	}

	foreach ( $images as $img => $attachment_id ) {
		$content = str_replace( $img, webp_uploads_img_tag_update_mime_type( $img, 'the_content', $attachment_id ), $content );
	}

	return $content;
}
add_filter( 'the_content', 'webp_uploads_update_image_references', 10 );

/**
 * Finds all the urls with *.jpg and *.jpeg extension and updates with *.webp version for the provided image
 * for the specified image sizes, the *.webp references are stored inside of each size.
 *
 * @since 1.0.0
 *
 * @param string $original_image An <img> tag where the urls would be updated.
 * @param string $context        The context where this is function is being used.
 * @param int    $attachment_id  The ID of the attachment being modified.
 * @return string The updated img tag.
 */
function webp_uploads_img_tag_update_mime_type( string $original_image, string $context, int $attachment_id ): string {
	$image    = $original_image;
	$metadata = wp_get_attachment_metadata( $attachment_id );

	if ( empty( $metadata['file'] ) ) {
		return $image;
	}

	$original_mime = get_post_mime_type( $attachment_id );
	$target_mimes  = webp_uploads_get_content_image_mimes( $attachment_id, $context );

	foreach ( $target_mimes as $target_mime ) {
		if ( $target_mime === $original_mime ) {
			continue;
		}

		if ( ! isset( $metadata['sources'][ $target_mime ]['file'] ) ) {
			continue;
		}

		/**
		 * Filter to replace additional image source file, by locating the original
		 * mime types of the file and return correct file path in the end.
		 *
		 * Altering the $image tag through this filter effectively short-circuits the default replacement logic using the preferred MIME type.
		 *
		 * @since 1.1.0
		 *
		 * @param string $image         An <img> tag where the urls would be updated.
		 * @param int    $attachment_id The ID of the attachment being modified.
		 * @param string $size          The size name that would be used to create this image, out of the registered subsizes.
		 * @param string $target_mime   The target mime in which the image should be created.
		 * @param string $context       The context where this is function is being used.
		 */
		$filtered_image = (string) apply_filters( 'webp_uploads_pre_replace_additional_image_source', $image, $attachment_id, 'full', $target_mime, $context );

		// If filtered image is same as the image, run our own replacement logic, otherwise rely on the filtered image.
		if ( $filtered_image === $image ) {
			$basename = wp_basename( $metadata['file'] );
			$image    = str_replace(
				$basename,
				$metadata['sources'][ $target_mime ]['file'],
				$image
			);
		} else {
			$image = $filtered_image;
		}
	}

	if ( isset( $metadata['sizes'] ) && is_array( $metadata['sizes'] ) ) {
		// Replace sub sizes for the image if present.
		foreach ( $metadata['sizes'] as $size => $size_data ) {

			if ( empty( $size_data['file'] ) ) {
				continue;
			}

			foreach ( $target_mimes as $target_mime ) {
				if ( $target_mime === $original_mime ) {
					continue;
				}

				if ( ! isset( $size_data['sources'][ $target_mime ]['file'] ) ) {
					continue;
				}

				if ( $size_data['file'] === $size_data['sources'][ $target_mime ]['file'] ) {
					continue;
				}

				/** This filter is documented in plugins/webp-uploads/load.php */
				$filtered_image = (string) apply_filters( 'webp_uploads_pre_replace_additional_image_source', $image, $attachment_id, $size, $target_mime, $context );

				// If filtered image is same as the image, run our own replacement logic, otherwise rely on the filtered image.
				if ( $filtered_image === $image ) {
					$image = str_replace(
						$size_data['file'],
						$size_data['sources'][ $target_mime ]['file'],
						$image
					);
				} else {
					$image = $filtered_image;
				}
			}
		}
	}

	foreach ( $target_mimes as $target_mime ) {
		if ( $target_mime === $original_mime ) {
			continue;
		}

		if (
			! has_action( 'wp_footer', 'webp_uploads_wepb_fallback' ) &&
			$image !== $original_image &&
			'the_content' === $context &&
			'image/jpeg' === $original_mime &&
			'image/' . webp_uploads_get_image_output_format() === $target_mime
		) {
			add_action( 'wp_footer', 'webp_uploads_wepb_fallback' );
		}
	}

	return $image;
}

/**
 * Updates the references of the featured image to the a new image format if available, in the same way it
 * occurs in the_content of a post.
 *
 * @since 1.0.0
 *
 * @param string $html          The current HTML markup of the featured image.
 * @param int    $post_id       The current post ID where the featured image is requested.
 * @param int    $attachment_id The ID of the attachment image.
 * @return string The updated HTML markup.
 */
function webp_uploads_update_featured_image( string $html, int $post_id, int $attachment_id ): string {
	return webp_uploads_img_tag_update_mime_type( $html, 'post_thumbnail_html', $attachment_id );
}
add_filter( 'post_thumbnail_html', 'webp_uploads_update_featured_image', 10, 3 );

/**
 * Adds a fallback mechanism to replace webp images with jpeg alternatives on older browsers.
 *
 * @since 1.0.0
 */
function webp_uploads_wepb_fallback(): void {
	// Get mime type transforms for the site.
	$transforms   = webp_uploads_get_upload_image_mime_transforms();
	$image_format = webp_uploads_get_image_output_format();

	// We need to add fallback only if jpeg alternatives for the image_format images are enabled for the server.
	$preserve_jpegs_for_jpeg_transforms       = isset( $transforms['image/jpeg'] ) && in_array( 'image/jpeg', $transforms['image/jpeg'], true ) && in_array( 'image/' . $image_format, $transforms['image/jpeg'], true );
	$preserve_jpegs_for_image_type_transforms = isset( $transforms[ 'image/' . $image_format ] ) && in_array( 'image/jpeg', $transforms[ 'image/' . $image_format ], true ) && in_array( 'image/' . $image_format, $transforms[ 'image/' . $image_format ], true );
	if ( ! $preserve_jpegs_for_jpeg_transforms && ! $preserve_jpegs_for_image_type_transforms ) {
		return;
	}

	$detection_string = '';
	// The fallback script can only handle a single image format at a time.
	if ( 'webp' === $image_format ) {
		$detection_string = 'data:image/webp;base64,UklGRh4AAABXRUJQVlA4TBEAAAAvAQAAAAfQ//73v/+BiOh/AAA=';
	} elseif ( 'avif' === $image_format ) {
		$detection_string = 'data:image/avif;base64,AAAAIGZ0eXBhdmlmAAAAAGF2aWZtaWYxbWlhZk1BMUIAAADybWV0YQAAAAAAAAAoaGRscgAAAAAAAAAAcGljdAAAAAAAAAAAAAAAAGxpYmF2aWYAAAAADnBpdG0AAAAAAAEAAAAeaWxvYwAAAABEAAABAAEAAAABAAABGgAAAB0AAAAoaWluZgAAAAAAAQAAABppbmZlAgAAAAABAABhdjAxQ29sb3IAAAAAamlwcnAAAABLaXBjbwAAABRpc3BlAAAAAAAAAAIAAAACAAAAEHBpeGkAAAAAAwgICAAAAAxhdjFDgQ0MAAAAABNjb2xybmNseAACAAIAAYAAAAAXaXBtYQAAAAAAAAABAAEEAQKDBAAAACVtZGF0EgAKCBgANogQEAwgMg8f8D///8WfhwB8+ErK42A=';
	}
	if ( '' === $detection_string ) {
		return;
	}

	$js_function = <<<JS
	/**
	 * Detect if the browser supports the current output format and if not loads the fallback.js script.
	 */
	function webpUploadsDetectFallback( d, i, s, p, fallbackSrc ) {
		s = d.createElement( s );
		s.src = fallbackSrc;

		i = d.createElement( i );
		i.src = p;
		i.onload = function() {
			i.onload = undefined;
		};

		i.onerror = function() {
			d.body.appendChild( s );
		};
	}
JS;

	wp_print_inline_script_tag(
<<<<<<< HEAD
		sprintf(
			'( %s )( document, "img", "script", %s, %s )',
			preg_replace( '/\s+/', ' ', $js_function ),
			wp_json_encode( $detection_string ),
			wp_json_encode( plugins_url( '/fallback.js', __FILE__ ) )
		),
=======
		(string) preg_replace( '/\s+/', '', (string) $javascript ),
>>>>>>> 9a63e7f8
		array(
			'id'                 => 'webpUploadsFallbackWebpImages',
			'data-rest-api'      => esc_url_raw( trailingslashit( get_rest_url() ) ),
			'data-output-format' => webp_uploads_get_image_output_format(),
		)
	);
}

/**
 * Returns an array of image size names that have secondary mime type output enabled. Core sizes and
 * core theme sizes are enabled by default.
 *
 * Developers can control the generation of additional mime images for all sizes using the
 * webp_uploads_image_sizes_with_additional_mime_type_support filter.
 *
 * @since 1.0.0
 *
 * @return array<string, bool> An array of image sizes that can have additional mime types.
 */
function webp_uploads_get_image_sizes_additional_mime_type_support(): array {
	$additional_sizes = wp_get_additional_image_sizes();
	$allowed_sizes    = array(
		'thumbnail'      => true,
		'medium'         => true,
		'medium_large'   => true,
		'large'          => true,
		'post-thumbnail' => true,
	);

	foreach ( $additional_sizes as $size => $size_details ) {
		$allowed_sizes[ $size ] = ! empty( $size_details['provide_additional_mime_types'] );
	}

	/**
	 * Filters whether additional mime types are allowed for image sizes.
	 *
	 * @since 1.0.0
	 *
	 * @param array<string, bool> $allowed_sizes A map of image size names and whether they are allowed to have additional mime types.
	 */
	$allowed_sizes = (array) apply_filters( 'webp_uploads_image_sizes_with_additional_mime_type_support', $allowed_sizes );

	return $allowed_sizes;
}

/**
 * Updates the quality of WebP image sizes generated by WordPress to 82.
 *
 * @since 1.0.0
 *
 * @param int    $quality   Quality level between 1 (low) and 100 (high).
 * @param string $mime_type Image mime type.
 * @return int The updated quality for mime types.
 */
function webp_uploads_modify_webp_quality( int $quality, string $mime_type ): int {
	// For WebP images, always return 82 (other MIME types were already using 82 by default anyway).
	if ( 'image/webp' === $mime_type ) {
		return 82;
	}

	// Return default quality for non-WebP images in WP.
	return $quality;
}
add_filter( 'wp_editor_set_quality', 'webp_uploads_modify_webp_quality', 10, 2 );

/**
 * Displays the HTML generator tag for the Modern Image Formats plugin.
 *
 * See {@see 'wp_head'}.
 *
 * @since 1.0.0
 */
function webp_uploads_render_generator(): void {
	// Use the plugin slug as it is immutable.
	echo '<meta name="generator" content="webp-uploads ' . esc_attr( WEBP_UPLOADS_VERSION ) . '">' . "\n";
}
add_action( 'wp_head', 'webp_uploads_render_generator' );<|MERGE_RESOLUTION|>--- conflicted
+++ resolved
@@ -753,16 +753,12 @@
 JS;
 
 	wp_print_inline_script_tag(
-<<<<<<< HEAD
 		sprintf(
 			'( %s )( document, "img", "script", %s, %s )',
-			preg_replace( '/\s+/', ' ', $js_function ),
+			(string) preg_replace( '/\s+/', '', (string) $js_function ),
 			wp_json_encode( $detection_string ),
 			wp_json_encode( plugins_url( '/fallback.js', __FILE__ ) )
 		),
-=======
-		(string) preg_replace( '/\s+/', '', (string) $javascript ),
->>>>>>> 9a63e7f8
 		array(
 			'id'                 => 'webpUploadsFallbackWebpImages',
 			'data-rest-api'      => esc_url_raw( trailingslashit( get_rest_url() ) ),
