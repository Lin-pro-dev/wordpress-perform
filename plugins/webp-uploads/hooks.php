--- conflicted
+++ resolved
@@ -679,12 +679,8 @@
 			$image !== $original_image &&
 			'the_content' === $context &&
 			'image/jpeg' === $original_mime &&
-<<<<<<< HEAD
-			'image/webp' === $target_mime &&
+			'image/' . webp_uploads_get_image_output_format() === $target_mime &&
 			! webp_uploads_picture_element_enabled() // Don't enqueue fallback JS if picture enabled.
-=======
-			'image/' . webp_uploads_get_image_output_format() === $target_mime
->>>>>>> 52917e08
 		) {
 			add_action( 'wp_footer', 'webp_uploads_webp_fallback' );
 		}
@@ -844,4 +840,4 @@
 
 if ( webp_uploads_picture_element_enabled() ) {
 	add_filter( 'wp_content_img_tag', 'webp_uploads_wrap_image_in_picture', 10, 3 );
-}
+}