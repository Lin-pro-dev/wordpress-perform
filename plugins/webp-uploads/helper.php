<?php
/**
 * Helper functions used for Modern Image Formats.
 *
 * @package webp-uploads
 *
 * @since 1.0.0
 */

if ( ! defined( 'ABSPATH' ) ) {
	exit; // Exit if accessed directly.
}

/**
 * Returns an array with the list of valid mime types that a specific mime type can be converted into it,
 * for example an image/jpeg can be converted into an image/webp.
 *
 * @since 1.0.0
 * @since n.e.x.t Added support for AVIF.
 *
 * @return array<string, array<string>> An array of valid mime types, where the key is the mime type and the value is the extension type.
 */
function webp_uploads_get_upload_image_mime_transforms(): array {

	// Check the selected output format.
	$output_format = webp_uploads_mime_type_supported( 'image/avif' ) ? webp_uploads_get_image_output_format() : 'webp';

	$default_transforms = array(
		'image/jpeg' => array( 'image/' . $output_format ),
		'image/webp' => array( 'image/webp' ),
		'image/avif' => array( 'image/avif' ),
	);

	// Check setting for whether to generate both JPEG and the modern output format.
	if ( true === (bool) get_option( 'perflab_generate_webp_and_jpeg' ) ) {
		$default_transforms = array(
			'image/jpeg'              => array( 'image/jpeg', 'image/' . $output_format ),
			'image/' . $output_format => array( 'image/' . $output_format, 'image/jpeg' ),
		);
	}

	/**
	 * Filter to allow the definition of a custom mime types, in which a defined mime type
	 * can be transformed and provide a wide range of mime types.
	 *
	 * The order of supported mime types matters. If the original mime type of the uploaded image
	 * is not needed, then the first mime type in the list supported by the image editor will be
	 * selected for the default subsizes.
	 *
	 * @since 1.0.0
	 *
	 * @param array $default_transforms A map with the valid mime transforms.
	 */
	$transforms = apply_filters( 'webp_uploads_upload_image_mime_transforms', $default_transforms );

	// Return the default mime transforms if a non-array result is returned from the filter.
	if ( ! is_array( $transforms ) ) {
		return $default_transforms;
	}

	// Ensure that all mime types have correct transforms. If a mime type has invalid transforms array,
	// then fallback to the original mime type to make sure that the correct subsizes are created.
	foreach ( $transforms as $mime_type => $transform_types ) {
		if ( ! is_array( $transform_types ) || empty( $transform_types ) ) {
			$transforms[ $mime_type ] = array( $mime_type );
		}
	}

	return $transforms;
}

/**
 * Creates a resized image with the provided dimensions out of an original attachment, the created image
 * would be saved in the specified mime and stored in the destination file. If the image can't be saved correctly
 * a WP_Error would be returned otherwise an array with the file and filesize properties.
 *
 * @since 1.0.0
 * @access private
 *
 * @param int                                          $attachment_id         The ID of the attachment from where this image would be created.
 * @param string                                       $image_size            The size name that would be used to create the image source, out of the registered subsizes.
 * @param array{ width: int, height: int, crop: bool } $size_data             An array with the dimensions of the image: height, width and crop.
 * @param string                                       $mime                  The target mime in which the image should be created.
 * @param string|null                                  $destination_file_name The path where the file would be stored, including the extension. If null, `generate_filename` is used to create the destination file name.
 *
 * @return array{ file: string, filesize: int }|WP_Error An array with the file and filesize if the image was created correctly, otherwise a WP_Error.
 */
function webp_uploads_generate_additional_image_source( int $attachment_id, string $image_size, array $size_data, string $mime, ?string $destination_file_name = null ) {
	/**
	 * Filter to allow the generation of additional image sources, in which a defined mime type
	 * can be transformed and create additional mime types for the file.
	 *
	 * Returning an image data array or WP_Error here effectively short-circuits the default logic to generate the image source.
	 *
	 * @since 1.1.0
	 *
	 * @param array{
	 *            file: string,
	 *            path?: string,
	 *            filesize?: int
	 *        }|null|WP_Error $image         Image data, null, or WP_Error.
	 * @param int             $attachment_id The ID of the attachment from where this image would be created.
	 * @param string          $image_size    The size name that would be used to create this image, out of the registered subsizes.
	 * @param array{
	 *            width: int,
	 *            height: int,
	 *            crop: bool
	 *        }               $size_data     An array with the dimensions of the image.
	 * @param string          $mime          The target mime in which the image should be created.
	 */
	$image = apply_filters( 'webp_uploads_pre_generate_additional_image_source', null, $attachment_id, $image_size, $size_data, $mime );
	if ( is_wp_error( $image ) ) {
		return $image;
	}
	if ( is_array( $image ) && array_key_exists( 'file', $image ) && is_string( $image['file'] ) ) {
		// The filtered image provided all we need to short-circuit here.
		if ( array_key_exists( 'filesize', $image ) && is_int( $image['filesize'] ) && $image['filesize'] > 0 ) {
			return $image;
		}

		// Supply the filesize based on the filter-provided path.
		if ( array_key_exists( 'path', $image ) && is_int( $image['path'] ) ) {
			$filesize = wp_filesize( $image['path'] );
			if ( $filesize > 0 ) {
				return array(
					'file'     => $image['file'],
					'filesize' => $filesize,
				);
			}
		}
	}

	$allowed_mimes = array_flip( wp_get_mime_types() );
	if ( ! isset( $allowed_mimes[ $mime ] ) || ! is_string( $allowed_mimes[ $mime ] ) ) {
		return new WP_Error( 'image_mime_type_invalid', __( 'The provided mime type is not allowed.', 'webp-uploads' ) );
	}

	if ( ! wp_image_editor_supports( array( 'mime_type' => $mime ) ) ) {
		return new WP_Error( 'image_mime_type_not_supported', __( 'The provided mime type is not supported.', 'webp-uploads' ) );
	}

	$image_path = wp_get_original_image_path( $attachment_id );
	if ( ! $image_path || ! file_exists( $image_path ) ) {
		return new WP_Error( 'original_image_file_not_found', __( 'The original image file does not exists, subsizes are created out of the original image.', 'webp-uploads' ) );
	}

	$editor = wp_get_image_editor( $image_path, array( 'mime_type' => $mime ) );
	if ( is_wp_error( $editor ) ) {
		return $editor;
	}

	$height = isset( $size_data['height'] ) ? (int) $size_data['height'] : 0;
	$width  = isset( $size_data['width'] ) ? (int) $size_data['width'] : 0;
	$crop   = isset( $size_data['crop'] ) && $size_data['crop'];
	if ( $width <= 0 && $height <= 0 ) {
		return new WP_Error( 'image_wrong_dimensions', __( 'At least one of the dimensions must be a positive number.', 'webp-uploads' ) );
	}

	$image_meta = wp_get_attachment_metadata( $attachment_id );
	// If stored EXIF data exists, rotate the source image before creating sub-sizes.
	if ( ! empty( $image_meta['image_meta'] ) ) {
		$editor->maybe_exif_rotate();
	}

	$editor->resize( $width, $height, $crop );

	if ( null === $destination_file_name ) {
		$ext                   = pathinfo( $image_path, PATHINFO_EXTENSION );
		$suffix                = $editor->get_suffix();
		$suffix               .= "-{$ext}";
		$extension             = explode( '|', $allowed_mimes[ $mime ] );
		$destination_file_name = $editor->generate_filename( $suffix, null, $extension[0] );
	}

	remove_filter( 'image_editor_output_format', 'webp_uploads_filter_image_editor_output_format', 10 );
	$image = $editor->save( $destination_file_name, $mime );
	add_filter( 'image_editor_output_format', 'webp_uploads_filter_image_editor_output_format', 10, 3 );

	if ( is_wp_error( $image ) ) {
		return $image;
	}

	if ( empty( $image['file'] ) ) {
		return new WP_Error( 'image_file_not_present', __( 'The file key is not present on the image data', 'webp-uploads' ) );
	}

	return array(
		'file'     => $image['file'],
		'filesize' => isset( $image['path'] ) ? wp_filesize( $image['path'] ) : 0,
	);
}

/**
 * Creates a new image based of the specified attachment with a defined mime type
 * this image would be stored in the same place as the provided size name inside the
 * metadata of the attachment.
 *
 * @since 1.0.0
 *
 * @see wp_create_image_subsizes()
 *
 * @param int    $attachment_id The ID of the attachment we are going to use as a reference to create the image.
 * @param string $size          The size name that would be used to create this image, out of the registered subsizes.
 * @param string $mime          A mime type we are looking to use to create this image.
 *
 * @return array{ file: string, filesize: int }|WP_Error
 */
function webp_uploads_generate_image_size( int $attachment_id, string $size, string $mime ) {
	$sizes    = wp_get_registered_image_subsizes();
	$metadata = wp_get_attachment_metadata( $attachment_id );

	if (
		! isset( $metadata['sizes'][ $size ], $sizes[ $size ] )
		|| ! is_array( $metadata['sizes'][ $size ] )
		|| ! is_array( $sizes[ $size ] )
	) {
		return new WP_Error( 'image_mime_type_invalid_metadata', __( 'The image does not have a valid metadata.', 'webp-uploads' ) );
	}

	$size_data = array(
		'width'  => 0,
		'height' => 0,
		'crop'   => false,
	);

	if ( isset( $sizes[ $size ]['width'] ) ) {
		$size_data['width'] = $sizes[ $size ]['width'];
	} elseif ( isset( $metadata['sizes'][ $size ]['width'] ) ) {
		$size_data['width'] = $metadata['sizes'][ $size ]['width'];
	}

	if ( isset( $sizes[ $size ]['height'] ) ) {
		$size_data['height'] = $sizes[ $size ]['height'];
	} elseif ( isset( $metadata['sizes'][ $size ]['height'] ) ) {
		$size_data['height'] = $metadata['sizes'][ $size ]['height'];
	}

	if ( isset( $sizes[ $size ]['crop'] ) ) {
		$size_data['crop'] = (bool) $sizes[ $size ]['crop'];
	}

	return webp_uploads_generate_additional_image_source( $attachment_id, $size, $size_data, $mime );
}

/**
 * Returns mime types that should be used for an image in the specific context.
 *
 * @since 1.0.0
 *
 * @param int    $attachment_id The attachment ID.
 * @param string $context       The current context.
 * @return string[] Mime types to use for the image.
 */
function webp_uploads_get_content_image_mimes( int $attachment_id, string $context ): array {
	$target_mimes = array( 'image/' . webp_uploads_get_image_output_format(), 'image/jpeg' );

	/**
	 * Filters mime types that should be used to update all images in the content. The order of
	 * mime types matters. The first mime type in the list will be used if it is supported by an image.
	 *
	 * @since 1.0.0
	 *
	 * @param array  $target_mimes  The list of mime types that can be used to update images in the content.
	 * @param int    $attachment_id The attachment ID.
	 * @param string $context       The current context.
	 */
	$target_mimes = apply_filters( 'webp_uploads_content_image_mimes', $target_mimes, $attachment_id, $context );
	if ( ! is_array( $target_mimes ) ) {
		$target_mimes = array();
	}

	return $target_mimes;
}

/**
 * Verifies if the request is for a frontend context within the <body> tag.
 *
 * @since 1.0.0
 *
 * @global WP_Query $wp_query WordPress Query object.
 *
 * @return bool True if in the <body> within a frontend request, false otherwise.
 */
function webp_uploads_in_frontend_body(): bool {
	global $wp_query;

	// Check if this request is generally outside (or before) any frontend context.
	if ( ! isset( $wp_query ) || defined( 'REST_REQUEST' ) || defined( 'XMLRPC_REQUEST' ) || is_feed() ) {
		return false;
	}

	// Check if we're anywhere before 'template_redirect' or within the 'wp_head' action.
	if ( ! did_action( 'template_redirect' ) || doing_action( 'wp_head' ) ) {
		return false;
	}

	return true;
}

/**
 * Check whether the additional image is larger than the original image.
 *
 * @since 1.0.0
 *
 * @param array{ filesize?: int } $original   An array with the metadata of the attachment.
 * @param array{ filesize?: int } $additional An array containing the filename and file size for additional mime.
 * @return bool True if the additional image is larger than the original image, otherwise false.
 */
function webp_uploads_should_discard_additional_image_file( array $original, array $additional ): bool {
	$original_image_filesize   = isset( $original['filesize'] ) ? (int) $original['filesize'] : 0;
	$additional_image_filesize = isset( $additional['filesize'] ) ? (int) $additional['filesize'] : 0;
	if ( $original_image_filesize > 0 && $additional_image_filesize > 0 ) {
		/**
		 * Filter whether WebP images that are larger than the matching JPEG should be discarded.
		 *
		 * By default the performance lab plugin will use the mime type with the smaller filesize
		 * rather than defaulting to `webp`.
		 *
		 * @since 1.0.0
		 *
		 * @param bool $preferred_filesize Prioritize file size over mime type. Default true.
		 */
		$webp_discard_larger_images = apply_filters( 'webp_uploads_discard_larger_generated_images', true );

		if ( $webp_discard_larger_images && $additional_image_filesize >= $original_image_filesize ) {
			return true;
		}
	}
	return false;
}

/**
<<<<<<< HEAD
 * Helper function to check if the `webp_uploads_picture_element_enabled` option is enabled.
 *
 * @since n.e.x.t
 *
 * @return bool True if the option is enabled, false otherwise.
 */
function webp_uploads_picture_element_enabled(): bool {
	return (bool) get_option( 'webp_uploads_use_picture_element', false );
=======
 * Checks if a mime type is supported by the server.
 *
 * Includes special handling for false positives on AVIF support.
 *
 * @since n.e.x.t
 *
 * @param string $mime_type The mime type to check.
 * @return bool Whether the server supports a given mime type.
 */
function webp_uploads_mime_type_supported( string $mime_type ): bool {
	if ( ! wp_image_editor_supports( array( 'mime_type' => $mime_type ) ) ) {
		return false;
	}

	// In certain server environments Image editors can report a false positive for AVIF support.
	if ( 'image/avif' === $mime_type ) {
		$editor = _wp_image_editor_choose( array( 'mime_type' => 'image/avif' ) );
		if ( false === $editor ) {
			return false;
		}
		if ( is_a( $editor, WP_Image_Editor_GD::class, true ) ) {
			return function_exists( 'imageavif' );
		}
		if ( is_a( $editor, WP_Image_Editor_Imagick::class, true ) && class_exists( 'Imagick' ) ) {
			return 0 !== count( Imagick::queryFormats( 'AVIF' ) );
		}
	}

	return true;
}

/**
 * Get the image output format setting from the option. Default is avif.
 *
 * @since n.e.x.t
 *
 * @return string The image output format. One of 'webp' or 'avif'.
 */
function webp_uploads_get_image_output_format(): string {
	$image_format = get_option( 'perflab_modern_image_format' );
	return webp_uploads_sanitize_image_format( $image_format );
}

/**
 * Sanitizes the image format.
 *
 * @since n.e.x.t
 *
 * @param string $image_format The image format to check.
 * @return string Supported image format.
 */
function webp_uploads_sanitize_image_format( string $image_format ): string {
	return in_array( $image_format, array( 'webp', 'avif' ), true ) ? $image_format : 'webp';
>>>>>>> 52917e08
}<|MERGE_RESOLUTION|>--- conflicted
+++ resolved
@@ -330,16 +330,6 @@
 }
 
 /**
-<<<<<<< HEAD
- * Helper function to check if the `webp_uploads_picture_element_enabled` option is enabled.
- *
- * @since n.e.x.t
- *
- * @return bool True if the option is enabled, false otherwise.
- */
-function webp_uploads_picture_element_enabled(): bool {
-	return (bool) get_option( 'webp_uploads_use_picture_element', false );
-=======
  * Checks if a mime type is supported by the server.
  *
  * Includes special handling for false positives on AVIF support.
@@ -393,5 +383,15 @@
  */
 function webp_uploads_sanitize_image_format( string $image_format ): string {
 	return in_array( $image_format, array( 'webp', 'avif' ), true ) ? $image_format : 'webp';
->>>>>>> 52917e08
+}
+
+/**
+ * Helper function to check if the `webp_uploads_picture_element_enabled` option is enabled.
+ *
+ * @since n.e.x.t
+ *
+ * @return bool True if the option is enabled, false otherwise.
+ */
+function webp_uploads_picture_element_enabled(): bool {
+	return (bool) get_option( 'webp_uploads_use_picture_element', false );
 }