<?php
/**
 * Edit images integration for the plugin, including backup and restore support.
 *
 * @package webp-uploads
 *
 * @since 1.0.0
 */

if ( ! defined( 'ABSPATH' ) ) {
	exit; // Exit if accessed directly.
}

/**
 * Adds sources to metadata for an attachment.
 *
 * @since 1.0.0
 *
 * @phpstan-param array{
 *      width: int,
 *      height: int,
 *      file: string,
 *      sizes: array<string, array{ file: string, width: int, height: int, 'mime-type': string, sources?: array<string, array{ file: string, filesize: int }> }>,
 *      image_meta: array<string, mixed>,
 *      filesize: int,
 *      sources?: array<string, array{ file: string, filesize: int }>,
 *      original_image?: string
 * } $metadata
 * @phpstan-param array<string, array{ file: string, path: string }> $main_images
 * @phpstan-param array<string, array<string, array{ file: string }>> $subsized_images
 *
 * @param array    $metadata              Metadata of the attachment.
 * @param string[] $valid_mime_transforms List of valid mime transforms for current image mime type.
 * @param array    $main_images           Path of all main image files of all mime types.
 * @param array    $subsized_images       Path of all subsized image file of all mime types.
 *
 * @return array{
<<<<<<< HEAD
 *       width: int,
 *       height: int,
 *       file: string,
 *       sizes: array<string, array{ file: string, width: int, height: int, 'mime-type': string, sources?: array<string, array{ file: string, filesize: int }> }>,
 *       image_meta: array<string, mixed>,
 *       filesize: int,
 *       sources?: array<string, array{ file: string, filesize: int }>
 *   } Metadata with sources added.
=======
 *     width: int,
 *     height: int,
 *     file: string,
 *     sizes: array<string, array{ file: string, width: int, height: int, 'mime-type': string, sources?: array<string, array{ file: string, filesize: int }> }>,
 *     image_meta: array<string, mixed>,
 *     filesize: int,
 *     original_image?: string,
 *     sources: array<string, array{ file: string, filesize: int }>
 * } Metadata with sources added.
>>>>>>> 197194c8
 */
function webp_uploads_update_sources( array $metadata, array $valid_mime_transforms, array $main_images, array $subsized_images ): array {
	foreach ( $valid_mime_transforms as $targeted_mime ) {
		// Make sure the path and file exists as those values are required.
		$image_directory = null;
		if ( isset( $main_images[ $targeted_mime ]['path'], $main_images[ $targeted_mime ]['file'] ) && file_exists( $main_images[ $targeted_mime ]['path'] ) ) {
			// Add sources to original image metadata.
			$metadata['sources'][ $targeted_mime ] = array(
				'file'     => $main_images[ $targeted_mime ]['file'],
				'filesize' => wp_filesize( $main_images[ $targeted_mime ]['path'] ),
			);
			$image_directory                       = pathinfo( $main_images[ $targeted_mime ]['path'], PATHINFO_DIRNAME );
		}

		/**
		 * If no original image was provided the image_directory can't be determined, in that scenario try to
		 * find it from the `file` property.
		 *
		 * @see get_attached_file()
		 */
		if (
			null === $image_directory
			&& isset( $metadata['file'] )
			&& 0 !== strpos( $metadata['file'], '/' )
			&& ':\\' !== substr( $metadata['file'], 1, 2 )
		) {
			$uploads = wp_get_upload_dir();
			if ( false === $uploads['error'] && isset( $uploads['basedir'] ) ) {
				$file = path_join( $uploads['basedir'], $metadata['file'] );
				if ( file_exists( $file ) ) {
					$image_directory = pathinfo( $file, PATHINFO_DIRNAME );
				}
			}
		}

		if ( null === $image_directory ) {
			continue;
		}

		foreach ( $metadata['sizes'] as $size_name => $size_details ) {
			if ( empty( $subsized_images[ $targeted_mime ][ $size_name ]['file'] ) ) {
				continue;
			}

			// Add sources to resized image metadata.
			$subsize_path = path_join( $image_directory, $subsized_images[ $targeted_mime ][ $size_name ]['file'] );
			if ( ! file_exists( $subsize_path ) ) {
				continue;
			}

			$metadata['sizes'][ $size_name ]['sources'][ $targeted_mime ] = array(
				'file'     => $subsized_images[ $targeted_mime ][ $size_name ]['file'],
				'filesize' => wp_filesize( $subsize_path ),
			);
		}
	}

	return $metadata;
}

/**
 * Creates additional image formats when original image is edited.
 *
 * @since 1.0.0
 *
 * @param bool|null|mixed $override  Value to return instead of saving. Default null.
 * @param string          $file_path Name of the file to be saved.
 * @param WP_Image_Editor $editor    The image editor instance.
 * @param string          $mime_type The mime type of the image.
 * @param int             $post_id   Attachment post ID.
 * @return bool|null Potentially modified $override value.
 */
function webp_uploads_update_image_onchange( $override, string $file_path, WP_Image_Editor $editor, string $mime_type, int $post_id ): ?bool {
	if ( null !== $override ) {
		return (bool) $override;
	}

	$transforms = webp_uploads_get_upload_image_mime_transforms();
	if ( empty( $transforms[ $mime_type ] ) ) {
		return null;
	}

	$mime_transforms = $transforms[ $mime_type ];
	// This variable allows to unhook the logic from within the closure without the need for a function name.
	$callback_executed = false;
	add_filter(
		'wp_update_attachment_metadata',
		static function ( $metadata, $post_meta_id ) use ( $post_id, $file_path, $mime_type, $editor, $mime_transforms, &$callback_executed ) {
			if ( $post_meta_id !== $post_id ) {
				return $metadata;
			}

			// This callback was already executed for this post, nothing to do at this point.
			if ( $callback_executed ) {
				return $metadata;
			}
			$callback_executed = true;
			// No sizes to be created.
			if ( empty( $metadata['sizes'] ) ) {
				return $metadata;
			}

			$old_metadata = wp_get_attachment_metadata( $post_id );
			$resize_sizes = array();
			// PHPCS ignore reason: A nonce check is not necessary here as this logic directly ties in with WordPress core
			// function `wp_ajax_image_editor()` which already has one.
			// phpcs:ignore WordPress.Security.NonceVerification.Recommended
			$target = isset( $_REQUEST['target'] ) ? sanitize_key( $_REQUEST['target'] ) : 'all';

			foreach ( $old_metadata['sizes'] as $size_name => $size_details ) {
				// If the target is 'nothumb', skip generating the 'thumbnail' size.
				if ( webp_uploads_image_edit_thumbnails_separately() && 'nothumb' === $target && 'thumbnail' === $size_name ) {
					continue;
				}

				if ( isset( $metadata['sizes'][ $size_name ] ) && ! empty( $metadata['sizes'][ $size_name ] ) &&
					$metadata['sizes'][ $size_name ]['file'] !== $old_metadata['sizes'][ $size_name ]['file'] ) {
					$resize_sizes[ $size_name ] = $metadata['sizes'][ $size_name ];
				}
			}

			$allowed_mimes      = array_flip( wp_get_mime_types() );
			$original_directory = pathinfo( $file_path, PATHINFO_DIRNAME );
			$filename           = pathinfo( $file_path, PATHINFO_FILENAME );
			$main_images        = array();
			$subsized_images    = array();

			foreach ( $mime_transforms as $targeted_mime ) {
				if ( $targeted_mime === $mime_type ) {
					// If the target is `thumbnail` make sure it is the only selected size.
					if ( webp_uploads_image_edit_thumbnails_separately() && 'thumbnail' === $target ) {
						if ( isset( $metadata['sizes']['thumbnail'] ) ) {
							$subsized_images[ $targeted_mime ] = array( 'thumbnail' => $metadata['sizes']['thumbnail'] );
						}
						// When the targeted thumbnail is selected no additional size and subsize is set.
						continue;
					}

					$main_images[ $targeted_mime ]     = array(
						'path' => $file_path,
						'file' => pathinfo( $file_path, PATHINFO_BASENAME ),
					);
					$subsized_images[ $targeted_mime ] = $metadata['sizes'];
					continue;
				}

				if ( ! isset( $allowed_mimes[ $targeted_mime ] ) || ! is_string( $allowed_mimes[ $targeted_mime ] ) ) {
					continue;
				}

				if ( $editor instanceof WP_Image_Editor && ! $editor::supports_mime_type( $targeted_mime ) ) {
					continue;
				}

				$extension = explode( '|', $allowed_mimes[ $targeted_mime ] );
				$extension = $extension[0];

				// If the target is `thumbnail` make sure only that size is generated.
				if ( webp_uploads_image_edit_thumbnails_separately() && 'thumbnail' === $target ) {
					if ( ! isset( $subsized_images[ $mime_type ]['thumbnail']['file'] ) ) {
						continue;
					}
					$thumbnail_file = $subsized_images[ $mime_type ]['thumbnail']['file'];
					$image_path     = path_join( $original_directory, $thumbnail_file );
					$editor         = wp_get_image_editor( $image_path, array( 'mime_type' => $targeted_mime ) );

					if ( is_wp_error( $editor ) ) {
						continue;
					}

					$current_extension = pathinfo( $thumbnail_file, PATHINFO_EXTENSION );
					// Create a file with then new extension out of the targeted file.
					$target_file_name     = preg_replace( "/\.$current_extension$/", ".$extension", $thumbnail_file );
					$target_file_location = path_join( $original_directory, $target_file_name );

					remove_filter( 'image_editor_output_format', 'webp_uploads_filter_image_editor_output_format', 10 );
					$result = $editor->save( $target_file_location, $targeted_mime );
					add_filter( 'image_editor_output_format', 'webp_uploads_filter_image_editor_output_format', 10, 3 );

					if ( is_wp_error( $result ) ) {
						continue;
					}

					$subsized_images[ $targeted_mime ] = array( 'thumbnail' => $result );
				} elseif ( $editor instanceof WP_Image_Editor ) {
					$destination = trailingslashit( $original_directory ) . "{$filename}.{$extension}";

					remove_filter( 'image_editor_output_format', 'webp_uploads_filter_image_editor_output_format', 10 );
					$result = $editor->save( $destination, $targeted_mime );
					add_filter( 'image_editor_output_format', 'webp_uploads_filter_image_editor_output_format', 10, 3 );

					if ( is_wp_error( $result ) ) {
						continue;
					}

					$main_images[ $targeted_mime ]     = $result;
					$subsized_images[ $targeted_mime ] = $editor->multi_resize( $resize_sizes );
				}
			}

			return webp_uploads_update_sources( $metadata, $mime_transforms, $main_images, $subsized_images );
		},
		10,
		2
	);

	return null;
}
add_filter( 'wp_save_image_editor_file', 'webp_uploads_update_image_onchange', 10, 5 );

/**
 * Inspect if the current call to `wp_update_attachment_metadata()` was done from within the context
 * of an edit to an attachment either restore or other type of edit, in that case we perform operations
 * to save the sources properties, specifically for the `full` size image due this is a virtual image size.
 *
 * @since 1.0.0
 *
 * @see wp_update_attachment_metadata()
 *
 * @phpstan-param array{
 *        width: int,
 *        height: int,
 *        file: string,
 *        sizes: array<string, array{ file: string, width: int, height: int, 'mime-type': string, sources?: array<string, array{ file: string, filesize: int }> }>,
 *        image_meta: array<string, mixed>,
 *        filesize: int,
 *        original_image: string
 *    } $data
 *
 *
 * @param array<string, mixed> $data          The current metadata of the attachment.
 * @param int                  $attachment_id The ID of the current attachment.
 *
 * @return array{
 *     width: int,
 *     height: int,
 *     file: string,
 *     sizes: array<string, array{ file: string, width: int, height: int, 'mime-type': string, sources?: array<string, array{ file: string, filesize: int }> }>,
 *     image_meta: array<string, mixed>,
 *     filesize: int,
 *     original_image: string
 * } The updated metadata for the attachment to be stored in the meta table.
 */
function webp_uploads_update_attachment_metadata( array $data, int $attachment_id ): array {
	// PHPCS ignore reason: Update the attachment's metadata by either restoring or editing it.
	// phpcs:ignore WordPress.PHP.DevelopmentFunctions.error_log_debug_backtrace
	$trace = debug_backtrace( DEBUG_BACKTRACE_IGNORE_ARGS, 10 );

	foreach ( $trace as $element ) {
		switch ( $element['function'] ) {
			case 'wp_save_image':
				// Right after an image has been edited.
				return webp_uploads_backup_sources( $attachment_id, $data );
			case 'wp_restore_image':
				// When an image has been restored.
				$data = webp_uploads_backup_sources( $attachment_id, $data );
				return webp_uploads_restore_image( $attachment_id, $data );
		}
	}

	return $data;
}
add_filter( 'wp_update_attachment_metadata', 'webp_uploads_update_attachment_metadata', 10, 2 );

/**
 * Before saving the metadata of the image store a backup values for the sources and file property
 * those files would be used and deleted by the backup mechanism, right after the metadata has
 * been updated. It removes the current sources property due once this function is executed
 * right after an edit has taken place and the current sources are no longer accurate.
 *
 * @since 1.0.0
 *
 * @phpstan-param array{
 *       width: int,
 *       height: int,
 *       file: string,
 *       sizes: array<string, array{ file: string, width: int, height: int, 'mime-type': string }>,
 *       image_meta: array<string, mixed>,
 *       filesize: int,
 *       original_image: string,
 *       sources?: array<string, array{ file: string, filesize: int }>
 *   } $data
 *
 * @param int                  $attachment_id The ID representing the attachment.
 * @param array<string, mixed> $data          The current metadata of the attachment.
 *
 * @return array{
 *     width: int,
 *     height: int,
 *     file: string,
 *     sizes: array<string, array{ file: string, width: int, height: int, 'mime-type': string }>,
 *     image_meta: array<string, mixed>,
 *     filesize: int,
 *     original_image: string
 * } The updated metadata for the attachment.
 */
function webp_uploads_backup_sources( int $attachment_id, array $data ): array {
	// PHPCS ignore reason: A nonce check is not necessary here as this logic directly ties in with WordPress core
	// function `wp_ajax_image_editor()` which already has one.
	// phpcs:ignore WordPress.Security.NonceVerification.Recommended
	$target = isset( $_REQUEST['target'] ) ? sanitize_key( $_REQUEST['target'] ) : 'all';

	// When an edit to an image is only applied to a thumbnail there's nothing we need to back up.
	if ( webp_uploads_image_edit_thumbnails_separately() && 'thumbnail' === $target ) {
		return $data;
	}

	$metadata = wp_get_attachment_metadata( $attachment_id );
	// Nothing to back up.
	if ( ! isset( $metadata['sources'] ) ) {
		return $data;
	}

	$sources = $metadata['sources'];
	// Prevent execution of the callbacks more than once if the callback was already executed.
	$has_been_processed = false;

	$hook = static function ( $meta_id, $post_id, $meta_name ) use ( $attachment_id, $sources, &$has_been_processed ): void {
		// Make sure this hook is only executed in the same context for the provided $attachment_id.
		if ( $post_id !== $attachment_id ) {
			return;
		}

		// This logic should work only if we are looking at the meta key: `_wp_attachment_backup_sizes`.
		if ( '_wp_attachment_backup_sizes' !== $meta_name ) {
			return;
		}

		if ( $has_been_processed ) {
			return;
		}

		$has_been_processed = true;
		webp_uploads_backup_full_image_sources( $post_id, $sources );
	};

	add_action( 'added_post_meta', $hook, 10, 3 );
	add_action( 'updated_post_meta', $hook, 10, 3 );

	// Remove the current sources as at this point the current values are no longer accurate.
	// TODO: Requires to be updated from https://github.com/WordPress/performance/issues/158.
	unset( $data['sources'] );

	return $data;
}

/**
 * Stores the provided sources for the attachment ID in the `_wp_attachment_backup_sources`  with
 * the next available target if target is `null` no source would be stored.
 *
 * @since 1.0.0
 *
 * @param int                                                 $attachment_id The ID of the attachment.
 * @param array<string, array{ file: string, filesize: int }> $sources       An array with the full sources to be stored on the next available key.
 */
function webp_uploads_backup_full_image_sources( int $attachment_id, array $sources ): void {
	if ( empty( $sources ) ) {
		return;
	}

	$target = webp_uploads_get_next_full_size_key_from_backup( $attachment_id );
	if ( null === $target ) {
		return;
	}

	$backup_sources            = get_post_meta( $attachment_id, '_wp_attachment_backup_sources', true );
	$backup_sources            = is_array( $backup_sources ) ? $backup_sources : array();
	$backup_sources[ $target ] = $sources;
	// Store the `sources` property into the full size if present.
	update_post_meta( $attachment_id, '_wp_attachment_backup_sources', $backup_sources );
}

/**
 * It finds the next available `full-{orig or hash}` key on the images if the name
 * has not been used as part of the backup sources it would be used if no size is
 * found or backup exists `null` would be returned instead.
 *
 * @since 1.0.0
 *
 * @param int $attachment_id The ID of the attachment.
 * @return null|string The next available full size name.
 */
function webp_uploads_get_next_full_size_key_from_backup( int $attachment_id ): ?string {
	$backup_sizes = get_post_meta( $attachment_id, '_wp_attachment_backup_sizes', true );
	$backup_sizes = is_array( $backup_sizes ) ? $backup_sizes : array();

	if ( empty( $backup_sizes ) ) {
		return null;
	}

	$backup_sources = get_post_meta( $attachment_id, '_wp_attachment_backup_sources', true );
	$backup_sources = is_array( $backup_sources ) ? $backup_sources : array();
	foreach ( array_keys( $backup_sizes ) as $size_name ) {
		// If the target already has the sources attributes find the next one.
		if ( isset( $backup_sources[ $size_name ] ) ) {
			continue;
		}

		// We are only interested in the `full-` sizes.
		if ( strpos( $size_name, 'full-' ) === false ) {
			continue;
		}

		return $size_name;
	}

	return null;
}

/**
 * Restore an image from the backup sizes, the current hook moves the `sources` from the `full-orig` key into
 * the top level `sources` into the metadata, in order to ensure the restore process has a reference to the right
 * images.
 *
 * @since 1.0.0
 *
 * @phpstan-param array{
 *        width: int,
 *        height: int,
 *        file: string,
 *        sizes: array<string, array{ file: string, width: int, height: int, 'mime-type': string }>,
 *        image_meta: array<string, mixed>,
 *        filesize: int,
 *        original_image: string
 *    } $data
 *
 * @param int                  $attachment_id The ID of the attachment.
 * @param array<string, mixed> $data          The current metadata to be stored in the attachment.
 * @return array{
<<<<<<< HEAD
 *       width: int,
 *       height: int,
 *       file: string,
 *       sizes: array<string, array{ file: string, width: int, height: int, 'mime-type': string }>,
 *       image_meta: array<string, mixed>,
 *       filesize: int,
 *       original_image: string,
 *       sources?: array<string, array{ file: string, filesize: int }>
 *   } The updated metadata of the attachment.
=======
 *     width: int,
 *     height: int,
 *     file: string,
 *     sizes: array<string, array{ file: string, width: int, height: int, 'mime-type': string }>,
 *     image_meta: array<string, mixed>,
 *     filesize: int,
 *     sources: array<string, array{ file: string, filesize: int }>,
 *     original_image: string
 * } The updated metadata of the attachment.
>>>>>>> 197194c8
 */
function webp_uploads_restore_image( int $attachment_id, array $data ): array {
	$backup_sources = get_post_meta( $attachment_id, '_wp_attachment_backup_sources', true );
	if ( ! is_array( $backup_sources ) ) {
		$backup_sources = array();
	}

	if ( ! isset( $backup_sources['full-orig'] ) || ! is_array( $backup_sources['full-orig'] ) ) {
		return $data;
	}

	// TODO: Handle the case If `IMAGE_EDIT_OVERWRITE` is defined and is truthy remove any edited images if present before replacing the metadata.
	// See: https://github.com/WordPress/performance/issues/158.
	$data['sources'] = $backup_sources['full-orig'];

	return $data;
}

/**
 * Compatibility function to check whether editing image thumbnails separately is enabled.
 *
 * The filter {@see 'image_edit_thumbnails_separately'} was introduced in WordPress 6.3 with default value of `false`,
 * for a behavior that previously was always enabled.
 *
 * @since 1.0.2
 *
 * @see https://core.trac.wordpress.org/ticket/57685
 *
 * @return bool True if editing image thumbnails is enabled, false otherwise.
 */
function webp_uploads_image_edit_thumbnails_separately(): bool {
	/** This filter is documented in wp-admin/includes/image-edit.php */
	return (bool) apply_filters( 'image_edit_thumbnails_separately', false );
}<|MERGE_RESOLUTION|>--- conflicted
+++ resolved
@@ -35,16 +35,6 @@
  * @param array    $subsized_images       Path of all subsized image file of all mime types.
  *
  * @return array{
-<<<<<<< HEAD
- *       width: int,
- *       height: int,
- *       file: string,
- *       sizes: array<string, array{ file: string, width: int, height: int, 'mime-type': string, sources?: array<string, array{ file: string, filesize: int }> }>,
- *       image_meta: array<string, mixed>,
- *       filesize: int,
- *       sources?: array<string, array{ file: string, filesize: int }>
- *   } Metadata with sources added.
-=======
  *     width: int,
  *     height: int,
  *     file: string,
@@ -52,9 +42,8 @@
  *     image_meta: array<string, mixed>,
  *     filesize: int,
  *     original_image?: string,
- *     sources: array<string, array{ file: string, filesize: int }>
+ *     sources?: array<string, array{ file: string, filesize: int }>
  * } Metadata with sources added.
->>>>>>> 197194c8
  */
 function webp_uploads_update_sources( array $metadata, array $valid_mime_transforms, array $main_images, array $subsized_images ): array {
 	foreach ( $valid_mime_transforms as $targeted_mime ) {
@@ -484,27 +473,15 @@
  * @param int                  $attachment_id The ID of the attachment.
  * @param array<string, mixed> $data          The current metadata to be stored in the attachment.
  * @return array{
-<<<<<<< HEAD
- *       width: int,
- *       height: int,
- *       file: string,
- *       sizes: array<string, array{ file: string, width: int, height: int, 'mime-type': string }>,
- *       image_meta: array<string, mixed>,
- *       filesize: int,
- *       original_image: string,
- *       sources?: array<string, array{ file: string, filesize: int }>
- *   } The updated metadata of the attachment.
-=======
  *     width: int,
  *     height: int,
  *     file: string,
  *     sizes: array<string, array{ file: string, width: int, height: int, 'mime-type': string }>,
  *     image_meta: array<string, mixed>,
  *     filesize: int,
- *     sources: array<string, array{ file: string, filesize: int }>,
+ *     sources?: array<string, array{ file: string, filesize: int }>,
  *     original_image: string
  * } The updated metadata of the attachment.
->>>>>>> 197194c8
  */
 function webp_uploads_restore_image( int $attachment_id, array $data ): array {
 	$backup_sources = get_post_meta( $attachment_id, '_wp_attachment_backup_sources', true );
