<?php
/**
 * Metrics storage data.
 *
 * @package optimization-detective
 * @since 0.1.0
 */

if ( ! defined( 'ABSPATH' ) ) {
	exit; // Exit if accessed directly.
}

/**
 * Gets the freshness age (TTL) for a given URL metric.
 *
 * When a URL metric expires it is eligible to be replaced by a newer one if its viewport lies within the same breakpoint.
 *
 * @since 0.1.0
 * @access private
 *
 * @return int Expiration TTL in seconds.
 */
function od_get_url_metric_freshness_ttl(): int {
	/**
	 * Filters the freshness age (TTL) for a given URL metric.
	 *
	 * The freshness TTL must be at least zero, in which it considers URL metrics to always be stale.
	 * In practice, the value should be at least an hour.
	 *
	 * @since 0.1.0
	 *
	 * @param int $ttl Expiration TTL in seconds. Defaults to 1 day.
	 */
	$freshness_ttl = (int) apply_filters( 'od_url_metric_freshness_ttl', DAY_IN_SECONDS );

	if ( $freshness_ttl <= 0 ) {
		_doing_it_wrong(
			__FUNCTION__,
			esc_html(
				sprintf(
					/* translators: %s is the TTL freshness */
					__( 'Freshness TTL must be at least zero, but saw "%s".', 'optimization-detective' ),
					$freshness_ttl
				)
			),
			''
		);
		$freshness_ttl = 0;
	}

	return $freshness_ttl;
}

/**
 * Gets the normalized query vars for the current request.
 *
 * This is used as a cache key for stored URL metrics.
 *
 * TODO: For non-singular requests, consider adding the post IDs from The Loop to ensure publishing a new post will invalidate the cache.
 *
 * @since 0.1.0
 * @access private
 *
 * @return array Normalized query vars.
 */
function od_get_normalized_query_vars(): array {
	global $wp;

	// Note that the order of this array is naturally normalized since it is
	// assembled by iterating over public_query_vars.
	$normalized_query_vars = $wp->query_vars;

	// Normalize unbounded query vars.
	if ( is_404() ) {
		$normalized_query_vars = array(
			'error' => 404,
		);
	}

	// Vary URL metrics by whether the user is logged in since additional elements may be present.
	if ( is_user_logged_in() ) {
		$normalized_query_vars['user_logged_in'] = true;
	}

	return $normalized_query_vars;
}

/**
 * Get the URL for the current request.
 *
 * This is essentially the REQUEST_URI prefixed by the scheme and host for the home URL.
 * This is needed in particular due to subdirectory installs.
 *
 * @since n.e.x.t
 * @access private
 *
 * @return string Current URL.
 */
function od_get_current_url(): string {
	$parsed_url = wp_parse_url( home_url() );
	if ( ! is_array( $parsed_url ) ) {
		$parsed_url = array();
	}

	if ( empty( $parsed_url['scheme'] ) ) {
		$parsed_url['scheme'] = is_ssl() ? 'https' : 'http';
	}
	if ( ! isset( $parsed_url['host'] ) ) {
		// phpcs:ignore WordPress.Security.ValidatedSanitizedInput.InputNotSanitized
		$parsed_url['host'] = isset( $_SERVER['HTTP_HOST'] ) ? wp_unslash( $_SERVER['HTTP_HOST'] ) : 'localhost';
	}

	$current_url = $parsed_url['scheme'] . '://' . $parsed_url['host'];
	if ( isset( $parsed_url['port'] ) ) {
		$current_url .= ':' . $parsed_url['port'];
	}
	$current_url .= '/';

	if ( isset( $_SERVER['REQUEST_URI'] ) ) {
		// phpcs:ignore WordPress.Security.ValidatedSanitizedInput.InputNotSanitized
		$current_url .= ltrim( wp_unslash( $_SERVER['REQUEST_URI'] ), '/' );
	}
	return esc_url_raw( $current_url );
}

/**
 * Gets slug for URL metrics.
 *
<<<<<<< HEAD
 * A slug is the hash of the normalized query vars.
 *
 * @since n.e.x.t
=======
 * @since 0.1.0
>>>>>>> 34a84758
 * @access private
 *
 * @see od_get_normalized_query_vars()
 *
 * @param array $query_vars Normalized query vars.
 * @return string Slug.
 */
function od_get_url_metrics_slug( array $query_vars ): string {
	return md5( wp_json_encode( $query_vars ) );
}

/**
 * Computes nonce for storing URL metrics for a specific slug.
 *
 * This is used in the REST API to authenticate the storage of new URL metrics from a given URL.
 *
 * @since 0.1.0
 * @access private
 *
 * @see wp_create_nonce()
 * @see od_verify_url_metrics_storage_nonce()
 * @see od_get_url_metrics_slug()
 *
 * @param string $slug Slug (hash of normalized query vars).
 * @param string $url  URL.
 * @return string Nonce.
 */
function od_get_url_metrics_storage_nonce( string $slug, string $url ): string {
	return wp_create_nonce( "store_url_metrics:$slug:$url" );
}

/**
 * Verifies nonce for storing URL metrics for a specific slug.
 *
 * @since 0.1.0
 * @access private
 *
 * @see wp_verify_nonce()
 * @see od_get_url_metrics_storage_nonce()
 * @see od_get_url_metrics_slug()
 *
 * @param string $nonce Nonce.
 * @param string $slug  Slug (hash of normalized query vars).
 * @param String $url   URL.
 * @return bool Whether the nonce is valid.
 */
function od_verify_url_metrics_storage_nonce( string $nonce, string $slug, string $url ): bool {
	return (bool) wp_verify_nonce( $nonce, "store_url_metrics:$slug:$url" );
}

/**
 * Gets the breakpoint max widths to group URL metrics for various viewports.
 *
 * Each max with represents the maximum width (inclusive) for a given breakpoint. So if there is one number, 480, then
 * this means there will be two viewport groupings, one for 0<=480, and another >480. If instead there were three
 * provided breakpoints (320, 480, 576) then this means there will be four viewport groupings:
 *
 *  1. 0-320 (small smartphone)
 *  2. 321-480 (normal smartphone)
 *  3. 481-576 (phablets)
 *  4. >576 (desktop)
 *
 * The default breakpoints are reused from Gutenberg where the _breakpoints.scss file includes these variables:
 *
 *     $break-medium: 782px; // adminbar goes big
 *     $break-small: 600px;
 *     $break-mobile: 480px;
 *
 * These breakpoints appear to be used the most in media queries that affect frontend styles.
 *
 * @since 0.1.0
 * @access private
 * @link https://github.com/WordPress/gutenberg/blob/093d52cbfd3e2c140843d3fb91ad3d03330320a5/packages/base-styles/_breakpoints.scss#L11-L13
 *
 * @return int[] Breakpoint max widths, sorted in ascending order.
 */
function od_get_breakpoint_max_widths(): array {
	$function_name = __FUNCTION__;

	$breakpoint_max_widths = array_map(
		static function ( $original_breakpoint ) use ( $function_name ): int {
			$breakpoint = (int) $original_breakpoint;
			if ( PHP_INT_MAX === $breakpoint ) {
				$breakpoint = PHP_INT_MAX - 1;
				_doing_it_wrong(
					esc_html( $function_name ),
					esc_html(
						sprintf(
							/* translators: %s is the actual breakpoint max width */
							__( 'Breakpoint must be less than PHP_INT_MAX, but saw "%s".', 'optimization-detective' ),
							$original_breakpoint
						)
					),
					''
				);
			} elseif ( $breakpoint <= 0 ) {
				$breakpoint = 1;
				_doing_it_wrong(
					esc_html( $function_name ),
					esc_html(
						sprintf(
							/* translators: %s is the actual breakpoint max width */
							__( 'Breakpoint must be greater zero, but saw "%s".', 'optimization-detective' ),
							$original_breakpoint
						)
					),
					''
				);
			}
			return $breakpoint;
		},
		/**
		 * Filters the breakpoint max widths to group URL metrics for various viewports.
		 *
		 * A breakpoint must be greater than zero and less than PHP_INT_MAX.
		 *
		 * @since 0.1.0
		 *
		 * @param int[] $breakpoint_max_widths Max widths for viewport breakpoints. Defaults to [480, 600, 782].
		 */
		(array) apply_filters( 'od_breakpoint_max_widths', array( 480, 600, 782 ) )
	);

	$breakpoint_max_widths = array_unique( $breakpoint_max_widths, SORT_NUMERIC );
	sort( $breakpoint_max_widths );
	return $breakpoint_max_widths;
}

/**
 * Gets the sample size for a breakpoint's URL metrics on a given URL.
 *
 * A breakpoint divides URL metrics for viewports which are smaller and those which are larger. Given the default
 * sample size of 3 and there being just a single breakpoint (480) by default, for a given URL, there would be a maximum
 * total of 6 URL metrics stored for a given URL: 3 for mobile and 3 for desktop.
 *
 * @since 0.1.0
 * @access private
 *
 * @return int Sample size.
 */
function od_get_url_metrics_breakpoint_sample_size(): int {
	/**
	 * Filters the sample size for a breakpoint's URL metrics on a given URL.
	 *
	 * The sample size must greater than zero.
	 *
	 * @since 0.1.0
	 *
	 * @param int $sample_size Sample size. Defaults to 3.
	 */
	$sample_size = (int) apply_filters( 'od_url_metrics_breakpoint_sample_size', 3 );

	if ( $sample_size <= 0 ) {
		_doing_it_wrong(
			__FUNCTION__,
			esc_html(
				sprintf(
					/* translators: %s is the sample size */
					__( 'Sample size must greater than zero, but saw "%s".', 'optimization-detective' ),
					$sample_size
				)
			),
			''
		);
		$sample_size = 1;
	}

	return $sample_size;
}

/**
 * Gets the LCP element for each breakpoint.
 *
 * The array keys are the minimum viewport width required for the element to be LCP. If there are URL metrics for a
 * given breakpoint and yet there is no supported LCP element, then the array value is `false`. (Currently only IMG is
 * a supported LCP element.) If there is a supported LCP element at the breakpoint, then the array value is an array
 * representing that element, including its breadcrumbs. If two adjoining breakpoints have the same value, then the
 * latter is dropped.
 *
 * @since 0.1.0
 * @access private
 *
 * @param OD_URL_Metrics_Group_Collection $group_collection URL metrics group collection.
 * @return array LCP elements keyed by its minimum viewport width. If there is no supported LCP element at a breakpoint, then `false` is used.
 */
function od_get_lcp_elements_by_minimum_viewport_widths( OD_URL_Metrics_Group_Collection $group_collection ): array {
	$lcp_element_by_viewport_minimum_width = array();
	foreach ( $group_collection as $group ) {

		// The following arrays all share array indices.
		$seen_breadcrumbs   = array();
		$breadcrumb_counts  = array();
		$breadcrumb_element = array();

		foreach ( $group as $url_metric ) {
			foreach ( $url_metric->get_elements() as $element ) {
				if ( ! $element['isLCP'] ) {
					continue;
				}

				$i = array_search( $element['xpath'], $seen_breadcrumbs, true );
				if ( false === $i ) {
					$i                       = count( $seen_breadcrumbs );
					$seen_breadcrumbs[ $i ]  = $element['xpath'];
					$breadcrumb_counts[ $i ] = 0;
				}

				$breadcrumb_counts[ $i ] += 1;
				$breadcrumb_element[ $i ] = $element;
				break; // We found the LCP element for the URL metric, go to the next URL metric.
			}
		}

		// Now sort by the breadcrumb counts in descending order, so the remaining first key is the most common breadcrumb.
		if ( $seen_breadcrumbs ) {
			arsort( $breadcrumb_counts );
			$most_common_breadcrumb_index = key( $breadcrumb_counts );

			$lcp_element_by_viewport_minimum_width[ $group->get_minimum_viewport_width() ] = $breadcrumb_element[ $most_common_breadcrumb_index ];
		} elseif ( count( $group ) > 0 ) {
			$lcp_element_by_viewport_minimum_width[ $group->get_minimum_viewport_width() ] = false; // No LCP image at this breakpoint.
		}
	}

	// Now merge the breakpoints when there is an LCP element common between them.
	$prev_lcp_element = null;
	return array_filter(
		$lcp_element_by_viewport_minimum_width,
		static function ( $lcp_element ) use ( &$prev_lcp_element ) {
			$include = (
				// First element in list.
				null === $prev_lcp_element
				||
				( is_array( $prev_lcp_element ) && is_array( $lcp_element )
					?
					// This breakpoint and previous breakpoint had LCP element, and they were not the same element.
					$prev_lcp_element['xpath'] !== $lcp_element['xpath']
					:
					// This LCP element and the last LCP element were not the same. In this case, either variable may be
					// false or an array, but both cannot be an array. If both are false, we don't want to include since
					// it is the same. If one is an array and the other is false, then do want to include because this
					// indicates a difference at this breakpoint.
					$prev_lcp_element !== $lcp_element
				)
			);
			$prev_lcp_element = $lcp_element;
			return $include;
		}
	);
}<|MERGE_RESOLUTION|>--- conflicted
+++ resolved
@@ -126,13 +126,9 @@
 /**
  * Gets slug for URL metrics.
  *
-<<<<<<< HEAD
  * A slug is the hash of the normalized query vars.
  *
- * @since n.e.x.t
-=======
- * @since 0.1.0
->>>>>>> 34a84758
+ * @since 0.1.0
  * @access private
  *
  * @see od_get_normalized_query_vars()
