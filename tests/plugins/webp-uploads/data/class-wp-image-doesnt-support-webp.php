--- conflicted
+++ resolved
@@ -25,15 +25,10 @@
 	 * @param string $mime_type The mime type to check.
 	 * @return bool Supports.
 	 */
-<<<<<<< HEAD
-	public static function supports_mime_type( $mime_type ) {
+	public static function supports_mime_type( $mime_type ): bool {
 		return (
 			'image/webp' !== $mime_type &&
 			'image/avif' !== $mime_type
 		);
-=======
-	public static function supports_mime_type( $mime_type ): bool {
-		return 'image/webp' !== $mime_type;
->>>>>>> 197194c8
 	}
 }