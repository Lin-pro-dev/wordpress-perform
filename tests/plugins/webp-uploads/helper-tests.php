--- conflicted
+++ resolved
@@ -459,7 +459,6 @@
 
 		$transforms = webp_uploads_get_upload_image_mime_transforms();
 
-<<<<<<< HEAD
 		// The returned value depends on whether the server supports AVIF.
 		if ( webp_uploads_mime_type_supported( 'image/avif' ) ) {
 			$this->assertSame(
@@ -478,15 +477,6 @@
 				$transforms
 			);
 		}
-=======
-		$this->assertSame(
-			array(
-				'image/jpeg' => array( 'image/jpeg', 'image/webp' ),
-				'image/webp' => array( 'image/webp', 'image/jpeg' ),
-			),
-			$transforms
-		);
->>>>>>> 197194c8
 	}
 
 	/**
