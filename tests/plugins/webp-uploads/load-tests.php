<?php
/**
 * Tests for webp-uploads plugin load.php.
 *
 * @group images
 *
 * @package webp-uploads
 */

use PerformanceLab\Tests\TestCase\ImagesTestCase;

class WebP_Uploads_Load_Tests extends ImagesTestCase {

	/**
	 * To unlink files.
	 *
	 * @var string[]
	 */
	protected $to_unlink = array();

	public function set_up(): void {
		parent::set_up();

		add_filter( 'webp_uploads_discard_larger_generated_images', '__return_false' );

		if ( ! wp_image_editor_supports( array( 'mime_type' => 'image/webp' ) ) ) {
			$this->markTestSkipped( 'Mime type image/webp is not supported.' );
		}

		// Default to webp output for tests.
		$this->set_image_output_type( 'webp' );
	}

	public function tear_down(): void {
		$this->to_unlink = array_filter(
			$this->to_unlink,
			static function ( string $filename ) {
				return unlink( $filename );
			}
		);

		parent::tear_down();
	}

	/**
	 * Don't create the original mime type for JPEG images.
	 *
	 * @dataProvider data_provider_supported_image_types
	 *
	 * @test
	 */
<<<<<<< HEAD
	public function it_should_not_create_the_original_mime_type_for_jpeg_images( $image_type ) {
		$mime_type = 'image/' . $image_type;
		$this->set_image_output_type( $image_type );
		if ( ! webp_uploads_mime_type_supported( $mime_type ) ) {
			$this->markTestSkipped( "Mime type $mime_type is not supported." );
		}
=======
	public function it_should_not_create_the_original_mime_type_for_jpeg_images(): void {
>>>>>>> 197194c8
		$attachment_id = self::factory()->attachment->create_upload_object( TESTS_PLUGIN_DIR . '/tests/testdata/modules/images/leaves.jpg' );

		// There should be an image_type source, but no JPEG source for the full image.
		$this->assertImageHasSource( $attachment_id, $mime_type );
		$this->assertImageNotHasSource( $attachment_id, 'image/jpeg' );

		$metadata = wp_get_attachment_metadata( $attachment_id );

		// The full image should be an image_type.
		$this->assertArrayHasKey( 'file', $metadata );
		$this->assertStringEndsWith( $metadata['sources'][ $mime_type ]['file'], $metadata['file'] );
		$this->assertStringEndsWith( $metadata['sources'][ $mime_type ]['file'], get_attached_file( $attachment_id ) );

		// The original JPEG should be backed up.
		$this->assertStringEndsWith( '.jpg', wp_get_original_image_path( $attachment_id ) );

		// For compatibility reasons, the post MIME type should remain JPEG.
		$this->assertSame( 'image/jpeg', get_post_mime_type( $attachment_id ) );

		// There should be a WebP source, but no JPEG source for all sizes.
		foreach ( array_keys( $metadata['sizes'] ) as $size_name ) {
			$this->assertImageHasSizeSource( $attachment_id, $size_name, $mime_type );
			$this->assertImageNotHasSizeSource( $attachment_id, $size_name, 'image/jpeg' );
		}
	}

	/**
	 * Create the original mime type for WebP images.
	 *
	 * @test
	 */
<<<<<<< HEAD
	public function it_should_create_the_original_mime_type_as_well_with_all_the_available_sources_for_the_specified_mime() {
		update_option( 'perflab_generate_webp_and_jpeg', false );

=======
	public function it_should_create_the_original_mime_type_as_well_with_all_the_available_sources_for_the_specified_mime(): void {
>>>>>>> 197194c8
		$attachment_id = self::factory()->attachment->create_upload_object( TESTS_PLUGIN_DIR . '/tests/testdata/modules/images/balloons.webp' );

		$metadata = wp_get_attachment_metadata( $attachment_id );

		// There should be a WebP source, but no JPEG source for the full image.
		$this->assertImageNotHasSource( $attachment_id, 'image/jpeg' );
		$this->assertImageHasSource( $attachment_id, 'image/webp' );

		$metadata = wp_get_attachment_metadata( $attachment_id );

		// The full image should be a WebP.
		$this->assertArrayHasKey( 'file', $metadata );
		$this->assertStringEndsWith( $metadata['sources']['image/webp']['file'], $metadata['file'] );
		$this->assertStringEndsWith( $metadata['sources']['image/webp']['file'], get_attached_file( $attachment_id ) );

		// The post MIME type should be WebP.
		$this->assertSame( 'image/webp', get_post_mime_type( $attachment_id ) );

		// There should be a WebP source, but no JPEG source for all sizes.
		foreach ( array_keys( $metadata['sizes'] ) as $size_name ) {
			$this->assertImageNotHasSizeSource( $attachment_id, $size_name, 'image/jpeg' );
			$this->assertImageHasSizeSource( $attachment_id, $size_name, 'image/webp' );
		}
	}

	/**
	 * Create JPEG and output type for JPEG images, if opted in.
	 *
	 * @dataProvider data_provider_supported_image_types
	 *
	 * @test
	 */
<<<<<<< HEAD
	public function it_should_create_jpeg_and_output_format_for_jpeg_images_if_opted_in( $image_type ) {
		$mime_type = 'image/' . $image_type;
		if ( ! webp_uploads_mime_type_supported( $mime_type ) ) {
			$this->markTestSkipped( "Mime type $mime_type is not supported." );
		}
		$this->set_image_output_type( $image_type );

		update_option( 'perflab_generate_webp_and_jpeg', true );
=======
	public function it_should_create_jpeg_and_webp_for_jpeg_images_if_opted_in(): void {
		$this->opt_in_to_jpeg_and_webp();
>>>>>>> 197194c8

		$attachment_id = self::factory()->attachment->create_upload_object( TESTS_PLUGIN_DIR . '/tests/testdata/modules/images/leaves.jpg' );

		// There should be JPEG and mime_type sources for the full image.
		$this->assertImageHasSource( $attachment_id, 'image/jpeg' );
		$this->assertImageHasSource( $attachment_id, $mime_type );

		$metadata = wp_get_attachment_metadata( $attachment_id );

		// The full image should be a JPEG.
		$this->assertArrayHasKey( 'file', $metadata );
		$this->assertStringEndsWith( $metadata['sources']['image/jpeg']['file'], $metadata['file'] );
		$this->assertStringEndsWith( $metadata['sources']['image/jpeg']['file'], get_attached_file( $attachment_id ) );

		// The post MIME type should be JPEG.
		$this->assertSame( 'image/jpeg', get_post_mime_type( $attachment_id ) );

		// There should be JPEG and WebP sources for all sizes.
		foreach ( array_keys( $metadata['sizes'] ) as $size_name ) {
			$this->assertImageHasSizeSource( $attachment_id, $size_name, 'image/jpeg' );
			$this->assertImageHasSizeSource( $attachment_id, $size_name, $mime_type );
		}
	}

	/**
	 * Create JPEG and output format for JPEG images, if perflab_generate_webp_and_jpeg option set.
	 *
	 * @dataProvider data_provider_supported_image_types
	 *
	 * @test
	 */
<<<<<<< HEAD
	public function it_should_create_jpeg_and_output_format_for_jpeg_images_if_generate_webp_and_jpeg_set( $image_type ) {
		$mime_type = 'image/' . $image_type;

		if ( ! webp_uploads_mime_type_supported( $mime_type ) ) {
			$this->markTestSkipped( "Mime type $mime_type is not supported." );
		}
		$this->set_image_output_type( $image_type );
=======
	public function it_should_create_jpeg_and_webp_for_jpeg_images_if_generate_webp_and_jpeg_set(): void {
>>>>>>> 197194c8
		update_option( 'perflab_generate_webp_and_jpeg', true );

		$attachment_id = self::factory()->attachment->create_upload_object( TESTS_PLUGIN_DIR . '/tests/testdata/modules/images/leaves.jpg' );

		// There should be JPEG and WebP sources for the full image.
		$this->assertImageHasSource( $attachment_id, 'image/jpeg' );
		$this->assertImageHasSource( $attachment_id, $mime_type );

		$metadata = wp_get_attachment_metadata( $attachment_id );

		// The full image should be a JPEG.
		$this->assertArrayHasKey( 'file', $metadata );
		$this->assertStringEndsWith( $metadata['sources']['image/jpeg']['file'], $metadata['file'] );
		$this->assertStringEndsWith( $metadata['sources']['image/jpeg']['file'], get_attached_file( $attachment_id ) );

		// The post MIME type should be JPEG.
		$this->assertSame( 'image/jpeg', get_post_mime_type( $attachment_id ) );

		// There should be JPEG and WebP sources for all sizes.
		foreach ( array_keys( $metadata['sizes'] ) as $size_name ) {
			$this->assertImageHasSizeSource( $attachment_id, $size_name, 'image/jpeg' );
			$this->assertImageHasSizeSource( $attachment_id, $size_name, $mime_type );
		}
	}

	/**
	 * Don't create the sources property if no transform is provided.
	 *
	 * @test
	 */
	public function it_should_not_create_the_sources_property_if_no_transform_is_provided(): void {
		add_filter( 'webp_uploads_upload_image_mime_transforms', '__return_empty_array' );

		$attachment_id = self::factory()->attachment->create_upload_object(
			TESTS_PLUGIN_DIR . '/tests/testdata/modules/images/leaves.jpg'
		);

		$metadata = wp_get_attachment_metadata( $attachment_id );

		$this->assertIsArray( $metadata );
		$this->assertArrayNotHasKey( 'sources', $metadata );
		foreach ( $metadata['sizes'] as $properties ) {
			$this->assertArrayNotHasKey( 'sources', $properties );
		}
	}

	/**
	 * Create the sources property when no transform is available
	 *
	 * @test
	 */
	public function it_should_create_the_sources_property_when_no_transform_is_available(): void {
		add_filter(
			'webp_uploads_upload_image_mime_transforms',
			static function () {
				return array( 'image/jpeg' => array() );
			}
		);

		$attachment_id = self::factory()->attachment->create_upload_object(
			TESTS_PLUGIN_DIR . '/tests/testdata/modules/images/leaves.jpg'
		);

		$this->assertImageHasSource( $attachment_id, 'image/jpeg' );
		$this->assertImageNotHasSource( $attachment_id, 'image/webp' );

		$metadata = wp_get_attachment_metadata( $attachment_id );
		foreach ( array_keys( $metadata['sizes'] ) as $size_name ) {
			$this->assertImageHasSizeSource( $attachment_id, $size_name, 'image/jpeg' );
			$this->assertImageNotHasSizeSource( $attachment_id, $size_name, 'image/webp' );
		}
	}

	/**
	 * Not create the sources property if the mime is not specified on the transforms images
	 *
	 * @test
	 */
	public function it_should_not_create_the_sources_property_if_the_mime_is_not_specified_on_the_transforms_images(): void {
		add_filter(
			'webp_uploads_upload_image_mime_transforms',
			static function () {
				return array( 'image/jpeg' => array() );
			}
		);

		$attachment_id = self::factory()->attachment->create_upload_object(
			TESTS_PLUGIN_DIR . '/tests/testdata/modules/images/balloons.webp'
		);

		$metadata = wp_get_attachment_metadata( $attachment_id );

		$this->assertIsArray( $metadata );
		$this->assertArrayNotHasKey( 'sources', $metadata );
		foreach ( $metadata['sizes'] as $properties ) {
			$this->assertArrayNotHasKey( 'sources', $properties );
		}
	}

	/**
	 * Create a WebP version with all the required properties
	 *
	 * @test
	 */
	public function it_should_create_a_webp_version_with_all_the_required_properties(): void {
		$attachment_id = self::factory()->attachment->create_upload_object(
			TESTS_PLUGIN_DIR . '/tests/testdata/modules/images/leaves.jpg'
		);

		$metadata = wp_get_attachment_metadata( $attachment_id );

		$this->assertArrayHasKey( 'sources', $metadata );
		$this->assertIsArray( $metadata['sources'] );

		$file    = get_attached_file( $attachment_id, true );
		$dirname = pathinfo( $file, PATHINFO_DIRNAME );

		$this->assertImageNotHasSource( $attachment_id, 'image/jpeg' );

		$this->assertImageHasSource( $attachment_id, 'image/webp' );
		$this->assertFileExists( path_join( $dirname, $metadata['sources']['image/webp']['file'] ) );
		$this->assertSame( $metadata['sources']['image/webp']['filesize'], wp_filesize( path_join( $dirname, $metadata['sources']['image/webp']['file'] ) ) );

		$this->assertImageNotHasSizeSource( $attachment_id, 'thumbnail', 'image/jpeg' );
		$this->assertImageHasSizeSource( $attachment_id, 'thumbnail', 'image/webp' );
	}

	/**
	 * Create the full size images when no size is available
	 *
	 * @test
	 */
	public function it_should_create_the_full_size_images_when_no_size_is_available(): void {
		add_filter( 'intermediate_image_sizes', '__return_empty_array' );
		add_filter( 'fallback_intermediate_image_sizes', '__return_empty_array' );

		$attachment_id = self::factory()->attachment->create_upload_object( TESTS_PLUGIN_DIR . '/tests/testdata/modules/images/leaves.jpg' );

		$metadata = wp_get_attachment_metadata( $attachment_id );
		$this->assertEmpty( $metadata['sizes'] );

		$this->assertImageNotHasSource( $attachment_id, 'image/jpeg' );
		$this->assertImageHasSource( $attachment_id, 'image/webp' );
	}

	/**
	 * Remove `scaled` suffix from the generated filename
	 *
	 * @test
	 */
	public function it_should_remove_scaled_suffix_from_the_generated_filename(): void {
		// Create JPEG and WebP to check for scaled suffix.
		$this->opt_in_to_jpeg_and_webp();

		// The leaves image is 1080 pixels wide with this filter we ensure a -scaled version is created.
		add_filter(
			'big_image_size_threshold',
			static function () {
				return 850;
			}
		);

		$attachment_id = self::factory()->attachment->create_upload_object(
			TESTS_PLUGIN_DIR . '/tests/testdata/modules/images/leaves.jpg'
		);
		$metadata      = wp_get_attachment_metadata( $attachment_id );
		$this->assertStringEndsWith( '-scaled.jpg', get_attached_file( $attachment_id ) );
		$this->assertImageHasSizeSource( $attachment_id, 'medium', 'image/webp' );
		$this->assertStringEndsNotWith( '-scaled.webp', $metadata['sizes']['medium']['sources']['image/webp']['file'] );
		$this->assertStringEndsWith( '-300x200-jpg.webp', $metadata['sizes']['medium']['sources']['image/webp']['file'] );
	}

	/**
	 * Remove the generated webp images when the attachment is deleted
	 *
	 * @test
	 */
	public function it_should_remove_the_generated_webp_images_when_the_attachment_is_deleted(): void {
		$attachment_id = self::factory()->attachment->create_upload_object(
			TESTS_PLUGIN_DIR . '/tests/testdata/modules/images/leaves.jpg'
		);

		$file    = get_attached_file( $attachment_id, true );
		$dirname = pathinfo( $file, PATHINFO_DIRNAME );

		$this->assertIsString( $file );
		$this->assertFileExists( $file );

		$metadata = wp_get_attachment_metadata( $attachment_id );
		$sizes    = array( 'thumbnail', 'medium' );

		$this->assertFileExists( path_join( $dirname, $metadata['sources']['image/webp']['file'] ) );

		foreach ( $sizes as $size_name ) {
			$this->assertImageHasSizeSource( $attachment_id, $size_name, 'image/webp' );
			$this->assertFileExists( path_join( $dirname, $metadata['sizes'][ $size_name ]['sources']['image/webp']['file'] ) );
		}

		wp_delete_attachment( $attachment_id );

		foreach ( $sizes as $size_name ) {
			$this->assertFileDoesNotExist( path_join( $dirname, $metadata['sizes'][ $size_name ]['sources']['image/webp']['file'] ) );
		}

		$this->assertFileDoesNotExist( path_join( $dirname, $metadata['sources']['image/webp']['file'] ) );
	}

	/**
	 * Remove the attached WebP version if the attachment is force deleted
	 *
	 * @test
	 */
	public function it_should_remove_the_attached_webp_version_if_the_attachment_is_force_deleted(): void {
		$attachment_id = self::factory()->attachment->create_upload_object(
			TESTS_PLUGIN_DIR . '/tests/testdata/modules/images/leaves.jpg'
		);

		$file    = get_attached_file( $attachment_id, true );
		$dirname = pathinfo( $file, PATHINFO_DIRNAME );

		$this->assertIsString( $file );
		$this->assertFileExists( $file );

		$metadata = wp_get_attachment_metadata( $attachment_id );

		$this->assertFileExists( path_join( $dirname, $metadata['sources']['image/webp']['file'] ) );
		$this->assertFileExists( path_join( $dirname, $metadata['sizes']['thumbnail']['sources']['image/webp']['file'] ) );

		wp_delete_attachment( $attachment_id, true );

		$this->assertFileDoesNotExist( path_join( $dirname, $metadata['sizes']['thumbnail']['sources']['image/webp']['file'] ) );
		$this->assertFileDoesNotExist( path_join( $dirname, $metadata['sources']['image/webp']['file'] ) );
	}

	/**
	 * Remove full size images when no size image exists
	 *
	 * @test
	 */
	public function it_should_remove_full_size_images_when_no_size_image_exists(): void {
		add_filter( 'intermediate_image_sizes', '__return_empty_array' );
		add_filter( 'fallback_intermediate_image_sizes', '__return_empty_array' );

		$attachment_id = self::factory()->attachment->create_upload_object( TESTS_PLUGIN_DIR . '/tests/testdata/modules/images/leaves.jpg' );

		$file    = get_attached_file( $attachment_id, true );
		$dirname = pathinfo( $file, PATHINFO_DIRNAME );

		$metadata = wp_get_attachment_metadata( $attachment_id );

		$this->assertEmpty( $metadata['sizes'] );
		$this->assertFileExists( $file );
		$this->assertFileExists( path_join( $dirname, $metadata['sources']['image/webp']['file'] ) );

		wp_delete_attachment( $attachment_id );

		$this->assertFileDoesNotExist( path_join( $dirname, $metadata['sources']['image/webp']['file'] ) );
	}

	/**
	 * Remove the attached WebP version if the attachment is force deleted after edit.
	 *
	 * @test
	 */
	public function it_should_remove_the_backup_sizes_and_sources_if_the_attachment_is_deleted_after_edit(): void {
		$attachment_id = self::factory()->attachment->create_upload_object(
			TESTS_PLUGIN_DIR . '/tests/testdata/modules/images/leaves.jpg'
		);

		$file    = get_attached_file( $attachment_id, true );
		$dirname = pathinfo( $file, PATHINFO_DIRNAME );

		$this->assertIsString( $file );
		$this->assertFileExists( $file );

		$editor = new WP_Image_Edit( $attachment_id );
		$editor->rotate_right()->save();

		$backup_sources = get_post_meta( $attachment_id, '_wp_attachment_backup_sources', true );
		$this->assertNotEmpty( $backup_sources );
		$this->assertIsArray( $backup_sources );

		$backup_sizes = get_post_meta( $attachment_id, '_wp_attachment_backup_sizes', true );
		$this->assertNotEmpty( $backup_sizes );
		$this->assertIsArray( $backup_sizes );

		wp_delete_attachment( $attachment_id, true );

		$this->assertFileDoesNotExist( path_join( $dirname, $backup_sources['full-orig']['image/webp']['file'] ) );
		$this->assertFileDoesNotExist( path_join( $dirname, $backup_sizes['thumbnail-orig']['sources']['image/webp']['file'] ) );
	}

	/**
	 * Avoid the change of URLs of images that are not part of the media library
	 *
	 * @group webp_uploads_update_image_references
	 *
	 * @test
	 */
	public function it_should_avoid_the_change_of_urls_of_images_that_are_not_part_of_the_media_library(): void {
		// Run critical hooks to satisfy webp_uploads_in_frontend_body() conditions.
		$this->mock_frontend_body_hooks();

		$paragraph = '<p>Donec accumsan, sapien et <img src="https://ia600200.us.archive.org/16/items/SPD-SLRSY-1867/hubblesite_2001_06.jpg">, id commodo nisi sapien et est. Mauris nisl odio, iaculis vitae pellentesque nec.</p>';

		$this->assertSame( $paragraph, webp_uploads_update_image_references( $paragraph ) );
	}

	/**
	 * Avoid replacing not existing attachment IDs
	 *
	 * @group webp_uploads_update_image_references
	 *
	 * @test
	 */
	public function it_should_avoid_replacing_not_existing_attachment_i_ds(): void {
		// Run critical hooks to satisfy webp_uploads_in_frontend_body() conditions.
		$this->mock_frontend_body_hooks();

		$paragraph = '<p>Donec accumsan, sapien et <img class="wp-image-0" src="https://ia600200.us.archive.org/16/items/SPD-SLRSY-1867/hubblesite_2001_06.jpg">, id commodo nisi sapien et est. Mauris nisl odio, iaculis vitae pellentesque nec.</p>';

		$this->assertSame( $paragraph, webp_uploads_update_image_references( $paragraph ) );
	}

	/**
	 * Prevent replacing a WebP image
	 *
	 * @group webp_uploads_update_image_references
	 *
	 * @test
	 */
	public function it_should_prevent_replacing_a_webp_image(): void {
		// Create JPEG and WebP to check that WebP does not get replaced with JPEG.
		$this->opt_in_to_jpeg_and_webp();

		$attachment_id = self::factory()->attachment->create_upload_object(
			TESTS_PLUGIN_DIR . '/tests/testdata/modules/images/balloons.webp'
		);

		$tag          = wp_get_attachment_image( $attachment_id, 'medium', false, array( 'class' => "wp-image-{$attachment_id}" ) );
		$expected_tag = $tag;
		$metadata     = wp_get_attachment_metadata( $attachment_id );
		foreach ( $metadata['sizes'] as $size => $properties ) {
			$expected_tag = str_replace( $properties['sources']['image/webp']['file'], $properties['sources']['image/jpeg']['file'], $expected_tag );
		}

		$expected_tag = str_replace( $metadata['sources']['image/webp']['file'], $metadata['sources']['image/jpeg']['file'], $expected_tag );

		$this->assertNotEmpty( $expected_tag );
		$this->assertNotSame( $tag, $expected_tag );
		$this->assertSame( $expected_tag, webp_uploads_img_tag_update_mime_type( $tag, 'the_content', $attachment_id ) );
	}

	/**
	 * Prevent replacing a jpg image if the image does not have the target class name
	 *
	 * @test
	 */
	public function it_should_prevent_replacing_a_jpg_image_if_the_image_does_not_have_the_target_class_name(): void {
		$attachment_id = self::factory()->attachment->create_upload_object(
			TESTS_PLUGIN_DIR . '/tests/testdata/modules/images/leaves.jpg'
		);

		// Run critical hooks to satisfy webp_uploads_in_frontend_body() conditions.
		$this->mock_frontend_body_hooks();

		$tag = wp_get_attachment_image( $attachment_id, 'medium' );

		$this->assertSame( $tag, webp_uploads_update_image_references( $tag ) );
	}

	/**
	 * Replace references to a JPG image to a WebP version
	 *
	 * @dataProvider provider_replace_images_with_different_extensions
	 * @group webp_uploads_update_image_references
	 *
	 * @test
	 */
	public function it_should_replace_references_to_a_jpg_image_to_a_webp_version( string $image_path ): void {
		// Create JPEG and WebP to check replacement of JPEG => WebP.
		$this->opt_in_to_jpeg_and_webp();

		$attachment_id = self::factory()->attachment->create_upload_object( $image_path );

		$tag          = wp_get_attachment_image( $attachment_id, 'medium', false, array( 'class' => "wp-image-{$attachment_id}" ) );
		$expected_tag = $tag;
		$metadata     = wp_get_attachment_metadata( $attachment_id );
		foreach ( $metadata['sizes'] as $size => $properties ) {
			$expected_tag = str_replace( $properties['sources']['image/jpeg']['file'], $properties['sources']['image/webp']['file'], $expected_tag );
		}

		$expected_tag = str_replace( $metadata['sources']['image/jpeg']['file'], $metadata['sources']['image/webp']['file'], $expected_tag );

		$this->assertNotEmpty( $expected_tag );
		$this->assertNotSame( $tag, $expected_tag );
		$this->assertSame( $expected_tag, webp_uploads_img_tag_update_mime_type( $tag, 'the_content', $attachment_id ) );
	}

	/**
	 * Should not replace jpeg images in the content if other mime types are disabled via filter.
	 *
	 * @dataProvider provider_replace_images_with_different_extensions
	 * @group webp_uploads_update_image_references
	 *
	 * @test
	 */
	public function it_should_not_replace_the_references_to_a_jpg_image_when_disabled_via_filter( string $image_path ): void {
		remove_all_filters( 'webp_uploads_content_image_mimes' );

		add_filter(
			'webp_uploads_content_image_mimes',
			static function ( $mime_types ) {
				unset( $mime_types[ array_search( 'image/webp', $mime_types, true ) ] );
				return $mime_types;
			}
		);

		$attachment_id = self::factory()->attachment->create_upload_object( $image_path );
		$tag           = wp_get_attachment_image( $attachment_id, 'medium', false, array( 'class' => "wp-image-{$attachment_id}" ) );

		$this->assertSame( $tag, webp_uploads_img_tag_update_mime_type( $tag, 'the_content', $attachment_id ) );
	}

	public function provider_replace_images_with_different_extensions(): Generator {
		yield 'An image with a .jpg extension' => array( TESTS_PLUGIN_DIR . '/tests/testdata/modules/images/leaves.jpg' );
		yield 'An image with a .jpeg extension' => array( TESTS_PLUGIN_DIR . '/tests/testdata/modules/images/car.jpeg' );
	}

	/**
	 * Replace all the images including the full size image
	 *
	 * @test
	 */
	public function it_should_replace_all_the_images_including_the_full_size_image(): void {
		// Create JPEG and WebP to check replacement of JPEG => WebP.
		$this->opt_in_to_jpeg_and_webp();

		$attachment_id = self::factory()->attachment->create_upload_object(
			TESTS_PLUGIN_DIR . '/tests/testdata/modules/images/leaves.jpg'
		);

		$tag = wp_get_attachment_image( $attachment_id, 'full', false, array( 'class' => "wp-image-{$attachment_id}" ) );

		$expected = array(
			'ext'  => 'jpg',
			'type' => 'image/jpeg',
		);
		$metadata = wp_get_attachment_metadata( $attachment_id );
		$this->assertSame( $expected, wp_check_filetype( get_attached_file( $attachment_id ) ) );
		$this->assertStringNotContainsString( wp_basename( get_attached_file( $attachment_id ) ), webp_uploads_img_tag_update_mime_type( $tag, 'the_content', $attachment_id ) );
		$this->assertStringContainsString( $metadata['sources']['image/webp']['file'], webp_uploads_img_tag_update_mime_type( $tag, 'the_content', $attachment_id ) );
	}

	/**
	 * Prevent replacing an image with no available sources
	 *
	 * @group webp_uploads_update_image_references
	 *
	 * @test
	 */
	public function it_should_prevent_replacing_an_image_with_no_available_sources(): void {
		add_filter( 'webp_uploads_upload_image_mime_transforms', '__return_empty_array' );

		$attachment_id = self::factory()->attachment->create_upload_object( TESTS_PLUGIN_DIR . '/tests/testdata/modules/images/car.jpeg' );

		$tag = wp_get_attachment_image( $attachment_id, 'full', false, array( 'class' => "wp-image-{$attachment_id}" ) );
		$this->assertSame( $tag, webp_uploads_img_tag_update_mime_type( $tag, 'the_content', $attachment_id ) );
	}

	/**
	 * Prevent update not supported images with no available sources
	 *
	 * @dataProvider data_provider_not_supported_webp_images
	 * @group webp_uploads_update_image_references
	 *
	 * @test
	 */
	public function it_should_prevent_update_not_supported_images_with_no_available_sources( string $image_path ): void {
		$attachment_id = self::factory()->attachment->create_upload_object( $image_path );

		$this->assertIsNumeric( $attachment_id );
		$tag = wp_get_attachment_image( $attachment_id, 'full', false, array( 'class' => "wp-image-{$attachment_id}" ) );

		$this->assertSame( $tag, webp_uploads_img_tag_update_mime_type( $tag, 'the_content', $attachment_id ) );
	}

	public function data_provider_not_supported_webp_images(): Generator {
		yield 'PNG image' => array( TESTS_PLUGIN_DIR . '/tests/testdata/modules/images/dice.png' );
		yield 'GIFT image' => array( TESTS_PLUGIN_DIR . '/tests/testdata/modules/images/earth.gif' );
	}

	/**
	 * Use the original image to generate all the image sizes
	 *
	 * @test
	 */
	public function it_should_use_the_original_image_to_generate_all_the_image_sizes(): void {
		// Use a 1500 threshold.
		add_filter(
			'big_image_size_threshold',
			static function () {
				return 1500;
			}
		);

		$attachment_id = self::factory()->attachment->create_upload_object( TESTS_PLUGIN_DIR . '/tests/testdata/modules/images/paint.jpeg' );
		$metadata      = wp_get_attachment_metadata( $attachment_id );

		foreach ( $metadata['sizes'] as $size ) {
			if ( ! isset( $size['sources'] ) ) {
				continue;
			}

			$this->assertIsString( $size['sources']['image/webp']['file'] );
			$this->assertStringContainsString( (string) $size['width'], $size['sources']['image/webp']['file'] );
			$this->assertStringContainsString( (string) $size['height'], $size['sources']['image/webp']['file'] );
			$this->assertStringContainsString(
				// Remove the extension from the file.
				substr( $size['sources']['image/webp']['file'], 0, -13 ),
				$metadata['file']
			);
		}
	}

	/**
	 * Tests that we can force generating jpeg subsizes using the webp_uploads_upload_image_mime_transforms filter.
	 *
	 * @test
	 */
	public function it_should_preserve_jpeg_subsizes_using_transform_filter(): void {
		// Create JPEG and WebP.
		$this->opt_in_to_jpeg_and_webp();

		$attachment_id = self::factory()->attachment->create_upload_object( TESTS_PLUGIN_DIR . '/tests/testdata/modules/images/car.jpeg' );

		$this->assertImageHasSource( $attachment_id, 'image/webp' );
		$this->assertImageHasSource( $attachment_id, 'image/jpeg' );

		$metadata = wp_get_attachment_metadata( $attachment_id );
		foreach ( array_keys( $metadata['sizes'] ) as $size_name ) {
			$this->assertImageHasSizeSource( $attachment_id, $size_name, 'image/webp' );
			$this->assertImageHasSizeSource( $attachment_id, $size_name, 'image/jpeg' );
		}
	}

	/**
	 * Allow the upload of an image if at least one editor supports the image type
	 *
	 * @dataProvider data_provider_supported_image_types
	 *
	 * @group current1
	 *
	 * @test
	 */
<<<<<<< HEAD
	public function it_should_create_images_only_of_specified_type_if_at_least_one_editor_supports_the_type( $image_type ) {
		$mime_type = 'image/' . $image_type;

		// Skip the test if no editors support the image type.
		if ( ! webp_uploads_mime_type_supported( $mime_type ) ) {
			$this->markTestSkipped( 'No editors support the image type: ' . $image_type );
		}

=======
	public function it_should_allow_the_upload_of_a_webp_image_if_at_least_one_editor_supports_the_format(): void {
>>>>>>> 197194c8
		add_filter(
			'wp_image_editors',
			static function ( $editors ) {
				// WP core does not choose the WP_Image_Editor instance based on MIME type support,
				// therefore the one that does support modern images needs to be first in this list.
				array_unshift( $editors, 'WP_Image_Doesnt_Support_Modern_Images' );
				return $editors;
			}
		);

		$this->assertTrue( wp_image_editor_supports( array( 'mime_type' => $mime_type ) ) );

		// Ensure the output type is WebP for this test.
		$this->set_image_output_type( $image_type );
		$attachment_id = self::factory()->attachment->create_upload_object( TESTS_PLUGIN_DIR . '/tests/testdata/modules/images/leaves.jpg' );
		$metadata      = wp_get_attachment_metadata( $attachment_id );

		$this->assertArrayHasKey( 'sources', $metadata );
		$this->assertIsArray( $metadata['sources'] );

		$this->assertImageNotHasSource( $attachment_id, 'image/jpeg' );
		$this->assertImageHasSource( $attachment_id, 'image/' . $image_type );

		$this->assertImageNotHasSizeSource( $attachment_id, 'thumbnail', 'image/jpeg' );
		$this->assertImageHasSizeSource( $attachment_id, 'thumbnail', 'image/' . $image_type );
	}

	/**
	 * Replace the featured image to the proper type when requesting the featured image.
	 *
	 * @dataProvider data_provider_supported_image_types
	 *
	 * @test
	 * @param string $image_type
	 */
<<<<<<< HEAD
	public function it_should_replace_the_featured_image_to_image_type_when_requesting_the_featured_image( $image_type ) {
		$mime_type = 'image/' . $image_type;

		// Skip this test if the image editor doesn't support the image type.
		if ( ! webp_uploads_mime_type_supported( $mime_type ) ) {
				$this->markTestSkipped( 'The image editor does not support the image type: ' . $image_type );
		}

		// Set the image output format.
		$this->set_image_output_type( $image_type );

=======
	public function it_should_replace_the_featured_image_to_webp_when_requesting_the_featured_image(): void {
>>>>>>> 197194c8
		$attachment_id = self::factory()->attachment->create_upload_object( TESTS_PLUGIN_DIR . '/tests/testdata/modules/images/paint.jpeg' );
		$post_id       = self::factory()->post->create();
		set_post_thumbnail( $post_id, $attachment_id );

		$featured_image = get_the_post_thumbnail( $post_id );
		$this->assertMatchesRegularExpression( '/<img .*?src=".*?\.' . $image_type . '".*>/', $featured_image );
	}

	/**
	 * Data provider for tests returns the supported image types to run the tests against.
	 *
	 * @return array {
	 *    @type string Supported image types.}
	 */
	public function data_provider_supported_image_types() {
		return array(
			array( 'webp' ),
			array ( 'avif' ),
		);
	}

	/**
	 * Prevent replacing an image if image was uploaded via external source or plugin.
	 *
	 * @group webp_uploads_update_image_references
	 *
	 * @test
	 */
	public function it_should_prevent_replacing_an_image_uploaded_via_external_source(): void {
		remove_all_filters( 'webp_uploads_pre_replace_additional_image_source' );

		add_filter(
			'webp_uploads_pre_replace_additional_image_source',
			static function () {
				return '<img src="https://ia600200.us.archive.org/16/items/SPD-SLRSY-1867/hubblesite_2001_06.jpg">';
			}
		);

		$attachment_id = self::factory()->attachment->create_upload_object( TESTS_PLUGIN_DIR . '/tests/testdata/modules/images/car.jpeg' );

		$tag = wp_get_attachment_image( $attachment_id, 'medium', false, array( 'class' => "wp-image-{$attachment_id}" ) );
		$this->assertNotSame( $tag, webp_uploads_img_tag_update_mime_type( $tag, 'the_content', $attachment_id ) );
	}

	/**
	 * The image with the smaller filesize should be used when webp_uploads_discard_larger_generated_images is set to true.
	 *
	 * @test
	 */
	public function it_should_create_webp_when_webp_is_smaller_than_jpegs(): void {
		// Create JPEG and WebP.
		$this->opt_in_to_jpeg_and_webp();

		add_filter( 'webp_uploads_discard_larger_generated_images', '__return_true' );

		// Look for an image that contains all of the additional mime type images.
		$attachment_id = self::factory()->attachment->create_upload_object( TESTS_PLUGIN_DIR . '/tests/testdata/modules/images/car.jpeg' );
		$tag           = wp_get_attachment_image( $attachment_id, 'full', false, array( 'class' => "wp-image-{$attachment_id}" ) );
		$expected_tag  = $tag;
		$metadata      = wp_get_attachment_metadata( $attachment_id );
		$file          = get_attached_file( $attachment_id, true );
		$dirname       = pathinfo( $file, PATHINFO_DIRNAME );
		$result        = webp_uploads_img_tag_update_mime_type( $tag, 'the_content', $attachment_id );
		$this->assertImageHasSource( $attachment_id, 'image/webp' );
		$this->assertImageHasSizeSource( $attachment_id, 'thumbnail', 'image/webp' );

		$this->assertNotSame( $tag, $result );

		$this->assertImageHasSource( $attachment_id, 'image/webp' );

		foreach ( $metadata['sizes'] as $size => $properties ) {
			$this->assertFileExists( path_join( $dirname, $properties['sources']['image/webp']['file'] ) );
			$expected_tag = str_replace( $properties['sources']['image/jpeg']['file'], $properties['sources']['image/webp']['file'], $expected_tag );
		}

		$this->assertFileExists( path_join( $dirname, $metadata['sources']['image/webp']['file'] ) );
		$expected_tag = str_replace( $metadata['sources']['image/jpeg']['file'], $metadata['sources']['image/webp']['file'], $expected_tag );

		$this->assertNotEmpty( $expected_tag );
		$this->assertNotSame( $tag, $expected_tag );
		$this->assertSame( $expected_tag, $result );
	}

	/**
	 * The image with the smaller filesize should be used when webp_uploads_discard_larger_generated_images is set to true.
	 *
	 * @test
	 */
	public function it_should_create_webp_for_full_size_which_is_smaller_in_webp_format(): void {
		// Create JPEG and WebP.
		$this->opt_in_to_jpeg_and_webp();

		add_filter( 'webp_uploads_discard_larger_generated_images', '__return_true' );
		add_filter( 'wp_editor_set_quality', array( $this, 'force_webp_image_quality_86' ), PHP_INT_MAX, 2 );

		// Look for an image that contains only full size mime type images.
		$attachment_id = self::factory()->attachment->create_upload_object( TESTS_PLUGIN_DIR . '/tests/testdata/modules/images/leaves.jpg' );
		$tag           = wp_get_attachment_image( $attachment_id, 'full', false, array( 'class' => "wp-image-{$attachment_id}" ) );
		$metadata      = wp_get_attachment_metadata( $attachment_id );
		$file          = get_attached_file( $attachment_id, true );
		$dirname       = pathinfo( $file, PATHINFO_DIRNAME );
		$this->assertImageHasSource( $attachment_id, 'image/webp' );
		$this->assertFileExists( path_join( $dirname, $metadata['sources']['image/webp']['file'] ) );

		foreach ( $metadata['sizes'] as $size => $properties ) {
			$this->assertImageNotHasSizeSource( $attachment_id, $size, 'image/webp' );
		}
		$this->assertNotSame( $tag, webp_uploads_img_tag_update_mime_type( $tag, 'the_content', $attachment_id ) );
	}

	/**
	 * The image with the smaller filesize should be used when webp_uploads_discard_larger_generated_images is set to true.
	 *
	 * @test
	 */
	public function it_should_create_webp_for_some_sizes_which_are_smaller_in_webp_format(): void {
		// Create JPEG and WebP.
		$this->opt_in_to_jpeg_and_webp();

		add_filter( 'webp_uploads_discard_larger_generated_images', '__return_true' );
		add_filter( 'wp_editor_set_quality', array( $this, 'force_webp_image_quality_86' ), PHP_INT_MAX, 2 );

		// Look for an image that contains all of the additional mime type images.
		$attachment_id = self::factory()->attachment->create_upload_object( TESTS_PLUGIN_DIR . '/tests/testdata/modules/images/balloons.webp' );
		$tag           = wp_get_attachment_image( $attachment_id, 'full', false, array( 'class' => "wp-image-{$attachment_id}" ) );
		$expected_tag  = $tag;
		$metadata      = wp_get_attachment_metadata( $attachment_id );
		$file          = get_attached_file( $attachment_id, true );
		$dirname       = pathinfo( $file, PATHINFO_DIRNAME );
		$updated_tag   = webp_uploads_img_tag_update_mime_type( $tag, 'the_content', $attachment_id );

		$this->assertFileExists( path_join( $dirname, $metadata['sizes']['medium']['sources']['image/jpeg']['file'] ) );
		$this->assertFileExists( path_join( $dirname, $metadata['sizes']['thumbnail']['sources']['image/jpeg']['file'] ) );
		$this->assertImageNotHasSource( $attachment_id, 'image/jpeg' );
		$this->assertImageHasSizeSource( $attachment_id, 'thumbnail', 'image/jpeg' );

		$expected_tag = str_replace( $metadata['sizes']['medium']['sources']['image/webp']['file'], $metadata['sizes']['medium']['sources']['image/jpeg']['file'], $expected_tag );
		$expected_tag = str_replace( $metadata['sizes']['thumbnail']['sources']['image/webp']['file'], $metadata['sizes']['medium']['sources']['image/jpeg']['file'], $expected_tag );

		$this->assertNotSame( $tag, $updated_tag );
		$this->assertSame( $expected_tag, $updated_tag );
	}

	/**
	 * Tests that the fallback script is added when a post with updated images is rendered.
	 *
	 * @test
	 */
	public function it_should_add_fallback_script_if_content_has_updated_images(): void {
		// Create JPEG and WebP to allow for fallback script.
		$this->opt_in_to_jpeg_and_webp();

		remove_all_actions( 'wp_footer' );

		$attachment_id = self::factory()->attachment->create_upload_object(
			TESTS_PLUGIN_DIR . '/tests/testdata/modules/images/leaves.jpg'
		);

		// Run critical hooks to satisfy webp_uploads_in_frontend_body() conditions.
		$this->mock_frontend_body_hooks();

		apply_filters(
			'the_content',
			sprintf(
				'<p>before image</p>%s<p>after image</p>',
				wp_get_attachment_image( $attachment_id, 'medium', false, array( 'class' => "wp-image-{$attachment_id}" ) )
			)
		);

		$this->assertTrue( has_action( 'wp_footer', 'webp_uploads_wepb_fallback' ) === 10 );

		$footer = get_echo( 'wp_footer' );
		$this->assertStringContainsString( 'data:image/webp;base64,UklGR', $footer );
	}

	/**
	 * Tests that the fallback script is not added when a post with no updated images is rendered.
	 *
	 * @test
	 */
	public function it_should_not_add_fallback_script_if_content_has_no_updated_images(): void {
		remove_all_actions( 'wp_footer' );

		apply_filters( 'the_content', '<p>no image</p>' );

		$this->assertFalse( has_action( 'wp_footer', 'webp_uploads_wepb_fallback' ) );

		$footer = get_echo( 'wp_footer' );
		$this->assertStringNotContainsString( 'data:image/webp;base64,UklGR', $footer );
	}

	/**
	 * Tests whether additional mime types generated only for allowed image sizes or not when the filter is used.
	 *
	 * @test
	 */
	public function it_should_create_mime_types_for_allowed_sizes_only_via_filter(): void {
		add_filter(
			'webp_uploads_image_sizes_with_additional_mime_type_support',
			static function ( $sizes ) {
				$sizes['allowed_size_400x300'] = true;
				return $sizes;
			}
		);

		add_image_size( 'allowed_size_400x300', 400, 300, true );
		add_image_size( 'not_allowed_size_200x150', 200, 150, true );

		$attachment_id = self::factory()->attachment->create_upload_object( TESTS_PLUGIN_DIR . '/tests/testdata/modules/images/car.jpeg' );

		remove_image_size( 'allowed_size_400x300' );
		remove_image_size( 'not_allowed_size_200x150' );

		$this->assertImageHasSizeSource( $attachment_id, 'allowed_size_400x300', 'image/webp' );
		$this->assertImageNotHasSizeSource( $attachment_id, 'not_allowed_size_200x150', 'image/webp' );
	}

	/**
	 * Tests whether additional mime types generated only for allowed image sizes or not when the global variable is updated.
	 *
	 * @test
	 */
	public function it_should_create_mime_types_for_allowed_sizes_only_via_global_variable(): void {
		add_image_size( 'allowed_size_400x300', 400, 300, true );
		add_image_size( 'not_allowed_size_200x150', 200, 150, true );

		// TODO: This property should later be set via a new parameter on add_image_size().
		$GLOBALS['_wp_additional_image_sizes']['allowed_size_400x300']['provide_additional_mime_types'] = true;

		$attachment_id = self::factory()->attachment->create_upload_object( TESTS_PLUGIN_DIR . '/tests/testdata/modules/images/car.jpeg' );

		remove_image_size( 'allowed_size_400x300' );
		remove_image_size( 'not_allowed_size_200x150' );

		$this->assertImageHasSizeSource( $attachment_id, 'allowed_size_400x300', 'image/webp' );
		$this->assertImageNotHasSizeSource( $attachment_id, 'not_allowed_size_200x150', 'image/webp' );
	}

	/**
	 * Test image quality for image conversion.
	 *
	 * @test
	 */
	public function it_should_set_quality_with_image_conversion(): void {
		// Temporary file path.
		$file = $this->temp_filename();

		$editor = wp_get_image_editor( TESTS_PLUGIN_DIR . '/tests/testdata/modules/images/dice.png', array( 'mime_type' => 'image/png' ) );

		// Quality setting for the source image. For PNG the fallback default of 82 is used.
		$this->assertSame( 82, $editor->get_quality(), 'Default quality setting for PNG is 82.' );

		// A PNG image will be converted to WebP whose quality should be 82 universally.
		$editor->save( $file, 'image/webp' );
		$this->assertSame( 82, $editor->get_quality(), 'Output image format is WebP. Quality setting for it should be 82 universally.' );

		$editor = wp_get_image_editor( TESTS_PLUGIN_DIR . '/tests/testdata/modules/images/leaves.jpg' );

		// Quality setting for the source image. For JPG the fallback default of 82 is used.
		$this->assertSame( 82, $editor->get_quality(), 'Default quality setting for JPG is 82.' );

		// A JPG image will be converted to WebP whose quality should be 82 universally.
		$editor->save( $file, 'image/webp' );
		$this->assertSame( 82, $editor->get_quality(), 'Output image format is WebP. Quality setting for it should be 82 universally.' );
	}

	/**
	 * Test webp_uploads_modify_webp_quality function for image quality.
	 *
	 * @covers ::webp_uploads_modify_webp_quality
	 *
	 * @test
	 */
	public function it_should_return_correct_quality_for_mime_types(): void {
		global $wp_version;
		$this->assertSame( 82, webp_uploads_modify_webp_quality( 90, 'image/webp' ), 'WebP image quality should always be 82.' );
		$this->assertSame( 82, webp_uploads_modify_webp_quality( 82, 'image/webp' ), 'WebP image quality should always be 82.' );
		$this->assertSame( 80, webp_uploads_modify_webp_quality( 80, 'image/jpeg' ), 'JPEG image quality should return default quality provided from WP filter wp_editor_set_quality.' );
	}

	/**
	 * Test printing the meta generator tag.
	 *
	 * @covers ::webp_uploads_render_generator
	 */
	public function test_webp_uploads_render_generator(): void {
		$tag = get_echo( 'webp_uploads_render_generator' );
		$this->assertStringStartsWith( '<meta', $tag );
		$this->assertStringContainsString( 'generator', $tag );
		$this->assertStringContainsString( 'webp-uploads ' . WEBP_UPLOADS_VERSION, $tag );
	}

	/**
	 * Runs (empty) hooks to satisfy webp_uploads_in_frontend_body() conditions.
	 */
	private function mock_frontend_body_hooks(): void {
		remove_all_actions( 'template_redirect' );
		do_action( 'template_redirect' );
	}

	/**
	 * Force return WebP image quality 86 for testing.
	 */
	public function force_webp_image_quality_86( int $quality, string $mime_type ): int {
		if ( 'image/webp' === $mime_type ) {
			return 86;
		}
		return $quality;
	}

	/**
	 * Get temporary file name.
	 *
	 * @return string Temp File name.
	 */
	public function temp_filename(): string {
		$filename = wp_tempnam();

		// Store filename to unlink it later in tear down.
		$this->to_unlink[] = $filename;

		return $filename;
	}
}<|MERGE_RESOLUTION|>--- conflicted
+++ resolved
@@ -49,16 +49,12 @@
 	 *
 	 * @test
 	 */
-<<<<<<< HEAD
-	public function it_should_not_create_the_original_mime_type_for_jpeg_images( $image_type ) {
+	public function it_should_not_create_the_original_mime_type_for_jpeg_images( string $image_type ): void {
 		$mime_type = 'image/' . $image_type;
 		$this->set_image_output_type( $image_type );
 		if ( ! webp_uploads_mime_type_supported( $mime_type ) ) {
 			$this->markTestSkipped( "Mime type $mime_type is not supported." );
 		}
-=======
-	public function it_should_not_create_the_original_mime_type_for_jpeg_images(): void {
->>>>>>> 197194c8
 		$attachment_id = self::factory()->attachment->create_upload_object( TESTS_PLUGIN_DIR . '/tests/testdata/modules/images/leaves.jpg' );
 
 		// There should be an image_type source, but no JPEG source for the full image.
@@ -90,13 +86,9 @@
 	 *
 	 * @test
 	 */
-<<<<<<< HEAD
-	public function it_should_create_the_original_mime_type_as_well_with_all_the_available_sources_for_the_specified_mime() {
+	public function it_should_create_the_original_mime_type_as_well_with_all_the_available_sources_for_the_specified_mime(): void {
 		update_option( 'perflab_generate_webp_and_jpeg', false );
 
-=======
-	public function it_should_create_the_original_mime_type_as_well_with_all_the_available_sources_for_the_specified_mime(): void {
->>>>>>> 197194c8
 		$attachment_id = self::factory()->attachment->create_upload_object( TESTS_PLUGIN_DIR . '/tests/testdata/modules/images/balloons.webp' );
 
 		$metadata = wp_get_attachment_metadata( $attachment_id );
@@ -129,8 +121,7 @@
 	 *
 	 * @test
 	 */
-<<<<<<< HEAD
-	public function it_should_create_jpeg_and_output_format_for_jpeg_images_if_opted_in( $image_type ) {
+	public function it_should_create_jpeg_and_webp_for_jpeg_images_if_opted_in( string $image_type ): void {
 		$mime_type = 'image/' . $image_type;
 		if ( ! webp_uploads_mime_type_supported( $mime_type ) ) {
 			$this->markTestSkipped( "Mime type $mime_type is not supported." );
@@ -138,10 +129,6 @@
 		$this->set_image_output_type( $image_type );
 
 		update_option( 'perflab_generate_webp_and_jpeg', true );
-=======
-	public function it_should_create_jpeg_and_webp_for_jpeg_images_if_opted_in(): void {
-		$this->opt_in_to_jpeg_and_webp();
->>>>>>> 197194c8
 
 		$attachment_id = self::factory()->attachment->create_upload_object( TESTS_PLUGIN_DIR . '/tests/testdata/modules/images/leaves.jpg' );
 
@@ -173,17 +160,13 @@
 	 *
 	 * @test
 	 */
-<<<<<<< HEAD
-	public function it_should_create_jpeg_and_output_format_for_jpeg_images_if_generate_webp_and_jpeg_set( $image_type ) {
+	public function it_should_create_jpeg_and_webp_for_jpeg_images_if_generate_webp_and_jpeg_set( string $image_type ): void {
 		$mime_type = 'image/' . $image_type;
 
 		if ( ! webp_uploads_mime_type_supported( $mime_type ) ) {
 			$this->markTestSkipped( "Mime type $mime_type is not supported." );
 		}
 		$this->set_image_output_type( $image_type );
-=======
-	public function it_should_create_jpeg_and_webp_for_jpeg_images_if_generate_webp_and_jpeg_set(): void {
->>>>>>> 197194c8
 		update_option( 'perflab_generate_webp_and_jpeg', true );
 
 		$attachment_id = self::factory()->attachment->create_upload_object( TESTS_PLUGIN_DIR . '/tests/testdata/modules/images/leaves.jpg' );
@@ -739,8 +722,7 @@
 	 *
 	 * @test
 	 */
-<<<<<<< HEAD
-	public function it_should_create_images_only_of_specified_type_if_at_least_one_editor_supports_the_type( $image_type ) {
+	public function it_should_allow_the_upload_of_a_webp_image_if_at_least_one_editor_supports_the_format( string $image_type ): void {
 		$mime_type = 'image/' . $image_type;
 
 		// Skip the test if no editors support the image type.
@@ -748,9 +730,6 @@
 			$this->markTestSkipped( 'No editors support the image type: ' . $image_type );
 		}
 
-=======
-	public function it_should_allow_the_upload_of_a_webp_image_if_at_least_one_editor_supports_the_format(): void {
->>>>>>> 197194c8
 		add_filter(
 			'wp_image_editors',
 			static function ( $editors ) {
@@ -786,8 +765,7 @@
 	 * @test
 	 * @param string $image_type
 	 */
-<<<<<<< HEAD
-	public function it_should_replace_the_featured_image_to_image_type_when_requesting_the_featured_image( $image_type ) {
+	public function it_should_replace_the_featured_image_to_webp_when_requesting_the_featured_image( string $image_type ): void {
 		$mime_type = 'image/' . $image_type;
 
 		// Skip this test if the image editor doesn't support the image type.
@@ -798,9 +776,6 @@
 		// Set the image output format.
 		$this->set_image_output_type( $image_type );
 
-=======
-	public function it_should_replace_the_featured_image_to_webp_when_requesting_the_featured_image(): void {
->>>>>>> 197194c8
 		$attachment_id = self::factory()->attachment->create_upload_object( TESTS_PLUGIN_DIR . '/tests/testdata/modules/images/paint.jpeg' );
 		$post_id       = self::factory()->post->create();
 		set_post_thumbnail( $post_id, $attachment_id );
@@ -812,10 +787,10 @@
 	/**
 	 * Data provider for tests returns the supported image types to run the tests against.
 	 *
-	 * @return array {
-	 *    @type string Supported image types.}
-	 */
-	public function data_provider_supported_image_types() {
+ * @return array<array<string>> An array of valid image types.
+
+	 */
+	public function data_provider_supported_image_types(): array {
 		return array(
 			array( 'webp' ),
 			array ( 'avif' ),
