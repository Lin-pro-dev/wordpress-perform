<?php
/**
 * Tests for webp-uploads plugin load.php.
 *
 * @group images
 *
 * @package webp-uploads
 */

use PerformanceLab\Tests\TestCase\ImagesTestCase;

class WebP_Uploads_Load_Tests extends ImagesTestCase {

	/**
	 * To unlink files.
	 *
	 * @var string[]
	 */
	protected $to_unlink = array();

	public function set_up(): void {
		parent::set_up();

		add_filter( 'webp_uploads_discard_larger_generated_images', '__return_false' );

		if ( ! wp_image_editor_supports( array( 'mime_type' => 'image/webp' ) ) ) {
			$this->markTestSkipped( 'Mime type image/webp is not supported.' );
		}

		// Default to webp output for tests.
		$this->set_image_output_type( 'webp' );
	}

	public function tear_down(): void {
		$this->to_unlink = array_filter(
			$this->to_unlink,
			static function ( string $filename ) {
				return unlink( $filename );
			}
		);

		parent::tear_down();
	}

	/**
	 * Don't create the original mime type for JPEG images.
	 *
	 * @dataProvider data_provider_supported_image_types
	 *
	 * @test
	 */
<<<<<<< HEAD
	public function it_should_not_create_the_original_mime_type_for_jpeg_images( string $image_type ): void {
		$mime_type = 'image/' . $image_type;
		$this->set_image_output_type( $image_type );
		if ( ! webp_uploads_mime_type_supported( $mime_type ) ) {
			$this->markTestSkipped( "Mime type $mime_type is not supported." );
		}
		$attachment_id = self::factory()->attachment->create_upload_object( TESTS_PLUGIN_DIR . '/tests/testdata/modules/images/leaves.jpg' );
=======
	public function it_should_not_create_the_original_mime_type_for_jpeg_images(): void {
		$attachment_id = self::factory()->attachment->create_upload_object( TESTS_PLUGIN_DIR . '/tests/data/images/leaves.jpg' );
>>>>>>> fe63d8fb

		// There should be an image_type source, but no JPEG source for the full image.
		$this->assertImageHasSource( $attachment_id, $mime_type );
		$this->assertImageNotHasSource( $attachment_id, 'image/jpeg' );

		$metadata = wp_get_attachment_metadata( $attachment_id );

		// The full image should be an image_type.
		$this->assertArrayHasKey( 'file', $metadata );
		$this->assertStringEndsWith( $metadata['sources'][ $mime_type ]['file'], $metadata['file'] );
		$this->assertStringEndsWith( $metadata['sources'][ $mime_type ]['file'], get_attached_file( $attachment_id ) );

		// The original JPEG should be backed up.
		$this->assertStringEndsWith( '.jpg', wp_get_original_image_path( $attachment_id ) );

		// For compatibility reasons, the post MIME type should remain JPEG.
		$this->assertSame( 'image/jpeg', get_post_mime_type( $attachment_id ) );

		// There should be a WebP source, but no JPEG source for all sizes.
		foreach ( array_keys( $metadata['sizes'] ) as $size_name ) {
			$this->assertImageHasSizeSource( $attachment_id, $size_name, $mime_type );
			$this->assertImageNotHasSizeSource( $attachment_id, $size_name, 'image/jpeg' );
		}
	}

	/**
	 * Create the original mime type for WebP images.
	 *
	 * @test
	 */
	public function it_should_create_the_original_mime_type_as_well_with_all_the_available_sources_for_the_specified_mime(): void {
<<<<<<< HEAD
		update_option( 'perflab_generate_webp_and_jpeg', false );

		$attachment_id = self::factory()->attachment->create_upload_object( TESTS_PLUGIN_DIR . '/tests/testdata/modules/images/balloons.webp' );
=======
		$attachment_id = self::factory()->attachment->create_upload_object( TESTS_PLUGIN_DIR . '/tests/data/images/balloons.webp' );
>>>>>>> fe63d8fb

		// There should be a WebP source, but no JPEG source for the full image.
		$this->assertImageNotHasSource( $attachment_id, 'image/jpeg' );
		$this->assertImageHasSource( $attachment_id, 'image/webp' );

		$metadata = wp_get_attachment_metadata( $attachment_id );

		// The full image should be a WebP.
		$this->assertArrayHasKey( 'file', $metadata );
		$this->assertStringEndsWith( $metadata['sources']['image/webp']['file'], $metadata['file'] );
		$this->assertStringEndsWith( $metadata['sources']['image/webp']['file'], get_attached_file( $attachment_id ) );

		// The post MIME type should be WebP.
		$this->assertSame( 'image/webp', get_post_mime_type( $attachment_id ) );

		// There should be a WebP source, but no JPEG source for all sizes.
		foreach ( array_keys( $metadata['sizes'] ) as $size_name ) {
			$this->assertImageNotHasSizeSource( $attachment_id, $size_name, 'image/jpeg' );
			$this->assertImageHasSizeSource( $attachment_id, $size_name, 'image/webp' );
		}
	}

	/**
	 * Create JPEG and output type for JPEG images, if opted in.
	 *
	 * @dataProvider data_provider_supported_image_types
	 *
	 * @test
	 */
	public function it_should_create_jpeg_and_webp_for_jpeg_images_if_opted_in( string $image_type ): void {
		$mime_type = 'image/' . $image_type;
		if ( ! webp_uploads_mime_type_supported( $mime_type ) ) {
			$this->markTestSkipped( "Mime type $mime_type is not supported." );
		}
		$this->set_image_output_type( $image_type );

		update_option( 'perflab_generate_webp_and_jpeg', true );

		$attachment_id = self::factory()->attachment->create_upload_object( TESTS_PLUGIN_DIR . '/tests/data/images/leaves.jpg' );

		// There should be JPEG and mime_type sources for the full image.
		$this->assertImageHasSource( $attachment_id, 'image/jpeg' );
		$this->assertImageHasSource( $attachment_id, $mime_type );

		$metadata = wp_get_attachment_metadata( $attachment_id );

		// The full image should be a JPEG.
		$this->assertArrayHasKey( 'file', $metadata );
		$this->assertStringEndsWith( $metadata['sources']['image/jpeg']['file'], $metadata['file'] );
		$this->assertStringEndsWith( $metadata['sources']['image/jpeg']['file'], get_attached_file( $attachment_id ) );

		// The post MIME type should be JPEG.
		$this->assertSame( 'image/jpeg', get_post_mime_type( $attachment_id ) );

		// There should be JPEG and WebP sources for all sizes.
		foreach ( array_keys( $metadata['sizes'] ) as $size_name ) {
			$this->assertImageHasSizeSource( $attachment_id, $size_name, 'image/jpeg' );
			$this->assertImageHasSizeSource( $attachment_id, $size_name, $mime_type );
		}
	}

	/**
	 * Create JPEG and output format for JPEG images, if perflab_generate_webp_and_jpeg option set.
	 *
	 * @dataProvider data_provider_supported_image_types
	 *
	 * @test
	 */
	public function it_should_create_jpeg_and_webp_for_jpeg_images_if_generate_webp_and_jpeg_set( string $image_type ): void {
		$mime_type = 'image/' . $image_type;

		if ( ! webp_uploads_mime_type_supported( $mime_type ) ) {
			$this->markTestSkipped( "Mime type $mime_type is not supported." );
		}
		$this->set_image_output_type( $image_type );
		update_option( 'perflab_generate_webp_and_jpeg', true );

		$attachment_id = self::factory()->attachment->create_upload_object( TESTS_PLUGIN_DIR . '/tests/data/images/leaves.jpg' );

		// There should be JPEG and WebP sources for the full image.
		$this->assertImageHasSource( $attachment_id, 'image/jpeg' );
		$this->assertImageHasSource( $attachment_id, $mime_type );

		$metadata = wp_get_attachment_metadata( $attachment_id );

		// The full image should be a JPEG.
		$this->assertArrayHasKey( 'file', $metadata );
		$this->assertStringEndsWith( $metadata['sources']['image/jpeg']['file'], $metadata['file'] );
		$this->assertStringEndsWith( $metadata['sources']['image/jpeg']['file'], get_attached_file( $attachment_id ) );

		// The post MIME type should be JPEG.
		$this->assertSame( 'image/jpeg', get_post_mime_type( $attachment_id ) );

		// There should be JPEG and WebP sources for all sizes.
		foreach ( array_keys( $metadata['sizes'] ) as $size_name ) {
			$this->assertImageHasSizeSource( $attachment_id, $size_name, 'image/jpeg' );
			$this->assertImageHasSizeSource( $attachment_id, $size_name, $mime_type );
		}
	}

	/**
	 * Don't create the sources property if no transform is provided.
	 *
	 * @test
	 */
	public function it_should_not_create_the_sources_property_if_no_transform_is_provided(): void {
		add_filter( 'webp_uploads_upload_image_mime_transforms', '__return_empty_array' );

		$attachment_id = self::factory()->attachment->create_upload_object(
			TESTS_PLUGIN_DIR . '/tests/data/images/leaves.jpg'
		);

		$metadata = wp_get_attachment_metadata( $attachment_id );

		$this->assertIsArray( $metadata );
		$this->assertArrayNotHasKey( 'sources', $metadata );
		foreach ( $metadata['sizes'] as $properties ) {
			$this->assertArrayNotHasKey( 'sources', $properties );
		}
	}

	/**
	 * Create the sources property when no transform is available
	 *
	 * @test
	 */
	public function it_should_create_the_sources_property_when_no_transform_is_available(): void {
		add_filter(
			'webp_uploads_upload_image_mime_transforms',
			static function () {
				return array( 'image/jpeg' => array() );
			}
		);

		$attachment_id = self::factory()->attachment->create_upload_object(
			TESTS_PLUGIN_DIR . '/tests/data/images/leaves.jpg'
		);

		$this->assertImageHasSource( $attachment_id, 'image/jpeg' );
		$this->assertImageNotHasSource( $attachment_id, 'image/webp' );

		$metadata = wp_get_attachment_metadata( $attachment_id );
		foreach ( array_keys( $metadata['sizes'] ) as $size_name ) {
			$this->assertImageHasSizeSource( $attachment_id, $size_name, 'image/jpeg' );
			$this->assertImageNotHasSizeSource( $attachment_id, $size_name, 'image/webp' );
		}
	}

	/**
	 * Not create the sources property if the mime is not specified on the transforms images
	 *
	 * @test
	 */
	public function it_should_not_create_the_sources_property_if_the_mime_is_not_specified_on_the_transforms_images(): void {
		add_filter(
			'webp_uploads_upload_image_mime_transforms',
			static function () {
				return array( 'image/jpeg' => array() );
			}
		);

		$attachment_id = self::factory()->attachment->create_upload_object(
			TESTS_PLUGIN_DIR . '/tests/data/images/balloons.webp'
		);

		$metadata = wp_get_attachment_metadata( $attachment_id );

		$this->assertIsArray( $metadata );
		$this->assertArrayNotHasKey( 'sources', $metadata );
		foreach ( $metadata['sizes'] as $properties ) {
			$this->assertArrayNotHasKey( 'sources', $properties );
		}
	}

	/**
	 * Create a WebP version with all the required properties
	 *
	 * @test
	 */
	public function it_should_create_a_webp_version_with_all_the_required_properties(): void {
		$attachment_id = self::factory()->attachment->create_upload_object(
			TESTS_PLUGIN_DIR . '/tests/data/images/leaves.jpg'
		);

		$metadata = wp_get_attachment_metadata( $attachment_id );

		$this->assertArrayHasKey( 'sources', $metadata );
		$this->assertIsArray( $metadata['sources'] );

		$file    = get_attached_file( $attachment_id, true );
		$dirname = pathinfo( $file, PATHINFO_DIRNAME );

		$this->assertImageNotHasSource( $attachment_id, 'image/jpeg' );

		$this->assertImageHasSource( $attachment_id, 'image/webp' );
		$this->assertFileExists( path_join( $dirname, $metadata['sources']['image/webp']['file'] ) );
		$this->assertSame( $metadata['sources']['image/webp']['filesize'], wp_filesize( path_join( $dirname, $metadata['sources']['image/webp']['file'] ) ) );

		$this->assertImageNotHasSizeSource( $attachment_id, 'thumbnail', 'image/jpeg' );
		$this->assertImageHasSizeSource( $attachment_id, 'thumbnail', 'image/webp' );
	}

	/**
	 * Create the full size images when no size is available
	 *
	 * @test
	 */
	public function it_should_create_the_full_size_images_when_no_size_is_available(): void {
		add_filter( 'intermediate_image_sizes', '__return_empty_array' );
		add_filter( 'fallback_intermediate_image_sizes', '__return_empty_array' );

		$attachment_id = self::factory()->attachment->create_upload_object( TESTS_PLUGIN_DIR . '/tests/data/images/leaves.jpg' );

		$metadata = wp_get_attachment_metadata( $attachment_id );
		$this->assertEmpty( $metadata['sizes'] );

		$this->assertImageNotHasSource( $attachment_id, 'image/jpeg' );
		$this->assertImageHasSource( $attachment_id, 'image/webp' );
	}

	/**
	 * Remove `scaled` suffix from the generated filename
	 *
	 * @test
	 */
	public function it_should_remove_scaled_suffix_from_the_generated_filename(): void {
		// Create JPEG and WebP to check for scaled suffix.
		$this->opt_in_to_jpeg_and_webp();

		// The leaves image is 1080 pixels wide with this filter we ensure a -scaled version is created.
		add_filter(
			'big_image_size_threshold',
			static function () {
				return 850;
			}
		);

		$attachment_id = self::factory()->attachment->create_upload_object(
			TESTS_PLUGIN_DIR . '/tests/data/images/leaves.jpg'
		);
		$metadata      = wp_get_attachment_metadata( $attachment_id );
		$this->assertStringEndsWith( '-scaled.jpg', get_attached_file( $attachment_id ) );
		$this->assertImageHasSizeSource( $attachment_id, 'medium', 'image/webp' );
		$this->assertStringEndsNotWith( '-scaled.webp', $metadata['sizes']['medium']['sources']['image/webp']['file'] );
		$this->assertStringEndsWith( '-300x200-jpg.webp', $metadata['sizes']['medium']['sources']['image/webp']['file'] );
	}

	/**
	 * Remove the generated webp images when the attachment is deleted
	 *
	 * @test
	 */
	public function it_should_remove_the_generated_webp_images_when_the_attachment_is_deleted(): void {
		$attachment_id = self::factory()->attachment->create_upload_object(
			TESTS_PLUGIN_DIR . '/tests/data/images/leaves.jpg'
		);

		$file    = get_attached_file( $attachment_id, true );
		$dirname = pathinfo( $file, PATHINFO_DIRNAME );

		$this->assertIsString( $file );
		$this->assertFileExists( $file );

		$metadata = wp_get_attachment_metadata( $attachment_id );
		$sizes    = array( 'thumbnail', 'medium' );

		$this->assertFileExists( path_join( $dirname, $metadata['sources']['image/webp']['file'] ) );

		foreach ( $sizes as $size_name ) {
			$this->assertImageHasSizeSource( $attachment_id, $size_name, 'image/webp' );
			$this->assertFileExists( path_join( $dirname, $metadata['sizes'][ $size_name ]['sources']['image/webp']['file'] ) );
		}

		wp_delete_attachment( $attachment_id );

		foreach ( $sizes as $size_name ) {
			$this->assertFileDoesNotExist( path_join( $dirname, $metadata['sizes'][ $size_name ]['sources']['image/webp']['file'] ) );
		}

		$this->assertFileDoesNotExist( path_join( $dirname, $metadata['sources']['image/webp']['file'] ) );
	}

	/**
	 * Remove the attached WebP version if the attachment is force deleted
	 *
	 * @test
	 */
	public function it_should_remove_the_attached_webp_version_if_the_attachment_is_force_deleted(): void {
		$attachment_id = self::factory()->attachment->create_upload_object(
			TESTS_PLUGIN_DIR . '/tests/data/images/leaves.jpg'
		);

		$file    = get_attached_file( $attachment_id, true );
		$dirname = pathinfo( $file, PATHINFO_DIRNAME );

		$this->assertIsString( $file );
		$this->assertFileExists( $file );

		$metadata = wp_get_attachment_metadata( $attachment_id );

		$this->assertFileExists( path_join( $dirname, $metadata['sources']['image/webp']['file'] ) );
		$this->assertFileExists( path_join( $dirname, $metadata['sizes']['thumbnail']['sources']['image/webp']['file'] ) );

		wp_delete_attachment( $attachment_id, true );

		$this->assertFileDoesNotExist( path_join( $dirname, $metadata['sizes']['thumbnail']['sources']['image/webp']['file'] ) );
		$this->assertFileDoesNotExist( path_join( $dirname, $metadata['sources']['image/webp']['file'] ) );
	}

	/**
	 * Remove full size images when no size image exists
	 *
	 * @test
	 */
	public function it_should_remove_full_size_images_when_no_size_image_exists(): void {
		add_filter( 'intermediate_image_sizes', '__return_empty_array' );
		add_filter( 'fallback_intermediate_image_sizes', '__return_empty_array' );

		$attachment_id = self::factory()->attachment->create_upload_object( TESTS_PLUGIN_DIR . '/tests/data/images/leaves.jpg' );

		$file    = get_attached_file( $attachment_id, true );
		$dirname = pathinfo( $file, PATHINFO_DIRNAME );

		$metadata = wp_get_attachment_metadata( $attachment_id );

		$this->assertEmpty( $metadata['sizes'] );
		$this->assertFileExists( $file );
		$this->assertFileExists( path_join( $dirname, $metadata['sources']['image/webp']['file'] ) );

		wp_delete_attachment( $attachment_id );

		$this->assertFileDoesNotExist( path_join( $dirname, $metadata['sources']['image/webp']['file'] ) );
	}

	/**
	 * Remove the attached WebP version if the attachment is force deleted after edit.
	 *
	 * @test
	 */
	public function it_should_remove_the_backup_sizes_and_sources_if_the_attachment_is_deleted_after_edit(): void {
		$attachment_id = self::factory()->attachment->create_upload_object(
			TESTS_PLUGIN_DIR . '/tests/data/images/leaves.jpg'
		);

		$file    = get_attached_file( $attachment_id, true );
		$dirname = pathinfo( $file, PATHINFO_DIRNAME );

		$this->assertIsString( $file );
		$this->assertFileExists( $file );

		$editor = new WP_Image_Edit( $attachment_id );
		$editor->rotate_right()->save();

		$backup_sources = get_post_meta( $attachment_id, '_wp_attachment_backup_sources', true );
		$this->assertNotEmpty( $backup_sources );
		$this->assertIsArray( $backup_sources );

		$backup_sizes = get_post_meta( $attachment_id, '_wp_attachment_backup_sizes', true );
		$this->assertNotEmpty( $backup_sizes );
		$this->assertIsArray( $backup_sizes );

		wp_delete_attachment( $attachment_id, true );

		$this->assertFileDoesNotExist( path_join( $dirname, $backup_sources['full-orig']['image/webp']['file'] ) );
		$this->assertFileDoesNotExist( path_join( $dirname, $backup_sizes['thumbnail-orig']['sources']['image/webp']['file'] ) );
	}

	/**
	 * Avoid the change of URLs of images that are not part of the media library
	 *
	 * @group webp_uploads_update_image_references
	 *
	 * @test
	 */
	public function it_should_avoid_the_change_of_urls_of_images_that_are_not_part_of_the_media_library(): void {
		// Run critical hooks to satisfy webp_uploads_in_frontend_body() conditions.
		$this->mock_frontend_body_hooks();

		$paragraph = '<p>Donec accumsan, sapien et <img src="https://ia600200.us.archive.org/16/items/SPD-SLRSY-1867/hubblesite_2001_06.jpg">, id commodo nisi sapien et est. Mauris nisl odio, iaculis vitae pellentesque nec.</p>';

		$this->assertSame( $paragraph, webp_uploads_update_image_references( $paragraph ) );
	}

	/**
	 * Avoid replacing not existing attachment IDs
	 *
	 * @group webp_uploads_update_image_references
	 *
	 * @test
	 */
	public function it_should_avoid_replacing_not_existing_attachment_i_ds(): void {
		// Run critical hooks to satisfy webp_uploads_in_frontend_body() conditions.
		$this->mock_frontend_body_hooks();

		$paragraph = '<p>Donec accumsan, sapien et <img class="wp-image-0" src="https://ia600200.us.archive.org/16/items/SPD-SLRSY-1867/hubblesite_2001_06.jpg">, id commodo nisi sapien et est. Mauris nisl odio, iaculis vitae pellentesque nec.</p>';

		$this->assertSame( $paragraph, webp_uploads_update_image_references( $paragraph ) );
	}

	/**
	 * Prevent replacing a WebP image
	 *
	 * @group webp_uploads_update_image_references
	 *
	 * @test
	 */
	public function it_should_prevent_replacing_a_webp_image(): void {
		// Create JPEG and WebP to check that WebP does not get replaced with JPEG.
		$this->opt_in_to_jpeg_and_webp();

		$attachment_id = self::factory()->attachment->create_upload_object(
			TESTS_PLUGIN_DIR . '/tests/data/images/balloons.webp'
		);

		$tag          = wp_get_attachment_image( $attachment_id, 'medium', false, array( 'class' => "wp-image-{$attachment_id}" ) );
		$expected_tag = $tag;
		$metadata     = wp_get_attachment_metadata( $attachment_id );
		foreach ( $metadata['sizes'] as $size => $properties ) {
			$expected_tag = str_replace( $properties['sources']['image/webp']['file'], $properties['sources']['image/jpeg']['file'], $expected_tag );
		}

		$expected_tag = str_replace( $metadata['sources']['image/webp']['file'], $metadata['sources']['image/jpeg']['file'], $expected_tag );

		$this->assertNotEmpty( $expected_tag );
		$this->assertNotSame( $tag, $expected_tag );
		$this->assertSame( $expected_tag, webp_uploads_img_tag_update_mime_type( $tag, 'the_content', $attachment_id ) );
	}

	/**
	 * Prevent replacing a jpg image if the image does not have the target class name
	 *
	 * @test
	 */
	public function it_should_prevent_replacing_a_jpg_image_if_the_image_does_not_have_the_target_class_name(): void {
		$attachment_id = self::factory()->attachment->create_upload_object(
			TESTS_PLUGIN_DIR . '/tests/data/images/leaves.jpg'
		);

		// Run critical hooks to satisfy webp_uploads_in_frontend_body() conditions.
		$this->mock_frontend_body_hooks();

		$tag = wp_get_attachment_image( $attachment_id, 'medium' );

		$this->assertSame( $tag, webp_uploads_update_image_references( $tag ) );
	}

	/**
	 * Replace references to a JPG image to a WebP version
	 *
	 * @dataProvider provider_replace_images_with_different_extensions
	 * @group webp_uploads_update_image_references
	 *
	 * @test
	 */
	public function it_should_replace_references_to_a_jpg_image_to_a_webp_version( string $image_path ): void {
		// Create JPEG and WebP to check replacement of JPEG => WebP.
		$this->opt_in_to_jpeg_and_webp();

		$attachment_id = self::factory()->attachment->create_upload_object( $image_path );

		$tag          = wp_get_attachment_image( $attachment_id, 'medium', false, array( 'class' => "wp-image-{$attachment_id}" ) );
		$expected_tag = $tag;
		$metadata     = wp_get_attachment_metadata( $attachment_id );
		foreach ( $metadata['sizes'] as $size => $properties ) {
			$expected_tag = str_replace( $properties['sources']['image/jpeg']['file'], $properties['sources']['image/webp']['file'], $expected_tag );
		}

		$expected_tag = str_replace( $metadata['sources']['image/jpeg']['file'], $metadata['sources']['image/webp']['file'], $expected_tag );

		$this->assertNotEmpty( $expected_tag );
		$this->assertNotSame( $tag, $expected_tag );
		$this->assertSame( $expected_tag, webp_uploads_img_tag_update_mime_type( $tag, 'the_content', $attachment_id ) );
	}

	/**
	 * Should not replace jpeg images in the content if other mime types are disabled via filter.
	 *
	 * @dataProvider provider_replace_images_with_different_extensions
	 * @group webp_uploads_update_image_references
	 *
	 * @test
	 */
	public function it_should_not_replace_the_references_to_a_jpg_image_when_disabled_via_filter( string $image_path ): void {
		remove_all_filters( 'webp_uploads_content_image_mimes' );

		add_filter(
			'webp_uploads_content_image_mimes',
			static function ( $mime_types ) {
				unset( $mime_types[ array_search( 'image/webp', $mime_types, true ) ] );
				return $mime_types;
			}
		);

		$attachment_id = self::factory()->attachment->create_upload_object( $image_path );
		$tag           = wp_get_attachment_image( $attachment_id, 'medium', false, array( 'class' => "wp-image-{$attachment_id}" ) );

		$this->assertSame( $tag, webp_uploads_img_tag_update_mime_type( $tag, 'the_content', $attachment_id ) );
	}

	public function provider_replace_images_with_different_extensions(): Generator {
		yield 'An image with a .jpg extension' => array( TESTS_PLUGIN_DIR . '/tests/data/images/leaves.jpg' );
		yield 'An image with a .jpeg extension' => array( TESTS_PLUGIN_DIR . '/tests/data/images/car.jpeg' );
	}

	/**
	 * Replace all the images including the full size image
	 *
	 * @test
	 */
	public function it_should_replace_all_the_images_including_the_full_size_image(): void {
		// Create JPEG and WebP to check replacement of JPEG => WebP.
		$this->opt_in_to_jpeg_and_webp();

		$attachment_id = self::factory()->attachment->create_upload_object(
			TESTS_PLUGIN_DIR . '/tests/data/images/leaves.jpg'
		);

		$tag = wp_get_attachment_image( $attachment_id, 'full', false, array( 'class' => "wp-image-{$attachment_id}" ) );

		$expected = array(
			'ext'  => 'jpg',
			'type' => 'image/jpeg',
		);
		$metadata = wp_get_attachment_metadata( $attachment_id );
		$this->assertSame( $expected, wp_check_filetype( get_attached_file( $attachment_id ) ) );
		$this->assertStringNotContainsString( wp_basename( get_attached_file( $attachment_id ) ), webp_uploads_img_tag_update_mime_type( $tag, 'the_content', $attachment_id ) );
		$this->assertStringContainsString( $metadata['sources']['image/webp']['file'], webp_uploads_img_tag_update_mime_type( $tag, 'the_content', $attachment_id ) );
	}

	/**
	 * Prevent replacing an image with no available sources
	 *
	 * @group webp_uploads_update_image_references
	 *
	 * @test
	 */
	public function it_should_prevent_replacing_an_image_with_no_available_sources(): void {
		add_filter( 'webp_uploads_upload_image_mime_transforms', '__return_empty_array' );

		$attachment_id = self::factory()->attachment->create_upload_object( TESTS_PLUGIN_DIR . '/tests/data/images/car.jpeg' );

		$tag = wp_get_attachment_image( $attachment_id, 'full', false, array( 'class' => "wp-image-{$attachment_id}" ) );
		$this->assertSame( $tag, webp_uploads_img_tag_update_mime_type( $tag, 'the_content', $attachment_id ) );
	}

	/**
	 * Prevent update not supported images with no available sources
	 *
	 * @dataProvider data_provider_not_supported_webp_images
	 * @group webp_uploads_update_image_references
	 *
	 * @test
	 */
	public function it_should_prevent_update_not_supported_images_with_no_available_sources( string $image_path ): void {
		$attachment_id = self::factory()->attachment->create_upload_object( $image_path );

		$this->assertIsNumeric( $attachment_id );
		$tag = wp_get_attachment_image( $attachment_id, 'full', false, array( 'class' => "wp-image-{$attachment_id}" ) );

		$this->assertSame( $tag, webp_uploads_img_tag_update_mime_type( $tag, 'the_content', $attachment_id ) );
	}

	public function data_provider_not_supported_webp_images(): Generator {
		yield 'PNG image' => array( TESTS_PLUGIN_DIR . '/tests/data/images/dice.png' );
		yield 'GIFT image' => array( TESTS_PLUGIN_DIR . '/tests/data/images/earth.gif' );
	}

	/**
	 * Use the original image to generate all the image sizes
	 *
	 * @test
	 */
	public function it_should_use_the_original_image_to_generate_all_the_image_sizes(): void {
		// Use a 1500 threshold.
		add_filter(
			'big_image_size_threshold',
			static function () {
				return 1500;
			}
		);

		$attachment_id = self::factory()->attachment->create_upload_object( TESTS_PLUGIN_DIR . '/tests/data/images/paint.jpeg' );
		$metadata      = wp_get_attachment_metadata( $attachment_id );

		foreach ( $metadata['sizes'] as $size ) {
			if ( ! isset( $size['sources'] ) ) {
				continue;
			}

			$this->assertIsString( $size['sources']['image/webp']['file'] );
			$this->assertStringContainsString( (string) $size['width'], $size['sources']['image/webp']['file'] );
			$this->assertStringContainsString( (string) $size['height'], $size['sources']['image/webp']['file'] );
			$this->assertStringContainsString(
				// Remove the extension from the file.
				substr( $size['sources']['image/webp']['file'], 0, -13 ),
				$metadata['file']
			);
		}
	}

	/**
	 * Tests that we can force generating jpeg subsizes using the webp_uploads_upload_image_mime_transforms filter.
	 *
	 * @test
	 */
	public function it_should_preserve_jpeg_subsizes_using_transform_filter(): void {
		// Create JPEG and WebP.
		$this->opt_in_to_jpeg_and_webp();

		$attachment_id = self::factory()->attachment->create_upload_object( TESTS_PLUGIN_DIR . '/tests/data/images/car.jpeg' );

		$this->assertImageHasSource( $attachment_id, 'image/webp' );
		$this->assertImageHasSource( $attachment_id, 'image/jpeg' );

		$metadata = wp_get_attachment_metadata( $attachment_id );
		foreach ( array_keys( $metadata['sizes'] ) as $size_name ) {
			$this->assertImageHasSizeSource( $attachment_id, $size_name, 'image/webp' );
			$this->assertImageHasSizeSource( $attachment_id, $size_name, 'image/jpeg' );
		}
	}

	/**
	 * Allow the upload of an image if at least one editor supports the image type
	 *
	 * @dataProvider data_provider_supported_image_types
	 *
	 * @group current1
	 *
	 * @test
	 */
	public function it_should_allow_the_upload_of_a_webp_image_if_at_least_one_editor_supports_the_format( string $image_type ): void {
		$mime_type = 'image/' . $image_type;

		// Skip the test if no editors support the image type.
		if ( ! webp_uploads_mime_type_supported( $mime_type ) ) {
			$this->markTestSkipped( 'No editors support the image type: ' . $image_type );
		}

		add_filter(
			'wp_image_editors',
			static function ( $editors ) {
				// WP core does not choose the WP_Image_Editor instance based on MIME type support,
				// therefore the one that does support modern images needs to be first in this list.
				array_unshift( $editors, 'WP_Image_Doesnt_Support_Modern_Images' );
				return $editors;
			}
		);

		$this->assertTrue( wp_image_editor_supports( array( 'mime_type' => $mime_type ) ) );

<<<<<<< HEAD
		// Ensure the output type is WebP for this test.
		$this->set_image_output_type( $image_type );
		$attachment_id = self::factory()->attachment->create_upload_object( TESTS_PLUGIN_DIR . '/tests/testdata/modules/images/leaves.jpg' );
=======
		$attachment_id = self::factory()->attachment->create_upload_object( TESTS_PLUGIN_DIR . '/tests/data/images/leaves.jpg' );
>>>>>>> fe63d8fb
		$metadata      = wp_get_attachment_metadata( $attachment_id );

		$this->assertArrayHasKey( 'sources', $metadata );
		$this->assertIsArray( $metadata['sources'] );

		$this->assertImageNotHasSource( $attachment_id, 'image/jpeg' );
		$this->assertImageHasSource( $attachment_id, 'image/' . $image_type );

		$this->assertImageNotHasSizeSource( $attachment_id, 'thumbnail', 'image/jpeg' );
		$this->assertImageHasSizeSource( $attachment_id, 'thumbnail', 'image/' . $image_type );
	}

	/**
	 * Replace the featured image to the proper type when requesting the featured image.
	 *
	 * @dataProvider data_provider_supported_image_types
	 *
	 * @test
	 * @param string $image_type
	 */
<<<<<<< HEAD
	public function it_should_replace_the_featured_image_to_webp_when_requesting_the_featured_image( string $image_type ): void {
		$mime_type = 'image/' . $image_type;

		// Skip this test if the image editor doesn't support the image type.
		if ( ! webp_uploads_mime_type_supported( $mime_type ) ) {
				$this->markTestSkipped( 'The image editor does not support the image type: ' . $image_type );
		}

		// Set the image output format.
		$this->set_image_output_type( $image_type );

		$attachment_id = self::factory()->attachment->create_upload_object( TESTS_PLUGIN_DIR . '/tests/testdata/modules/images/paint.jpeg' );
=======
	public function it_should_replace_the_featured_image_to_webp_when_requesting_the_featured_image(): void {
		$attachment_id = self::factory()->attachment->create_upload_object( TESTS_PLUGIN_DIR . '/tests/data/images/paint.jpeg' );
>>>>>>> fe63d8fb
		$post_id       = self::factory()->post->create();
		set_post_thumbnail( $post_id, $attachment_id );

		$featured_image = get_the_post_thumbnail( $post_id );
		$this->assertMatchesRegularExpression( '/<img .*?src=".*?\.' . $image_type . '".*>/', $featured_image );
	}

	/**
	 * Data provider for tests returns the supported image types to run the tests against.
	 *
	 * @return array<array<string>> An array of valid image types.
	 */
	public function data_provider_supported_image_types(): array {
		return array(
			array( 'webp' ),
			array ( 'avif' ),
		);
	}

	/**
	 * Prevent replacing an image if image was uploaded via external source or plugin.
	 *
	 * @group webp_uploads_update_image_references
	 *
	 * @test
	 */
	public function it_should_prevent_replacing_an_image_uploaded_via_external_source(): void {
		remove_all_filters( 'webp_uploads_pre_replace_additional_image_source' );

		add_filter(
			'webp_uploads_pre_replace_additional_image_source',
			static function () {
				return '<img src="https://ia600200.us.archive.org/16/items/SPD-SLRSY-1867/hubblesite_2001_06.jpg">';
			}
		);

		$attachment_id = self::factory()->attachment->create_upload_object( TESTS_PLUGIN_DIR . '/tests/data/images/car.jpeg' );

		$tag = wp_get_attachment_image( $attachment_id, 'medium', false, array( 'class' => "wp-image-{$attachment_id}" ) );
		$this->assertNotSame( $tag, webp_uploads_img_tag_update_mime_type( $tag, 'the_content', $attachment_id ) );
	}

	/**
	 * The image with the smaller filesize should be used when webp_uploads_discard_larger_generated_images is set to true.
	 *
	 * @test
	 */
	public function it_should_create_webp_when_webp_is_smaller_than_jpegs(): void {
		// Create JPEG and WebP.
		$this->opt_in_to_jpeg_and_webp();

		add_filter( 'webp_uploads_discard_larger_generated_images', '__return_true' );

		// Look for an image that contains all of the additional mime type images.
		$attachment_id = self::factory()->attachment->create_upload_object( TESTS_PLUGIN_DIR . '/tests/data/images/car.jpeg' );
		$tag           = wp_get_attachment_image( $attachment_id, 'full', false, array( 'class' => "wp-image-{$attachment_id}" ) );
		$expected_tag  = $tag;
		$metadata      = wp_get_attachment_metadata( $attachment_id );
		$file          = get_attached_file( $attachment_id, true );
		$dirname       = pathinfo( $file, PATHINFO_DIRNAME );
		$result        = webp_uploads_img_tag_update_mime_type( $tag, 'the_content', $attachment_id );
		$this->assertImageHasSource( $attachment_id, 'image/webp' );
		$this->assertImageHasSizeSource( $attachment_id, 'thumbnail', 'image/webp' );

		$this->assertNotSame( $tag, $result );

		$this->assertImageHasSource( $attachment_id, 'image/webp' );

		foreach ( $metadata['sizes'] as $size => $properties ) {
			$this->assertFileExists( path_join( $dirname, $properties['sources']['image/webp']['file'] ) );
			$expected_tag = str_replace( $properties['sources']['image/jpeg']['file'], $properties['sources']['image/webp']['file'], $expected_tag );
		}

		$this->assertFileExists( path_join( $dirname, $metadata['sources']['image/webp']['file'] ) );
		$expected_tag = str_replace( $metadata['sources']['image/jpeg']['file'], $metadata['sources']['image/webp']['file'], $expected_tag );

		$this->assertNotEmpty( $expected_tag );
		$this->assertNotSame( $tag, $expected_tag );
		$this->assertSame( $expected_tag, $result );
	}

	/**
	 * The image with the smaller filesize should be used when webp_uploads_discard_larger_generated_images is set to true.
	 *
	 * @test
	 */
	public function it_should_create_webp_for_full_size_which_is_smaller_in_webp_format(): void {
		// Create JPEG and WebP.
		$this->opt_in_to_jpeg_and_webp();

		add_filter( 'webp_uploads_discard_larger_generated_images', '__return_true' );
		add_filter( 'wp_editor_set_quality', array( $this, 'force_webp_image_quality_86' ), PHP_INT_MAX, 2 );

		// Look for an image that contains only full size mime type images.
		$attachment_id = self::factory()->attachment->create_upload_object( TESTS_PLUGIN_DIR . '/tests/data/images/leaves.jpg' );
		$tag           = wp_get_attachment_image( $attachment_id, 'full', false, array( 'class' => "wp-image-{$attachment_id}" ) );
		$metadata      = wp_get_attachment_metadata( $attachment_id );
		$file          = get_attached_file( $attachment_id, true );
		$dirname       = pathinfo( $file, PATHINFO_DIRNAME );
		$this->assertImageHasSource( $attachment_id, 'image/webp' );
		$this->assertFileExists( path_join( $dirname, $metadata['sources']['image/webp']['file'] ) );

		foreach ( $metadata['sizes'] as $size => $properties ) {
			$this->assertImageNotHasSizeSource( $attachment_id, $size, 'image/webp' );
		}
		$this->assertNotSame( $tag, webp_uploads_img_tag_update_mime_type( $tag, 'the_content', $attachment_id ) );
	}

	/**
	 * The image with the smaller filesize should be used when webp_uploads_discard_larger_generated_images is set to true.
	 *
	 * @test
	 */
	public function it_should_create_webp_for_some_sizes_which_are_smaller_in_webp_format(): void {
		// Create JPEG and WebP.
		$this->opt_in_to_jpeg_and_webp();

		add_filter( 'webp_uploads_discard_larger_generated_images', '__return_true' );
		add_filter( 'wp_editor_set_quality', array( $this, 'force_webp_image_quality_86' ), PHP_INT_MAX, 2 );

		// Look for an image that contains all of the additional mime type images.
		$attachment_id = self::factory()->attachment->create_upload_object( TESTS_PLUGIN_DIR . '/tests/data/images/balloons.webp' );
		$tag           = wp_get_attachment_image( $attachment_id, 'full', false, array( 'class' => "wp-image-{$attachment_id}" ) );
		$expected_tag  = $tag;
		$metadata      = wp_get_attachment_metadata( $attachment_id );
		$file          = get_attached_file( $attachment_id, true );
		$dirname       = pathinfo( $file, PATHINFO_DIRNAME );
		$updated_tag   = webp_uploads_img_tag_update_mime_type( $tag, 'the_content', $attachment_id );

		$this->assertFileExists( path_join( $dirname, $metadata['sizes']['medium']['sources']['image/jpeg']['file'] ) );
		$this->assertFileExists( path_join( $dirname, $metadata['sizes']['thumbnail']['sources']['image/jpeg']['file'] ) );
		$this->assertImageNotHasSource( $attachment_id, 'image/jpeg' );
		$this->assertImageHasSizeSource( $attachment_id, 'thumbnail', 'image/jpeg' );

		$expected_tag = str_replace( $metadata['sizes']['medium']['sources']['image/webp']['file'], $metadata['sizes']['medium']['sources']['image/jpeg']['file'], $expected_tag );
		$expected_tag = str_replace( $metadata['sizes']['thumbnail']['sources']['image/webp']['file'], $metadata['sizes']['medium']['sources']['image/jpeg']['file'], $expected_tag );

		$this->assertNotSame( $tag, $updated_tag );
		$this->assertSame( $expected_tag, $updated_tag );
	}

	/**
	 * Tests that the fallback script is added when a post with updated images is rendered.
	 *
	 * @test
	 */
	public function it_should_add_fallback_script_if_content_has_updated_images(): void {
		// Create JPEG and WebP to allow for fallback script.
		$this->opt_in_to_jpeg_and_webp();

		remove_all_actions( 'wp_footer' );

		$attachment_id = self::factory()->attachment->create_upload_object(
			TESTS_PLUGIN_DIR . '/tests/data/images/leaves.jpg'
		);

		// Run critical hooks to satisfy webp_uploads_in_frontend_body() conditions.
		$this->mock_frontend_body_hooks();

		apply_filters(
			'the_content',
			sprintf(
				'<p>before image</p>%s<p>after image</p>',
				wp_get_attachment_image( $attachment_id, 'medium', false, array( 'class' => "wp-image-{$attachment_id}" ) )
			)
		);

		$this->assertTrue( has_action( 'wp_footer', 'webp_uploads_wepb_fallback' ) === 10 );

		$footer = get_echo( 'wp_footer' );
		$this->assertStringContainsString( 'webp;base64,UklGR', wp_unslash( $footer ) );
	}

	/**
	 * Tests that the fallback script is not added when a post with no updated images is rendered.
	 *
	 * @test
	 */
	public function it_should_not_add_fallback_script_if_content_has_no_updated_images(): void {
		remove_all_actions( 'wp_footer' );

		apply_filters( 'the_content', '<p>no image</p>' );

		$this->assertFalse( has_action( 'wp_footer', 'webp_uploads_wepb_fallback' ) );

		$footer = get_echo( 'wp_footer' );
		$this->assertStringNotContainsString( 'webp;base64,UklGR', $footer );
	}

	/**
	 * Tests whether additional mime types generated only for allowed image sizes or not when the filter is used.
	 *
	 * @test
	 */
	public function it_should_create_mime_types_for_allowed_sizes_only_via_filter(): void {
		add_filter(
			'webp_uploads_image_sizes_with_additional_mime_type_support',
			static function ( $sizes ) {
				$sizes['allowed_size_400x300'] = true;
				return $sizes;
			}
		);

		add_image_size( 'allowed_size_400x300', 400, 300, true );
		add_image_size( 'not_allowed_size_200x150', 200, 150, true );

		$attachment_id = self::factory()->attachment->create_upload_object( TESTS_PLUGIN_DIR . '/tests/data/images/car.jpeg' );

		remove_image_size( 'allowed_size_400x300' );
		remove_image_size( 'not_allowed_size_200x150' );

		$this->assertImageHasSizeSource( $attachment_id, 'allowed_size_400x300', 'image/webp' );
		$this->assertImageNotHasSizeSource( $attachment_id, 'not_allowed_size_200x150', 'image/webp' );
	}

	/**
	 * Tests whether additional mime types generated only for allowed image sizes or not when the global variable is updated.
	 *
	 * @test
	 */
	public function it_should_create_mime_types_for_allowed_sizes_only_via_global_variable(): void {
		add_image_size( 'allowed_size_400x300', 400, 300, true );
		add_image_size( 'not_allowed_size_200x150', 200, 150, true );

		// TODO: This property should later be set via a new parameter on add_image_size().
		$GLOBALS['_wp_additional_image_sizes']['allowed_size_400x300']['provide_additional_mime_types'] = true;

		$attachment_id = self::factory()->attachment->create_upload_object( TESTS_PLUGIN_DIR . '/tests/data/images/car.jpeg' );

		remove_image_size( 'allowed_size_400x300' );
		remove_image_size( 'not_allowed_size_200x150' );

		$this->assertImageHasSizeSource( $attachment_id, 'allowed_size_400x300', 'image/webp' );
		$this->assertImageNotHasSizeSource( $attachment_id, 'not_allowed_size_200x150', 'image/webp' );
	}

	/**
	 * Test image quality for image conversion.
	 *
	 * @test
	 */
	public function it_should_set_quality_with_image_conversion(): void {
		// Temporary file path.
		$file = $this->temp_filename();

		$editor = wp_get_image_editor( TESTS_PLUGIN_DIR . '/tests/data/images/dice.png', array( 'mime_type' => 'image/png' ) );

		// Quality setting for the source image. For PNG the fallback default of 82 is used.
		$this->assertSame( 82, $editor->get_quality(), 'Default quality setting for PNG is 82.' );

		// A PNG image will be converted to WebP whose quality should be 82 universally.
		$editor->save( $file, 'image/webp' );
		$this->assertSame( 82, $editor->get_quality(), 'Output image format is WebP. Quality setting for it should be 82 universally.' );

		$editor = wp_get_image_editor( TESTS_PLUGIN_DIR . '/tests/data/images/leaves.jpg' );

		// Quality setting for the source image. For JPG the fallback default of 82 is used.
		$this->assertSame( 82, $editor->get_quality(), 'Default quality setting for JPG is 82.' );

		// A JPG image will be converted to WebP whose quality should be 82 universally.
		$editor->save( $file, 'image/webp' );
		$this->assertSame( 82, $editor->get_quality(), 'Output image format is WebP. Quality setting for it should be 82 universally.' );
	}

	/**
	 * Test webp_uploads_modify_webp_quality function for image quality.
	 *
	 * @covers ::webp_uploads_modify_webp_quality
	 *
	 * @test
	 */
	public function it_should_return_correct_quality_for_mime_types(): void {
		global $wp_version;
		$this->assertSame( 82, webp_uploads_modify_webp_quality( 90, 'image/webp' ), 'WebP image quality should always be 82.' );
		$this->assertSame( 82, webp_uploads_modify_webp_quality( 82, 'image/webp' ), 'WebP image quality should always be 82.' );
		$this->assertSame( 80, webp_uploads_modify_webp_quality( 80, 'image/jpeg' ), 'JPEG image quality should return default quality provided from WP filter wp_editor_set_quality.' );
	}

	/**
	 * Test printing the meta generator tag.
	 *
	 * @covers ::webp_uploads_render_generator
	 */
	public function test_webp_uploads_render_generator(): void {
		$tag = get_echo( 'webp_uploads_render_generator' );
		$this->assertStringStartsWith( '<meta', $tag );
		$this->assertStringContainsString( 'generator', $tag );
		$this->assertStringContainsString( 'webp-uploads ' . WEBP_UPLOADS_VERSION, $tag );
	}

	/**
	 * Runs (empty) hooks to satisfy webp_uploads_in_frontend_body() conditions.
	 */
	private function mock_frontend_body_hooks(): void {
		remove_all_actions( 'template_redirect' );
		do_action( 'template_redirect' );
	}

	/**
	 * Force return WebP image quality 86 for testing.
	 */
	public function force_webp_image_quality_86( int $quality, string $mime_type ): int {
		if ( 'image/webp' === $mime_type ) {
			return 86;
		}
		return $quality;
	}

	/**
	 * Get temporary file name.
	 *
	 * @return string Temp File name.
	 */
	public function temp_filename(): string {
		$filename = wp_tempnam();

		// Store filename to unlink it later in tear down.
		$this->to_unlink[] = $filename;

		return $filename;
	}
}<|MERGE_RESOLUTION|>--- conflicted
+++ resolved
@@ -49,18 +49,13 @@
 	 *
 	 * @test
 	 */
-<<<<<<< HEAD
 	public function it_should_not_create_the_original_mime_type_for_jpeg_images( string $image_type ): void {
 		$mime_type = 'image/' . $image_type;
 		$this->set_image_output_type( $image_type );
 		if ( ! webp_uploads_mime_type_supported( $mime_type ) ) {
 			$this->markTestSkipped( "Mime type $mime_type is not supported." );
 		}
-		$attachment_id = self::factory()->attachment->create_upload_object( TESTS_PLUGIN_DIR . '/tests/testdata/modules/images/leaves.jpg' );
-=======
-	public function it_should_not_create_the_original_mime_type_for_jpeg_images(): void {
 		$attachment_id = self::factory()->attachment->create_upload_object( TESTS_PLUGIN_DIR . '/tests/data/images/leaves.jpg' );
->>>>>>> fe63d8fb
 
 		// There should be an image_type source, but no JPEG source for the full image.
 		$this->assertImageHasSource( $attachment_id, $mime_type );
@@ -92,13 +87,9 @@
 	 * @test
 	 */
 	public function it_should_create_the_original_mime_type_as_well_with_all_the_available_sources_for_the_specified_mime(): void {
-<<<<<<< HEAD
 		update_option( 'perflab_generate_webp_and_jpeg', false );
 
-		$attachment_id = self::factory()->attachment->create_upload_object( TESTS_PLUGIN_DIR . '/tests/testdata/modules/images/balloons.webp' );
-=======
 		$attachment_id = self::factory()->attachment->create_upload_object( TESTS_PLUGIN_DIR . '/tests/data/images/balloons.webp' );
->>>>>>> fe63d8fb
 
 		// There should be a WebP source, but no JPEG source for the full image.
 		$this->assertImageNotHasSource( $attachment_id, 'image/jpeg' );
@@ -136,7 +127,6 @@
 		$this->set_image_output_type( $image_type );
 
 		update_option( 'perflab_generate_webp_and_jpeg', true );
-
 		$attachment_id = self::factory()->attachment->create_upload_object( TESTS_PLUGIN_DIR . '/tests/data/images/leaves.jpg' );
 
 		// There should be JPEG and mime_type sources for the full image.
@@ -749,13 +739,9 @@
 
 		$this->assertTrue( wp_image_editor_supports( array( 'mime_type' => $mime_type ) ) );
 
-<<<<<<< HEAD
 		// Ensure the output type is WebP for this test.
 		$this->set_image_output_type( $image_type );
-		$attachment_id = self::factory()->attachment->create_upload_object( TESTS_PLUGIN_DIR . '/tests/testdata/modules/images/leaves.jpg' );
-=======
 		$attachment_id = self::factory()->attachment->create_upload_object( TESTS_PLUGIN_DIR . '/tests/data/images/leaves.jpg' );
->>>>>>> fe63d8fb
 		$metadata      = wp_get_attachment_metadata( $attachment_id );
 
 		$this->assertArrayHasKey( 'sources', $metadata );
@@ -776,7 +762,6 @@
 	 * @test
 	 * @param string $image_type
 	 */
-<<<<<<< HEAD
 	public function it_should_replace_the_featured_image_to_webp_when_requesting_the_featured_image( string $image_type ): void {
 		$mime_type = 'image/' . $image_type;
 
@@ -788,11 +773,7 @@
 		// Set the image output format.
 		$this->set_image_output_type( $image_type );
 
-		$attachment_id = self::factory()->attachment->create_upload_object( TESTS_PLUGIN_DIR . '/tests/testdata/modules/images/paint.jpeg' );
-=======
-	public function it_should_replace_the_featured_image_to_webp_when_requesting_the_featured_image(): void {
 		$attachment_id = self::factory()->attachment->create_upload_object( TESTS_PLUGIN_DIR . '/tests/data/images/paint.jpeg' );
->>>>>>> fe63d8fb
 		$post_id       = self::factory()->post->create();
 		set_post_thumbnail( $post_id, $attachment_id );
 
