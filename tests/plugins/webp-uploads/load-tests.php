<?php
/**
 * Tests for webp-uploads plugin load.php.
 *
 * @package webp-uploads
 */

use PerformanceLab\Tests\TestCase\ImagesTestCase;

class WebP_Uploads_Load_Tests extends ImagesTestCase {

	/**
	 * To unlink files.
	 *
	 * @var string[]
	 */
	protected $to_unlink = array();

	public function set_up(): void {
		parent::set_up();

		add_filter( 'webp_uploads_discard_larger_generated_images', '__return_false' );

		if ( ! wp_image_editor_supports( array( 'mime_type' => 'image/webp' ) ) ) {
			$this->markTestSkipped( 'Mime type image/webp is not supported.' );
		}

		// Default to webp output for tests.
		$this->set_image_output_type( 'webp' );
	}

	public function tear_down(): void {
		$this->to_unlink = array_filter(
			$this->to_unlink,
			static function ( string $filename ) {
				return unlink( $filename );
			}
		);

		parent::tear_down();
	}

	/**
	 * Don't create the original mime type for JPEG images.
<<<<<<< HEAD
	 *
	 * @dataProvider data_provider_supported_image_types
	 *
	 * @test
	 */
	public function it_should_not_create_the_original_mime_type_for_jpeg_images( string $image_type ): void {
		$mime_type = 'image/' . $image_type;
		$this->set_image_output_type( $image_type );
		if ( ! webp_uploads_mime_type_supported( $mime_type ) ) {
			$this->markTestSkipped( "Mime type $mime_type is not supported." );
		}
=======
	 */
	public function test_it_should_not_create_the_original_mime_type_for_jpeg_images(): void {
>>>>>>> a30bcf4f
		$attachment_id = self::factory()->attachment->create_upload_object( TESTS_PLUGIN_DIR . '/tests/data/images/leaves.jpg' );

		// There should be an image_type source, but no JPEG source for the full image.
		$this->assertImageHasSource( $attachment_id, $mime_type );
		$this->assertImageNotHasSource( $attachment_id, 'image/jpeg' );

		$metadata = wp_get_attachment_metadata( $attachment_id );

		// The full image should be an image_type.
		$this->assertArrayHasKey( 'file', $metadata );
		$this->assertStringEndsWith( $metadata['sources'][ $mime_type ]['file'], $metadata['file'] );
		$this->assertStringEndsWith( $metadata['sources'][ $mime_type ]['file'], get_attached_file( $attachment_id ) );

		// The original JPEG should be backed up.
		$this->assertStringEndsWith( '.jpg', wp_get_original_image_path( $attachment_id ) );

		// For compatibility reasons, the post MIME type should remain JPEG.
		$this->assertSame( 'image/jpeg', get_post_mime_type( $attachment_id ) );

		// There should be a WebP source, but no JPEG source for all sizes.
		foreach ( array_keys( $metadata['sizes'] ) as $size_name ) {
			$this->assertImageHasSizeSource( $attachment_id, $size_name, $mime_type );
			$this->assertImageNotHasSizeSource( $attachment_id, $size_name, 'image/jpeg' );
		}
	}

	/**
	 * Create the original mime type for WebP images.
	 */
<<<<<<< HEAD
	public function it_should_create_the_original_mime_type_as_well_with_all_the_available_sources_for_the_specified_mime(): void {
		update_option( 'perflab_generate_webp_and_jpeg', false );

=======
	public function test_it_should_create_the_original_mime_type_as_well_with_all_the_available_sources_for_the_specified_mime(): void {
>>>>>>> a30bcf4f
		$attachment_id = self::factory()->attachment->create_upload_object( TESTS_PLUGIN_DIR . '/tests/data/images/balloons.webp' );

		// There should be a WebP source, but no JPEG source for the full image.
		$this->assertImageNotHasSource( $attachment_id, 'image/jpeg' );
		$this->assertImageHasSource( $attachment_id, 'image/webp' );

		$metadata = wp_get_attachment_metadata( $attachment_id );

		// The full image should be a WebP.
		$this->assertArrayHasKey( 'file', $metadata );
		$this->assertStringEndsWith( $metadata['sources']['image/webp']['file'], $metadata['file'] );
		$this->assertStringEndsWith( $metadata['sources']['image/webp']['file'], get_attached_file( $attachment_id ) );

		// The post MIME type should be WebP.
		$this->assertSame( 'image/webp', get_post_mime_type( $attachment_id ) );

		// There should be a WebP source, but no JPEG source for all sizes.
		foreach ( array_keys( $metadata['sizes'] ) as $size_name ) {
			$this->assertImageNotHasSizeSource( $attachment_id, $size_name, 'image/jpeg' );
			$this->assertImageHasSizeSource( $attachment_id, $size_name, 'image/webp' );
		}
	}

	/**
<<<<<<< HEAD
	 * Create JPEG and output type for JPEG images, if opted in.
	 *
	 * @dataProvider data_provider_supported_image_types
	 *
	 * @test
	 */
	public function it_should_create_jpeg_and_webp_for_jpeg_images_if_opted_in( string $image_type ): void {
		$mime_type = 'image/' . $image_type;
		if ( ! webp_uploads_mime_type_supported( $mime_type ) ) {
			$this->markTestSkipped( "Mime type $mime_type is not supported." );
		}
		$this->set_image_output_type( $image_type );
=======
	 * Create JPEG and WebP for JPEG images, if opted in.
	 */
	public function test_it_should_create_jpeg_and_webp_for_jpeg_images_if_opted_in(): void {
		$this->opt_in_to_jpeg_and_webp();
>>>>>>> a30bcf4f

		update_option( 'perflab_generate_webp_and_jpeg', true );
		$attachment_id = self::factory()->attachment->create_upload_object( TESTS_PLUGIN_DIR . '/tests/data/images/leaves.jpg' );

		// There should be JPEG and mime_type sources for the full image.
		$this->assertImageHasSource( $attachment_id, 'image/jpeg' );
		$this->assertImageHasSource( $attachment_id, $mime_type );

		$metadata = wp_get_attachment_metadata( $attachment_id );

		// The full image should be a JPEG.
		$this->assertArrayHasKey( 'file', $metadata );
		$this->assertStringEndsWith( $metadata['sources']['image/jpeg']['file'], $metadata['file'] );
		$this->assertStringEndsWith( $metadata['sources']['image/jpeg']['file'], get_attached_file( $attachment_id ) );

		// The post MIME type should be JPEG.
		$this->assertSame( 'image/jpeg', get_post_mime_type( $attachment_id ) );

		// There should be JPEG and WebP sources for all sizes.
		foreach ( array_keys( $metadata['sizes'] ) as $size_name ) {
			$this->assertImageHasSizeSource( $attachment_id, $size_name, 'image/jpeg' );
			$this->assertImageHasSizeSource( $attachment_id, $size_name, $mime_type );
		}
	}

	/**
<<<<<<< HEAD
	 * Create JPEG and output format for JPEG images, if perflab_generate_webp_and_jpeg option set.
	 *
	 * @dataProvider data_provider_supported_image_types
	 *
	 * @test
	 */
	public function it_should_create_jpeg_and_webp_for_jpeg_images_if_generate_webp_and_jpeg_set( string $image_type ): void {
		$mime_type = 'image/' . $image_type;

		if ( ! webp_uploads_mime_type_supported( $mime_type ) ) {
			$this->markTestSkipped( "Mime type $mime_type is not supported." );
		}
		$this->set_image_output_type( $image_type );
=======
	 * Create JPEG and WebP for JPEG images, if perflab_generate_webp_and_jpeg option set.
	 */
	public function test_it_should_create_jpeg_and_webp_for_jpeg_images_if_generate_webp_and_jpeg_set(): void {
>>>>>>> a30bcf4f
		update_option( 'perflab_generate_webp_and_jpeg', true );

		$attachment_id = self::factory()->attachment->create_upload_object( TESTS_PLUGIN_DIR . '/tests/data/images/leaves.jpg' );

		// There should be JPEG and WebP sources for the full image.
		$this->assertImageHasSource( $attachment_id, 'image/jpeg' );
		$this->assertImageHasSource( $attachment_id, $mime_type );

		$metadata = wp_get_attachment_metadata( $attachment_id );

		// The full image should be a JPEG.
		$this->assertArrayHasKey( 'file', $metadata );
		$this->assertStringEndsWith( $metadata['sources']['image/jpeg']['file'], $metadata['file'] );
		$this->assertStringEndsWith( $metadata['sources']['image/jpeg']['file'], get_attached_file( $attachment_id ) );

		// The post MIME type should be JPEG.
		$this->assertSame( 'image/jpeg', get_post_mime_type( $attachment_id ) );

		// There should be JPEG and WebP sources for all sizes.
		foreach ( array_keys( $metadata['sizes'] ) as $size_name ) {
			$this->assertImageHasSizeSource( $attachment_id, $size_name, 'image/jpeg' );
			$this->assertImageHasSizeSource( $attachment_id, $size_name, $mime_type );
		}
	}

	/**
	 * Don't create the sources property if no transform is provided.
	 */
	public function test_it_should_not_create_the_sources_property_if_no_transform_is_provided(): void {
		add_filter( 'webp_uploads_upload_image_mime_transforms', '__return_empty_array' );

		$attachment_id = self::factory()->attachment->create_upload_object(
			TESTS_PLUGIN_DIR . '/tests/data/images/leaves.jpg'
		);

		$metadata = wp_get_attachment_metadata( $attachment_id );

		$this->assertIsArray( $metadata );
		$this->assertArrayNotHasKey( 'sources', $metadata );
		foreach ( $metadata['sizes'] as $properties ) {
			$this->assertArrayNotHasKey( 'sources', $properties );
		}
	}

	/**
	 * Create the sources property when no transform is available
	 */
	public function test_it_should_create_the_sources_property_when_no_transform_is_available(): void {
		add_filter(
			'webp_uploads_upload_image_mime_transforms',
			static function () {
				return array( 'image/jpeg' => array() );
			}
		);

		$attachment_id = self::factory()->attachment->create_upload_object(
			TESTS_PLUGIN_DIR . '/tests/data/images/leaves.jpg'
		);

		$this->assertImageHasSource( $attachment_id, 'image/jpeg' );
		$this->assertImageNotHasSource( $attachment_id, 'image/webp' );

		$metadata = wp_get_attachment_metadata( $attachment_id );
		foreach ( array_keys( $metadata['sizes'] ) as $size_name ) {
			$this->assertImageHasSizeSource( $attachment_id, $size_name, 'image/jpeg' );
			$this->assertImageNotHasSizeSource( $attachment_id, $size_name, 'image/webp' );
		}
	}

	/**
	 * Not create the sources property if the mime is not specified on the transforms images
	 */
	public function test_it_should_not_create_the_sources_property_if_the_mime_is_not_specified_on_the_transforms_images(): void {
		add_filter(
			'webp_uploads_upload_image_mime_transforms',
			static function () {
				return array( 'image/jpeg' => array() );
			}
		);

		$attachment_id = self::factory()->attachment->create_upload_object(
			TESTS_PLUGIN_DIR . '/tests/data/images/balloons.webp'
		);

		$metadata = wp_get_attachment_metadata( $attachment_id );

		$this->assertIsArray( $metadata );
		$this->assertArrayNotHasKey( 'sources', $metadata );
		foreach ( $metadata['sizes'] as $properties ) {
			$this->assertArrayNotHasKey( 'sources', $properties );
		}
	}

	/**
	 * Create a WebP version with all the required properties
	 */
	public function test_it_should_create_a_webp_version_with_all_the_required_properties(): void {
		$attachment_id = self::factory()->attachment->create_upload_object(
			TESTS_PLUGIN_DIR . '/tests/data/images/leaves.jpg'
		);

		$metadata = wp_get_attachment_metadata( $attachment_id );

		$this->assertArrayHasKey( 'sources', $metadata );
		$this->assertIsArray( $metadata['sources'] );

		$file    = get_attached_file( $attachment_id, true );
		$dirname = pathinfo( $file, PATHINFO_DIRNAME );

		$this->assertImageNotHasSource( $attachment_id, 'image/jpeg' );

		$this->assertImageHasSource( $attachment_id, 'image/webp' );
		$this->assertFileExists( path_join( $dirname, $metadata['sources']['image/webp']['file'] ) );
		$this->assertSame( $metadata['sources']['image/webp']['filesize'], wp_filesize( path_join( $dirname, $metadata['sources']['image/webp']['file'] ) ) );

		$this->assertImageNotHasSizeSource( $attachment_id, 'thumbnail', 'image/jpeg' );
		$this->assertImageHasSizeSource( $attachment_id, 'thumbnail', 'image/webp' );
	}

	/**
	 * Create the full size images when no size is available
	 */
	public function test_it_should_create_the_full_size_images_when_no_size_is_available(): void {
		add_filter( 'intermediate_image_sizes', '__return_empty_array' );
		add_filter( 'fallback_intermediate_image_sizes', '__return_empty_array' );

		$attachment_id = self::factory()->attachment->create_upload_object( TESTS_PLUGIN_DIR . '/tests/data/images/leaves.jpg' );

		$metadata = wp_get_attachment_metadata( $attachment_id );
		$this->assertEmpty( $metadata['sizes'] );

		$this->assertImageNotHasSource( $attachment_id, 'image/jpeg' );
		$this->assertImageHasSource( $attachment_id, 'image/webp' );
	}

	/**
	 * Remove `scaled` suffix from the generated filename
	 */
	public function test_it_should_remove_scaled_suffix_from_the_generated_filename(): void {
		// Create JPEG and WebP to check for scaled suffix.
		$this->opt_in_to_jpeg_and_webp();

		// The leaves image is 1080 pixels wide with this filter we ensure a -scaled version is created.
		add_filter(
			'big_image_size_threshold',
			static function () {
				return 850;
			}
		);

		$attachment_id = self::factory()->attachment->create_upload_object(
			TESTS_PLUGIN_DIR . '/tests/data/images/leaves.jpg'
		);
		$metadata      = wp_get_attachment_metadata( $attachment_id );
		$this->assertStringEndsWith( '-scaled.jpg', get_attached_file( $attachment_id ) );
		$this->assertImageHasSizeSource( $attachment_id, 'medium', 'image/webp' );
		$this->assertStringEndsNotWith( '-scaled.webp', $metadata['sizes']['medium']['sources']['image/webp']['file'] );
		$this->assertStringEndsWith( '-300x200-jpg.webp', $metadata['sizes']['medium']['sources']['image/webp']['file'] );
	}

	/**
	 * Remove the generated webp images when the attachment is deleted
	 */
	public function test_it_should_remove_the_generated_webp_images_when_the_attachment_is_deleted(): void {
		$attachment_id = self::factory()->attachment->create_upload_object(
			TESTS_PLUGIN_DIR . '/tests/data/images/leaves.jpg'
		);

		$file    = get_attached_file( $attachment_id, true );
		$dirname = pathinfo( $file, PATHINFO_DIRNAME );

		$this->assertIsString( $file );
		$this->assertFileExists( $file );

		$metadata = wp_get_attachment_metadata( $attachment_id );
		$sizes    = array( 'thumbnail', 'medium' );

		$this->assertFileExists( path_join( $dirname, $metadata['sources']['image/webp']['file'] ) );

		foreach ( $sizes as $size_name ) {
			$this->assertImageHasSizeSource( $attachment_id, $size_name, 'image/webp' );
			$this->assertFileExists( path_join( $dirname, $metadata['sizes'][ $size_name ]['sources']['image/webp']['file'] ) );
		}

		wp_delete_attachment( $attachment_id );

		foreach ( $sizes as $size_name ) {
			$this->assertFileDoesNotExist( path_join( $dirname, $metadata['sizes'][ $size_name ]['sources']['image/webp']['file'] ) );
		}

		$this->assertFileDoesNotExist( path_join( $dirname, $metadata['sources']['image/webp']['file'] ) );
	}

	/**
	 * Remove the attached WebP version if the attachment is force deleted
	 */
	public function test_it_should_remove_the_attached_webp_version_if_the_attachment_is_force_deleted(): void {
		$attachment_id = self::factory()->attachment->create_upload_object(
			TESTS_PLUGIN_DIR . '/tests/data/images/leaves.jpg'
		);

		$file    = get_attached_file( $attachment_id, true );
		$dirname = pathinfo( $file, PATHINFO_DIRNAME );

		$this->assertIsString( $file );
		$this->assertFileExists( $file );

		$metadata = wp_get_attachment_metadata( $attachment_id );

		$this->assertFileExists( path_join( $dirname, $metadata['sources']['image/webp']['file'] ) );
		$this->assertFileExists( path_join( $dirname, $metadata['sizes']['thumbnail']['sources']['image/webp']['file'] ) );

		wp_delete_attachment( $attachment_id, true );

		$this->assertFileDoesNotExist( path_join( $dirname, $metadata['sizes']['thumbnail']['sources']['image/webp']['file'] ) );
		$this->assertFileDoesNotExist( path_join( $dirname, $metadata['sources']['image/webp']['file'] ) );
	}

	/**
	 * Remove full size images when no size image exists
	 */
	public function test_it_should_remove_full_size_images_when_no_size_image_exists(): void {
		add_filter( 'intermediate_image_sizes', '__return_empty_array' );
		add_filter( 'fallback_intermediate_image_sizes', '__return_empty_array' );

		$attachment_id = self::factory()->attachment->create_upload_object( TESTS_PLUGIN_DIR . '/tests/data/images/leaves.jpg' );

		$file    = get_attached_file( $attachment_id, true );
		$dirname = pathinfo( $file, PATHINFO_DIRNAME );

		$metadata = wp_get_attachment_metadata( $attachment_id );

		$this->assertEmpty( $metadata['sizes'] );
		$this->assertFileExists( $file );
		$this->assertFileExists( path_join( $dirname, $metadata['sources']['image/webp']['file'] ) );

		wp_delete_attachment( $attachment_id );

		$this->assertFileDoesNotExist( path_join( $dirname, $metadata['sources']['image/webp']['file'] ) );
	}

	/**
	 * Remove the attached WebP version if the attachment is force deleted after edit.
	 */
	public function test_it_should_remove_the_backup_sizes_and_sources_if_the_attachment_is_deleted_after_edit(): void {
		$attachment_id = self::factory()->attachment->create_upload_object(
			TESTS_PLUGIN_DIR . '/tests/data/images/leaves.jpg'
		);

		$file    = get_attached_file( $attachment_id, true );
		$dirname = pathinfo( $file, PATHINFO_DIRNAME );

		$this->assertIsString( $file );
		$this->assertFileExists( $file );

		$editor = new WP_Image_Edit( $attachment_id );
		$editor->rotate_right()->save();

		$backup_sources = get_post_meta( $attachment_id, '_wp_attachment_backup_sources', true );
		$this->assertNotEmpty( $backup_sources );
		$this->assertIsArray( $backup_sources );

		$backup_sizes = get_post_meta( $attachment_id, '_wp_attachment_backup_sizes', true );
		$this->assertNotEmpty( $backup_sizes );
		$this->assertIsArray( $backup_sizes );

		wp_delete_attachment( $attachment_id, true );

		$this->assertFileDoesNotExist( path_join( $dirname, $backup_sources['full-orig']['image/webp']['file'] ) );
		$this->assertFileDoesNotExist( path_join( $dirname, $backup_sizes['thumbnail-orig']['sources']['image/webp']['file'] ) );
	}

	/**
	 * Avoid the change of URLs of images that are not part of the media library
	 *
	 * @group webp_uploads_update_image_references
	 */
	public function test_it_should_avoid_the_change_of_urls_of_images_that_are_not_part_of_the_media_library(): void {
		// Run critical hooks to satisfy webp_uploads_in_frontend_body() conditions.
		$this->mock_frontend_body_hooks();

		$paragraph = '<p>Donec accumsan, sapien et <img src="https://ia600200.us.archive.org/16/items/SPD-SLRSY-1867/hubblesite_2001_06.jpg">, id commodo nisi sapien et est. Mauris nisl odio, iaculis vitae pellentesque nec.</p>';

		$this->assertSame( $paragraph, webp_uploads_update_image_references( $paragraph ) );
	}

	/**
	 * Avoid replacing not existing attachment IDs
	 *
	 * @group webp_uploads_update_image_references
	 */
	public function test_it_should_avoid_replacing_not_existing_attachment_i_ds(): void {
		// Run critical hooks to satisfy webp_uploads_in_frontend_body() conditions.
		$this->mock_frontend_body_hooks();

		$paragraph = '<p>Donec accumsan, sapien et <img class="wp-image-0" src="https://ia600200.us.archive.org/16/items/SPD-SLRSY-1867/hubblesite_2001_06.jpg">, id commodo nisi sapien et est. Mauris nisl odio, iaculis vitae pellentesque nec.</p>';

		$this->assertSame( $paragraph, webp_uploads_update_image_references( $paragraph ) );
	}

	/**
	 * Prevent replacing a WebP image
	 *
	 * @group webp_uploads_update_image_references
	 */
	public function test_it_should_prevent_replacing_a_webp_image(): void {
		// Create JPEG and WebP to check that WebP does not get replaced with JPEG.
		$this->opt_in_to_jpeg_and_webp();

		$attachment_id = self::factory()->attachment->create_upload_object(
			TESTS_PLUGIN_DIR . '/tests/data/images/balloons.webp'
		);

		$tag          = wp_get_attachment_image( $attachment_id, 'medium', false, array( 'class' => "wp-image-{$attachment_id}" ) );
		$expected_tag = $tag;
		$metadata     = wp_get_attachment_metadata( $attachment_id );
		foreach ( $metadata['sizes'] as $size => $properties ) {
			$expected_tag = str_replace( $properties['sources']['image/webp']['file'], $properties['sources']['image/jpeg']['file'], $expected_tag );
		}

		$expected_tag = str_replace( $metadata['sources']['image/webp']['file'], $metadata['sources']['image/jpeg']['file'], $expected_tag );

		$this->assertNotEmpty( $expected_tag );
		$this->assertNotSame( $tag, $expected_tag );
		$this->assertSame( $expected_tag, webp_uploads_img_tag_update_mime_type( $tag, 'the_content', $attachment_id ) );
	}

	/**
	 * Prevent replacing a jpg image if the image does not have the target class name
	 */
	public function test_it_should_prevent_replacing_a_jpg_image_if_the_image_does_not_have_the_target_class_name(): void {
		$attachment_id = self::factory()->attachment->create_upload_object(
			TESTS_PLUGIN_DIR . '/tests/data/images/leaves.jpg'
		);

		// Run critical hooks to satisfy webp_uploads_in_frontend_body() conditions.
		$this->mock_frontend_body_hooks();

		$tag = wp_get_attachment_image( $attachment_id, 'medium' );

		$this->assertSame( $tag, webp_uploads_update_image_references( $tag ) );
	}

	/**
	 * Replace references to a JPG image to a WebP version
	 *
	 * @dataProvider provider_replace_images_with_different_extensions
	 * @group webp_uploads_update_image_references
	 */
	public function test_it_should_replace_references_to_a_jpg_image_to_a_webp_version( string $image_path ): void {
		// Create JPEG and WebP to check replacement of JPEG => WebP.
		$this->opt_in_to_jpeg_and_webp();

		$attachment_id = self::factory()->attachment->create_upload_object( $image_path );

		$tag          = wp_get_attachment_image( $attachment_id, 'medium', false, array( 'class' => "wp-image-{$attachment_id}" ) );
		$expected_tag = $tag;
		$metadata     = wp_get_attachment_metadata( $attachment_id );
		foreach ( $metadata['sizes'] as $size => $properties ) {
			$expected_tag = str_replace( $properties['sources']['image/jpeg']['file'], $properties['sources']['image/webp']['file'], $expected_tag );
		}

		$expected_tag = str_replace( $metadata['sources']['image/jpeg']['file'], $metadata['sources']['image/webp']['file'], $expected_tag );

		$this->assertNotEmpty( $expected_tag );
		$this->assertNotSame( $tag, $expected_tag );
		$this->assertSame( $expected_tag, webp_uploads_img_tag_update_mime_type( $tag, 'the_content', $attachment_id ) );
	}

	/**
	 * Should not replace jpeg images in the content if other mime types are disabled via filter.
	 *
	 * @dataProvider provider_replace_images_with_different_extensions
	 * @group webp_uploads_update_image_references
	 */
	public function test_it_should_not_replace_the_references_to_a_jpg_image_when_disabled_via_filter( string $image_path ): void {
		remove_all_filters( 'webp_uploads_content_image_mimes' );

		add_filter(
			'webp_uploads_content_image_mimes',
			static function ( $mime_types ) {
				unset( $mime_types[ array_search( 'image/webp', $mime_types, true ) ] );
				return $mime_types;
			}
		);

		$attachment_id = self::factory()->attachment->create_upload_object( $image_path );
		$tag           = wp_get_attachment_image( $attachment_id, 'medium', false, array( 'class' => "wp-image-{$attachment_id}" ) );

		$this->assertSame( $tag, webp_uploads_img_tag_update_mime_type( $tag, 'the_content', $attachment_id ) );
	}

	public function provider_replace_images_with_different_extensions(): Generator {
		yield 'An image with a .jpg extension' => array( TESTS_PLUGIN_DIR . '/tests/data/images/leaves.jpg' );
		yield 'An image with a .jpeg extension' => array( TESTS_PLUGIN_DIR . '/tests/data/images/car.jpeg' );
	}

	/**
	 * Replace all the images including the full size image
	 */
	public function test_it_should_replace_all_the_images_including_the_full_size_image(): void {
		// Create JPEG and WebP to check replacement of JPEG => WebP.
		$this->opt_in_to_jpeg_and_webp();

		$attachment_id = self::factory()->attachment->create_upload_object(
			TESTS_PLUGIN_DIR . '/tests/data/images/leaves.jpg'
		);

		$tag = wp_get_attachment_image( $attachment_id, 'full', false, array( 'class' => "wp-image-{$attachment_id}" ) );

		$expected = array(
			'ext'  => 'jpg',
			'type' => 'image/jpeg',
		);
		$metadata = wp_get_attachment_metadata( $attachment_id );
		$this->assertSame( $expected, wp_check_filetype( get_attached_file( $attachment_id ) ) );
		$this->assertStringNotContainsString( wp_basename( get_attached_file( $attachment_id ) ), webp_uploads_img_tag_update_mime_type( $tag, 'the_content', $attachment_id ) );
		$this->assertStringContainsString( $metadata['sources']['image/webp']['file'], webp_uploads_img_tag_update_mime_type( $tag, 'the_content', $attachment_id ) );
	}

	/**
	 * Prevent replacing an image with no available sources
	 *
	 * @group webp_uploads_update_image_references
	 */
	public function test_it_should_prevent_replacing_an_image_with_no_available_sources(): void {
		add_filter( 'webp_uploads_upload_image_mime_transforms', '__return_empty_array' );

		$attachment_id = self::factory()->attachment->create_upload_object( TESTS_PLUGIN_DIR . '/tests/data/images/car.jpeg' );

		$tag = wp_get_attachment_image( $attachment_id, 'full', false, array( 'class' => "wp-image-{$attachment_id}" ) );
		$this->assertSame( $tag, webp_uploads_img_tag_update_mime_type( $tag, 'the_content', $attachment_id ) );
	}

	/**
	 * Prevent update not supported images with no available sources
	 *
	 * @dataProvider data_provider_not_supported_webp_images
	 * @group webp_uploads_update_image_references
	 */
	public function test_it_should_prevent_update_not_supported_images_with_no_available_sources( string $image_path ): void {
		$attachment_id = self::factory()->attachment->create_upload_object( $image_path );

		$this->assertIsNumeric( $attachment_id );
		$tag = wp_get_attachment_image( $attachment_id, 'full', false, array( 'class' => "wp-image-{$attachment_id}" ) );

		$this->assertSame( $tag, webp_uploads_img_tag_update_mime_type( $tag, 'the_content', $attachment_id ) );
	}

	public function data_provider_not_supported_webp_images(): Generator {
		yield 'PNG image' => array( TESTS_PLUGIN_DIR . '/tests/data/images/dice.png' );
		yield 'GIFT image' => array( TESTS_PLUGIN_DIR . '/tests/data/images/earth.gif' );
	}

	/**
	 * Use the original image to generate all the image sizes
	 */
	public function test_it_should_use_the_original_image_to_generate_all_the_image_sizes(): void {
		// Use a 1500 threshold.
		add_filter(
			'big_image_size_threshold',
			static function () {
				return 1500;
			}
		);

		$attachment_id = self::factory()->attachment->create_upload_object( TESTS_PLUGIN_DIR . '/tests/data/images/paint.jpeg' );
		$metadata      = wp_get_attachment_metadata( $attachment_id );

		foreach ( $metadata['sizes'] as $size ) {
			if ( ! isset( $size['sources'] ) ) {
				continue;
			}

			$this->assertIsString( $size['sources']['image/webp']['file'] );
			$this->assertStringContainsString( (string) $size['width'], $size['sources']['image/webp']['file'] );
			$this->assertStringContainsString( (string) $size['height'], $size['sources']['image/webp']['file'] );
			$this->assertStringContainsString(
				// Remove the extension from the file.
				substr( $size['sources']['image/webp']['file'], 0, -13 ),
				$metadata['file']
			);
		}
	}

	/**
	 * Tests that we can force generating jpeg subsizes using the webp_uploads_upload_image_mime_transforms filter.
	 */
	public function test_it_should_preserve_jpeg_subsizes_using_transform_filter(): void {
		// Create JPEG and WebP.
		$this->opt_in_to_jpeg_and_webp();

		$attachment_id = self::factory()->attachment->create_upload_object( TESTS_PLUGIN_DIR . '/tests/data/images/car.jpeg' );

		$this->assertImageHasSource( $attachment_id, 'image/webp' );
		$this->assertImageHasSource( $attachment_id, 'image/jpeg' );

		$metadata = wp_get_attachment_metadata( $attachment_id );
		foreach ( array_keys( $metadata['sizes'] ) as $size_name ) {
			$this->assertImageHasSizeSource( $attachment_id, $size_name, 'image/webp' );
			$this->assertImageHasSizeSource( $attachment_id, $size_name, 'image/jpeg' );
		}
	}

	/**
<<<<<<< HEAD
	 * Allow the upload of an image if at least one editor supports the image type
	 *
	 * @dataProvider data_provider_supported_image_types
	 *
	 * @group current1
	 *
	 * @test
	 */
	public function it_should_allow_the_upload_of_a_webp_image_if_at_least_one_editor_supports_the_format( string $image_type ): void {
		$mime_type = 'image/' . $image_type;

		// Skip the test if no editors support the image type.
		if ( ! webp_uploads_mime_type_supported( $mime_type ) ) {
			$this->markTestSkipped( 'No editors support the image type: ' . $image_type );
		}

=======
	 * Allow the upload of a WebP image if at least one editor supports the format
	 */
	public function test_it_should_allow_the_upload_of_a_webp_image_if_at_least_one_editor_supports_the_format(): void {
>>>>>>> a30bcf4f
		add_filter(
			'wp_image_editors',
			static function ( $editors ) {
				// WP core does not choose the WP_Image_Editor instance based on MIME type support,
				// therefore the one that does support modern images needs to be first in this list.
				array_unshift( $editors, 'WP_Image_Doesnt_Support_Modern_Images' );
				return $editors;
			}
		);

		$this->assertTrue( wp_image_editor_supports( array( 'mime_type' => $mime_type ) ) );

		// Ensure the output type is WebP for this test.
		$this->set_image_output_type( $image_type );
		$attachment_id = self::factory()->attachment->create_upload_object( TESTS_PLUGIN_DIR . '/tests/data/images/leaves.jpg' );
		$metadata      = wp_get_attachment_metadata( $attachment_id );

		$this->assertArrayHasKey( 'sources', $metadata );
		$this->assertIsArray( $metadata['sources'] );

		$this->assertImageNotHasSource( $attachment_id, 'image/jpeg' );
		$this->assertImageHasSource( $attachment_id, 'image/' . $image_type );

		$this->assertImageNotHasSizeSource( $attachment_id, 'thumbnail', 'image/jpeg' );
		$this->assertImageHasSizeSource( $attachment_id, 'thumbnail', 'image/' . $image_type );
	}

	/**
<<<<<<< HEAD
	 * Replace the featured image to the proper type when requesting the featured image.
	 *
	 * @dataProvider data_provider_supported_image_types
	 *
	 * @test
	 * @param string $image_type
	 */
	public function it_should_replace_the_featured_image_to_webp_when_requesting_the_featured_image( string $image_type ): void {
		$mime_type = 'image/' . $image_type;

		// Skip this test if the image editor doesn't support the image type.
		if ( ! webp_uploads_mime_type_supported( $mime_type ) ) {
				$this->markTestSkipped( 'The image editor does not support the image type: ' . $image_type );
		}

		// Set the image output format.
		$this->set_image_output_type( $image_type );

=======
	 * Replace the featured image to WebP when requesting the featured image
	 */
	public function test_it_should_replace_the_featured_image_to_webp_when_requesting_the_featured_image(): void {
>>>>>>> a30bcf4f
		$attachment_id = self::factory()->attachment->create_upload_object( TESTS_PLUGIN_DIR . '/tests/data/images/paint.jpeg' );
		$post_id       = self::factory()->post->create();
		set_post_thumbnail( $post_id, $attachment_id );

		$featured_image = get_the_post_thumbnail( $post_id );
		$this->assertMatchesRegularExpression( '/<img .*?src=".*?\.' . $image_type . '".*>/', $featured_image );
	}

	/**
	 * Data provider for tests returns the supported image types to run the tests against.
	 *
	 * @return array<array<string>> An array of valid image types.
	 */
	public function data_provider_supported_image_types(): array {
		return array(
			array( 'webp' ),
			array ( 'avif' ),
		);
	}

	/**
	 * Prevent replacing an image if image was uploaded via external source or plugin.
	 *
	 * @group webp_uploads_update_image_references
	 */
	public function test_it_should_prevent_replacing_an_image_uploaded_via_external_source(): void {
		remove_all_filters( 'webp_uploads_pre_replace_additional_image_source' );

		add_filter(
			'webp_uploads_pre_replace_additional_image_source',
			static function () {
				return '<img src="https://ia600200.us.archive.org/16/items/SPD-SLRSY-1867/hubblesite_2001_06.jpg">';
			}
		);

		$attachment_id = self::factory()->attachment->create_upload_object( TESTS_PLUGIN_DIR . '/tests/data/images/car.jpeg' );

		$tag = wp_get_attachment_image( $attachment_id, 'medium', false, array( 'class' => "wp-image-{$attachment_id}" ) );
		$this->assertNotSame( $tag, webp_uploads_img_tag_update_mime_type( $tag, 'the_content', $attachment_id ) );
	}

	/**
	 * The image with the smaller filesize should be used when webp_uploads_discard_larger_generated_images is set to true.
	 */
	public function test_it_should_create_webp_when_webp_is_smaller_than_jpegs(): void {
		// Create JPEG and WebP.
		$this->opt_in_to_jpeg_and_webp();

		add_filter( 'webp_uploads_discard_larger_generated_images', '__return_true' );

		// Look for an image that contains all of the additional mime type images.
		$attachment_id = self::factory()->attachment->create_upload_object( TESTS_PLUGIN_DIR . '/tests/data/images/car.jpeg' );
		$tag           = wp_get_attachment_image( $attachment_id, 'full', false, array( 'class' => "wp-image-{$attachment_id}" ) );
		$expected_tag  = $tag;
		$metadata      = wp_get_attachment_metadata( $attachment_id );
		$file          = get_attached_file( $attachment_id, true );
		$dirname       = pathinfo( $file, PATHINFO_DIRNAME );
		$result        = webp_uploads_img_tag_update_mime_type( $tag, 'the_content', $attachment_id );
		$this->assertImageHasSource( $attachment_id, 'image/webp' );
		$this->assertImageHasSizeSource( $attachment_id, 'thumbnail', 'image/webp' );

		$this->assertNotSame( $tag, $result );

		$this->assertImageHasSource( $attachment_id, 'image/webp' );

		foreach ( $metadata['sizes'] as $size => $properties ) {
			$this->assertFileExists( path_join( $dirname, $properties['sources']['image/webp']['file'] ) );
			$expected_tag = str_replace( $properties['sources']['image/jpeg']['file'], $properties['sources']['image/webp']['file'], $expected_tag );
		}

		$this->assertFileExists( path_join( $dirname, $metadata['sources']['image/webp']['file'] ) );
		$expected_tag = str_replace( $metadata['sources']['image/jpeg']['file'], $metadata['sources']['image/webp']['file'], $expected_tag );

		$this->assertNotEmpty( $expected_tag );
		$this->assertNotSame( $tag, $expected_tag );
		$this->assertSame( $expected_tag, $result );
	}

	/**
	 * The image with the smaller filesize should be used when webp_uploads_discard_larger_generated_images is set to true.
	 */
	public function test_it_should_create_webp_for_full_size_which_is_smaller_in_webp_format(): void {
		// Create JPEG and WebP.
		$this->opt_in_to_jpeg_and_webp();

		add_filter( 'webp_uploads_discard_larger_generated_images', '__return_true' );
		add_filter( 'wp_editor_set_quality', array( $this, 'force_webp_image_quality_86' ), PHP_INT_MAX, 2 );

		// Look for an image that contains only full size mime type images.
		$attachment_id = self::factory()->attachment->create_upload_object( TESTS_PLUGIN_DIR . '/tests/data/images/leaves.jpg' );
		$tag           = wp_get_attachment_image( $attachment_id, 'full', false, array( 'class' => "wp-image-{$attachment_id}" ) );
		$metadata      = wp_get_attachment_metadata( $attachment_id );
		$file          = get_attached_file( $attachment_id, true );
		$dirname       = pathinfo( $file, PATHINFO_DIRNAME );
		$this->assertImageHasSource( $attachment_id, 'image/webp' );
		$this->assertFileExists( path_join( $dirname, $metadata['sources']['image/webp']['file'] ) );

		foreach ( $metadata['sizes'] as $size => $properties ) {
			$this->assertImageNotHasSizeSource( $attachment_id, $size, 'image/webp' );
		}
		$this->assertNotSame( $tag, webp_uploads_img_tag_update_mime_type( $tag, 'the_content', $attachment_id ) );
	}

	/**
	 * The image with the smaller filesize should be used when webp_uploads_discard_larger_generated_images is set to true.
	 */
	public function test_it_should_create_webp_for_some_sizes_which_are_smaller_in_webp_format(): void {
		// Create JPEG and WebP.
		$this->opt_in_to_jpeg_and_webp();

		add_filter( 'webp_uploads_discard_larger_generated_images', '__return_true' );
		add_filter( 'wp_editor_set_quality', array( $this, 'force_webp_image_quality_86' ), PHP_INT_MAX, 2 );

		// Look for an image that contains all of the additional mime type images.
		$attachment_id = self::factory()->attachment->create_upload_object( TESTS_PLUGIN_DIR . '/tests/data/images/balloons.webp' );
		$tag           = wp_get_attachment_image( $attachment_id, 'full', false, array( 'class' => "wp-image-{$attachment_id}" ) );
		$expected_tag  = $tag;
		$metadata      = wp_get_attachment_metadata( $attachment_id );
		$file          = get_attached_file( $attachment_id, true );
		$dirname       = pathinfo( $file, PATHINFO_DIRNAME );
		$updated_tag   = webp_uploads_img_tag_update_mime_type( $tag, 'the_content', $attachment_id );

		$this->assertFileExists( path_join( $dirname, $metadata['sizes']['medium']['sources']['image/jpeg']['file'] ) );
		$this->assertFileExists( path_join( $dirname, $metadata['sizes']['thumbnail']['sources']['image/jpeg']['file'] ) );
		$this->assertImageNotHasSource( $attachment_id, 'image/jpeg' );
		$this->assertImageHasSizeSource( $attachment_id, 'thumbnail', 'image/jpeg' );

		$expected_tag = str_replace( $metadata['sizes']['medium']['sources']['image/webp']['file'], $metadata['sizes']['medium']['sources']['image/jpeg']['file'], $expected_tag );
		$expected_tag = str_replace( $metadata['sizes']['thumbnail']['sources']['image/webp']['file'], $metadata['sizes']['medium']['sources']['image/jpeg']['file'], $expected_tag );

		$this->assertNotSame( $tag, $updated_tag );
		$this->assertSame( $expected_tag, $updated_tag );
	}

	/**
	 * Tests that the fallback script is added when a post with updated images is rendered.
	 */
	public function test_it_should_add_fallback_script_if_content_has_updated_images(): void {
		// Create JPEG and WebP to allow for fallback script.
		$this->opt_in_to_jpeg_and_webp();

		remove_all_actions( 'wp_footer' );

		$attachment_id = self::factory()->attachment->create_upload_object(
			TESTS_PLUGIN_DIR . '/tests/data/images/leaves.jpg'
		);

		// Run critical hooks to satisfy webp_uploads_in_frontend_body() conditions.
		$this->mock_frontend_body_hooks();

		apply_filters(
			'the_content',
			sprintf(
				'<p>before image</p>%s<p>after image</p>',
				wp_get_attachment_image( $attachment_id, 'medium', false, array( 'class' => "wp-image-{$attachment_id}" ) )
			)
		);

		$this->assertTrue( has_action( 'wp_footer', 'webp_uploads_wepb_fallback' ) === 10 );

		$footer = get_echo( 'wp_footer' );
		$this->assertStringContainsString( 'webp;base64,UklGR', wp_unslash( $footer ) );
	}

	/**
	 * Tests that the fallback script is not added when a post with no updated images is rendered.
	 */
	public function test_it_should_not_add_fallback_script_if_content_has_no_updated_images(): void {
		remove_all_actions( 'wp_footer' );

		apply_filters( 'the_content', '<p>no image</p>' );

		$this->assertFalse( has_action( 'wp_footer', 'webp_uploads_wepb_fallback' ) );

		$footer = get_echo( 'wp_footer' );
		$this->assertStringNotContainsString( 'webp;base64,UklGR', $footer );
	}

	/**
	 * Tests whether additional mime types generated only for allowed image sizes or not when the filter is used.
	 */
	public function test_it_should_create_mime_types_for_allowed_sizes_only_via_filter(): void {
		add_filter(
			'webp_uploads_image_sizes_with_additional_mime_type_support',
			static function ( $sizes ) {
				$sizes['allowed_size_400x300'] = true;
				return $sizes;
			}
		);

		add_image_size( 'allowed_size_400x300', 400, 300, true );
		add_image_size( 'not_allowed_size_200x150', 200, 150, true );

		$attachment_id = self::factory()->attachment->create_upload_object( TESTS_PLUGIN_DIR . '/tests/data/images/car.jpeg' );

		remove_image_size( 'allowed_size_400x300' );
		remove_image_size( 'not_allowed_size_200x150' );

		$this->assertImageHasSizeSource( $attachment_id, 'allowed_size_400x300', 'image/webp' );
		$this->assertImageNotHasSizeSource( $attachment_id, 'not_allowed_size_200x150', 'image/webp' );
	}

	/**
	 * Tests whether additional mime types generated only for allowed image sizes or not when the global variable is updated.
	 */
	public function test_it_should_create_mime_types_for_allowed_sizes_only_via_global_variable(): void {
		add_image_size( 'allowed_size_400x300', 400, 300, true );
		add_image_size( 'not_allowed_size_200x150', 200, 150, true );

		// TODO: This property should later be set via a new parameter on add_image_size().
		$GLOBALS['_wp_additional_image_sizes']['allowed_size_400x300']['provide_additional_mime_types'] = true;

		$attachment_id = self::factory()->attachment->create_upload_object( TESTS_PLUGIN_DIR . '/tests/data/images/car.jpeg' );

		remove_image_size( 'allowed_size_400x300' );
		remove_image_size( 'not_allowed_size_200x150' );

		$this->assertImageHasSizeSource( $attachment_id, 'allowed_size_400x300', 'image/webp' );
		$this->assertImageNotHasSizeSource( $attachment_id, 'not_allowed_size_200x150', 'image/webp' );
	}

	/**
	 * Test image quality for image conversion.
	 */
	public function test_it_should_set_quality_with_image_conversion(): void {
		// Temporary file path.
		$file = $this->temp_filename();

		$editor = wp_get_image_editor( TESTS_PLUGIN_DIR . '/tests/data/images/dice.png', array( 'mime_type' => 'image/png' ) );

		// Quality setting for the source image. For PNG the fallback default of 82 is used.
		$this->assertSame( 82, $editor->get_quality(), 'Default quality setting for PNG is 82.' );

		// A PNG image will be converted to WebP whose quality should be 82 universally.
		$editor->save( $file, 'image/webp' );
		$this->assertSame( 82, $editor->get_quality(), 'Output image format is WebP. Quality setting for it should be 82 universally.' );

		$editor = wp_get_image_editor( TESTS_PLUGIN_DIR . '/tests/data/images/leaves.jpg' );

		// Quality setting for the source image. For JPG the fallback default of 82 is used.
		$this->assertSame( 82, $editor->get_quality(), 'Default quality setting for JPG is 82.' );

		// A JPG image will be converted to WebP whose quality should be 82 universally.
		$editor->save( $file, 'image/webp' );
		$this->assertSame( 82, $editor->get_quality(), 'Output image format is WebP. Quality setting for it should be 82 universally.' );
	}

	/**
	 * Test webp_uploads_modify_webp_quality function for image quality.
	 *
	 * @covers ::webp_uploads_modify_webp_quality
	 */
	public function test_it_should_return_correct_quality_for_mime_types(): void {
		global $wp_version;
		$this->assertSame( 82, webp_uploads_modify_webp_quality( 90, 'image/webp' ), 'WebP image quality should always be 82.' );
		$this->assertSame( 82, webp_uploads_modify_webp_quality( 82, 'image/webp' ), 'WebP image quality should always be 82.' );
		$this->assertSame( 80, webp_uploads_modify_webp_quality( 80, 'image/jpeg' ), 'JPEG image quality should return default quality provided from WP filter wp_editor_set_quality.' );
	}

	/**
	 * Test printing the meta generator tag.
	 *
	 * @covers ::webp_uploads_render_generator
	 */
	public function test_webp_uploads_render_generator(): void {
		$tag = get_echo( 'webp_uploads_render_generator' );
		$this->assertStringStartsWith( '<meta', $tag );
		$this->assertStringContainsString( 'generator', $tag );
		$this->assertStringContainsString( 'webp-uploads ' . WEBP_UPLOADS_VERSION, $tag );
	}

	/**
	 * Runs (empty) hooks to satisfy webp_uploads_in_frontend_body() conditions.
	 */
	private function mock_frontend_body_hooks(): void {
		remove_all_actions( 'template_redirect' );
		do_action( 'template_redirect' );
	}

	/**
	 * Force return WebP image quality 86 for testing.
	 */
	public function force_webp_image_quality_86( int $quality, string $mime_type ): int {
		if ( 'image/webp' === $mime_type ) {
			return 86;
		}
		return $quality;
	}

	/**
	 * Get temporary file name.
	 *
	 * @return string Temp File name.
	 */
	public function temp_filename(): string {
		$filename = wp_tempnam();

		// Store filename to unlink it later in tear down.
		$this->to_unlink[] = $filename;

		return $filename;
	}
}<|MERGE_RESOLUTION|>--- conflicted
+++ resolved
@@ -42,22 +42,17 @@
 
 	/**
 	 * Don't create the original mime type for JPEG images.
-<<<<<<< HEAD
 	 *
 	 * @dataProvider data_provider_supported_image_types
 	 *
 	 * @test
 	 */
-	public function it_should_not_create_the_original_mime_type_for_jpeg_images( string $image_type ): void {
+	public function test_it_should_not_create_the_original_mime_type_for_jpeg_images( string $image_type ): void {
 		$mime_type = 'image/' . $image_type;
 		$this->set_image_output_type( $image_type );
 		if ( ! webp_uploads_mime_type_supported( $mime_type ) ) {
 			$this->markTestSkipped( "Mime type $mime_type is not supported." );
 		}
-=======
-	 */
-	public function test_it_should_not_create_the_original_mime_type_for_jpeg_images(): void {
->>>>>>> a30bcf4f
 		$attachment_id = self::factory()->attachment->create_upload_object( TESTS_PLUGIN_DIR . '/tests/data/images/leaves.jpg' );
 
 		// There should be an image_type source, but no JPEG source for the full image.
@@ -87,13 +82,9 @@
 	/**
 	 * Create the original mime type for WebP images.
 	 */
-<<<<<<< HEAD
-	public function it_should_create_the_original_mime_type_as_well_with_all_the_available_sources_for_the_specified_mime(): void {
+	public function test_it_should_create_the_original_mime_type_as_well_with_all_the_available_sources_for_the_specified_mime(): void {
 		update_option( 'perflab_generate_webp_and_jpeg', false );
 
-=======
-	public function test_it_should_create_the_original_mime_type_as_well_with_all_the_available_sources_for_the_specified_mime(): void {
->>>>>>> a30bcf4f
 		$attachment_id = self::factory()->attachment->create_upload_object( TESTS_PLUGIN_DIR . '/tests/data/images/balloons.webp' );
 
 		// There should be a WebP source, but no JPEG source for the full image.
@@ -118,25 +109,18 @@
 	}
 
 	/**
-<<<<<<< HEAD
 	 * Create JPEG and output type for JPEG images, if opted in.
 	 *
 	 * @dataProvider data_provider_supported_image_types
 	 *
 	 * @test
 	 */
-	public function it_should_create_jpeg_and_webp_for_jpeg_images_if_opted_in( string $image_type ): void {
+	public function test_it_should_create_jpeg_and_webp_for_jpeg_images_if_opted_in( string $image_type ): void {
 		$mime_type = 'image/' . $image_type;
 		if ( ! webp_uploads_mime_type_supported( $mime_type ) ) {
 			$this->markTestSkipped( "Mime type $mime_type is not supported." );
 		}
 		$this->set_image_output_type( $image_type );
-=======
-	 * Create JPEG and WebP for JPEG images, if opted in.
-	 */
-	public function test_it_should_create_jpeg_and_webp_for_jpeg_images_if_opted_in(): void {
-		$this->opt_in_to_jpeg_and_webp();
->>>>>>> a30bcf4f
 
 		update_option( 'perflab_generate_webp_and_jpeg', true );
 		$attachment_id = self::factory()->attachment->create_upload_object( TESTS_PLUGIN_DIR . '/tests/data/images/leaves.jpg' );
@@ -163,25 +147,19 @@
 	}
 
 	/**
-<<<<<<< HEAD
 	 * Create JPEG and output format for JPEG images, if perflab_generate_webp_and_jpeg option set.
 	 *
 	 * @dataProvider data_provider_supported_image_types
 	 *
 	 * @test
 	 */
-	public function it_should_create_jpeg_and_webp_for_jpeg_images_if_generate_webp_and_jpeg_set( string $image_type ): void {
+	public function test_it_should_create_jpeg_and_webp_for_jpeg_images_if_generate_webp_and_jpeg_set( string $image_type ): void {
 		$mime_type = 'image/' . $image_type;
 
 		if ( ! webp_uploads_mime_type_supported( $mime_type ) ) {
 			$this->markTestSkipped( "Mime type $mime_type is not supported." );
 		}
 		$this->set_image_output_type( $image_type );
-=======
-	 * Create JPEG and WebP for JPEG images, if perflab_generate_webp_and_jpeg option set.
-	 */
-	public function test_it_should_create_jpeg_and_webp_for_jpeg_images_if_generate_webp_and_jpeg_set(): void {
->>>>>>> a30bcf4f
 		update_option( 'perflab_generate_webp_and_jpeg', true );
 
 		$attachment_id = self::factory()->attachment->create_upload_object( TESTS_PLUGIN_DIR . '/tests/data/images/leaves.jpg' );
@@ -687,7 +665,6 @@
 	}
 
 	/**
-<<<<<<< HEAD
 	 * Allow the upload of an image if at least one editor supports the image type
 	 *
 	 * @dataProvider data_provider_supported_image_types
@@ -696,7 +673,7 @@
 	 *
 	 * @test
 	 */
-	public function it_should_allow_the_upload_of_a_webp_image_if_at_least_one_editor_supports_the_format( string $image_type ): void {
+	public function test_it_should_allow_the_upload_of_a_webp_image_if_at_least_one_editor_supports_the_format( string $image_type ): void {
 		$mime_type = 'image/' . $image_type;
 
 		// Skip the test if no editors support the image type.
@@ -704,11 +681,6 @@
 			$this->markTestSkipped( 'No editors support the image type: ' . $image_type );
 		}
 
-=======
-	 * Allow the upload of a WebP image if at least one editor supports the format
-	 */
-	public function test_it_should_allow_the_upload_of_a_webp_image_if_at_least_one_editor_supports_the_format(): void {
->>>>>>> a30bcf4f
 		add_filter(
 			'wp_image_editors',
 			static function ( $editors ) {
@@ -737,7 +709,6 @@
 	}
 
 	/**
-<<<<<<< HEAD
 	 * Replace the featured image to the proper type when requesting the featured image.
 	 *
 	 * @dataProvider data_provider_supported_image_types
@@ -745,7 +716,7 @@
 	 * @test
 	 * @param string $image_type
 	 */
-	public function it_should_replace_the_featured_image_to_webp_when_requesting_the_featured_image( string $image_type ): void {
+	public function test_it_should_replace_the_featured_image_to_webp_when_requesting_the_featured_image( string $image_type ): void {
 		$mime_type = 'image/' . $image_type;
 
 		// Skip this test if the image editor doesn't support the image type.
@@ -756,11 +727,6 @@
 		// Set the image output format.
 		$this->set_image_output_type( $image_type );
 
-=======
-	 * Replace the featured image to WebP when requesting the featured image
-	 */
-	public function test_it_should_replace_the_featured_image_to_webp_when_requesting_the_featured_image(): void {
->>>>>>> a30bcf4f
 		$attachment_id = self::factory()->attachment->create_upload_object( TESTS_PLUGIN_DIR . '/tests/data/images/paint.jpeg' );
 		$post_id       = self::factory()->post->create();
 		set_post_thumbnail( $post_id, $attachment_id );
