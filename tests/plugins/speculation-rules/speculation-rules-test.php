--- conflicted
+++ resolved
@@ -49,13 +49,8 @@
 		$this->assertIsArray( $rules );
 		$this->assertArrayHasKey( 'prerender', $rules );
 
-<<<<<<< HEAD
 		// Make sure that theme support was restored. This is only relevant to WordPress 6.4 per https://core.trac.wordpress.org/ticket/60320.
-		if ( $html5_support || version_compare( strtok( get_bloginfo( 'version' ), '-' ), '6.4', '<' ) ) {
-=======
-		// Make sure that theme support was restored. This is only relevant to WordPres 6.4 per https://core.trac.wordpress.org/ticket/60320.
 		if ( $html5_support ) {
->>>>>>> fd4bf05f
 			$this->assertStringNotContainsString( '/* <![CDATA[ */', wp_get_inline_script_tag( '/*...*/' ) );
 		} else {
 			$this->assertStringContainsString( '/* <![CDATA[ */', wp_get_inline_script_tag( '/*...*/' ) );
