--- conflicted
+++ resolved
@@ -637,7 +637,6 @@
 	}
 
 	/**
-<<<<<<< HEAD
 	 * Tests that the fallback script is added when a post with updated images is rendered.
 	 *
 	 * @test
@@ -679,7 +678,9 @@
 		$footer = ob_get_clean();
 
 		$this->assertStringNotContainsString( 'data:image/webp;base64,UklGR', $footer );
-=======
+	}
+
+	/**
 	 * Tests whether additional mime types generated only for allowed image sizes or not when the filter is used.
 	 *
 	 * @test
@@ -724,6 +725,5 @@
 
 		$this->assertImageHasSizeSource( $attachment_id, 'allowed_size_400x300', 'image/webp' );
 		$this->assertImageNotHasSizeSource( $attachment_id, 'not_allowed_size_200x150', 'image/webp' );
->>>>>>> 587d8371
 	}
 }