<?php
/**
 * Tests for webp-uploads module helper.php.
 *
 * @package performance-lab
 * @group   webp-uploads
 */

use PerformanceLab\Tests\TestCase\ImagesTestCase;

class WebP_Uploads_Helper_Tests extends ImagesTestCase {

	/**
	 * Return an error when creating an additional image source with invalid parameters
	 *
	 * @dataProvider data_provider_invalid_arguments_for_webp_uploads_generate_additional_image_source
	 *
	 * @test
	 */
	public function it_should_return_an_error_when_creating_an_additional_image_source_with_invalid_parameters( $attachment_id, $size_data, $mime, $destination_file = null ) {
		$this->assertInstanceOf( WP_Error::class, webp_uploads_generate_additional_image_source( $attachment_id, $size_data, $mime, $destination_file ) );
	}

	public function data_provider_invalid_arguments_for_webp_uploads_generate_additional_image_source() {
		yield 'when trying to use an attachment ID that does not exists' => array(
			PHP_INT_MAX,
			'medium',
			array(),
			'image/webp',
		);

		add_filter( 'wp_image_editors', '__return_empty_array' );
		yield 'when no editor is present' => array(
			self::factory()->attachment->create_upload_object( TESTS_PLUGIN_DIR . '/tests/testdata/modules/images/car.jpeg' ),
			'medium',
			array(),
			'image/avif',
		);

		remove_filter( 'wp_image_editors', '__return_empty_array' );
		yield 'when using a mime that is not supported' => array(
			self::factory()->attachment->create_upload_object( TESTS_PLUGIN_DIR . '/tests/testdata/modules/images/car.jpeg' ),
			'medium',
			array(),
			'image/avif',
		);

		yield 'when no dimension is provided' => array(
			self::factory()->attachment->create_upload_object( TESTS_PLUGIN_DIR . '/tests/testdata/modules/images/car.jpeg' ),
			'medium',
			array(),
			'image/webp',
		);

		yield 'when both dimensions are negative numbers' => array(
			self::factory()->attachment->create_upload_object( TESTS_PLUGIN_DIR . '/tests/testdata/modules/images/car.jpeg' ),
			'medium',
			array(
				'width'  => -10,
				'height' => -20,
			),
			'image/webp',
		);

		yield 'when both dimensions are zero' => array(
			self::factory()->attachment->create_upload_object( TESTS_PLUGIN_DIR . '/tests/testdata/modules/images/car.jpeg' ),
			'medium',
			array(
				'width'  => 0,
				'height' => 0,
			),
			'image/webp',
		);
	}

	/**
	 * Create an image with the default suffix in the same location when no destination is specified
	 *
	 * @test
	 */
	public function it_should_create_an_image_with_the_default_suffix_in_the_same_location_when_no_destination_is_specified() {
		// Create JPEG and WebP so that both versions are generated.
		$this->opt_in_to_jpeg_and_webp();

		$attachment_id = self::factory()->attachment->create_upload_object( TESTS_PLUGIN_DIR . '/tests/testdata/modules/images/car.jpeg' );
		$size_data     = array(
			'width'  => 300,
			'height' => 300,
			'crop'   => true,
		);

		$result    = webp_uploads_generate_additional_image_source( $attachment_id, 'medium', $size_data, 'image/webp' );
		$file      = get_attached_file( $attachment_id );
		$directory = trailingslashit( pathinfo( $file, PATHINFO_DIRNAME ) );
		$name      = pathinfo( $file, PATHINFO_FILENAME );

		$this->assertIsArray( $result );
		$this->assertArrayHasKey( 'filesize', $result );
		$this->assertArrayHasKey( 'file', $result );
		$this->assertStringEndsWith( '300x300-jpeg.webp', $result['file'] );
		$this->assertFileExists( "{$directory}{$name}-300x300-jpeg.webp" );
	}

	/**
	 * Create a file in the specified location with the specified name
	 *
	 * @test
	 */
	public function it_should_create_a_file_in_the_specified_location_with_the_specified_name() {
		$attachment_id = self::factory()->attachment->create_upload_object( TESTS_PLUGIN_DIR . '/tests/testdata/modules/images/car.jpeg' );
		$size_data     = array(
			'width'  => 300,
			'height' => 300,
			'crop'   => true,
		);

		$result = webp_uploads_generate_additional_image_source( $attachment_id, 'medium', $size_data, 'image/webp', '/tmp/image.jpg' );

		$this->assertIsArray( $result );
		$this->assertArrayHasKey( 'filesize', $result );
		$this->assertArrayHasKey( 'file', $result );
		$this->assertStringEndsWith( 'image.webp', $result['file'] );
		$this->assertFileExists( '/tmp/image.webp' );
	}

	/**
	 * Prevent processing an image with corrupted metadata
	 *
	 * @dataProvider provider_with_modified_metadata
	 *
	 * @test
	 */
	public function it_should_prevent_processing_an_image_with_corrupted_metadata( callable $callback, $size ) {
		$attachment_id = self::factory()->attachment->create_upload_object(
			TESTS_PLUGIN_DIR . '/tests/testdata/modules/images/balloons.webp'
		);
		$metadata      = wp_get_attachment_metadata( $attachment_id );
		wp_update_attachment_metadata( $attachment_id, $callback( $metadata ) );
		$result = webp_uploads_generate_image_size( $attachment_id, $size, 'image/webp' );

		$this->assertWPError( $result );
		$this->assertSame( 'image_mime_type_invalid_metadata', $result->get_error_code() );
	}

	public function provider_with_modified_metadata() {
		yield 'using a size that does not exists' => array(
			static function ( $metadata ) {
				return $metadata;
			},
			'not-existing-size',
		);

		yield 'removing an existing metadata simulating that the image size still does not exists' => array(
			static function ( $metadata ) {
				unset( $metadata['sizes']['medium'] );

				return $metadata;
			},
			'medium',
		);

		yield 'when the specified size is not a valid array' => array(
			static function ( $metadata ) {
				$metadata['sizes']['medium'] = null;

				return $metadata;
			},
			'medium',
		);
	}

	/**
	 * Prevent to create an image size when attached file does not exists
	 *
	 * @test
	 */
	public function it_should_prevent_to_create_an_image_size_when_attached_file_does_not_exists() {
		$attachment_id = self::factory()->attachment->create_upload_object(
			TESTS_PLUGIN_DIR . '/tests/testdata/modules/images/leafs.jpg'
		);
		$file          = get_attached_file( $attachment_id );
		$original_file = wp_get_original_image_path( $attachment_id );

		$this->assertFileExists( $file );
		$this->assertFileExists( $original_file );
		wp_delete_file( $file );
		wp_delete_file( $original_file );
		$this->assertFileDoesNotExist( $file );
		$this->assertFileDoesNotExist( $original_file );

		$result = webp_uploads_generate_image_size( $attachment_id, 'medium', 'image/webp' );
		$this->assertWPError( $result );
		$this->assertSame( 'original_image_file_not_found', $result->get_error_code() );
	}

	/**
	 * Prevent to create a subsize if the image editor does not exists
	 *
	 * @test
	 */
	public function it_should_prevent_to_create_a_subsize_if_the_image_editor_does_not_exists() {
		$attachment_id = self::factory()->attachment->create_upload_object(
			TESTS_PLUGIN_DIR . '/tests/testdata/modules/images/leafs.jpg'
		);

		// Make sure no editor is available.
		add_filter( 'wp_image_editors', '__return_empty_array' );
		$result = webp_uploads_generate_image_size( $attachment_id, 'medium', 'image/webp' );
		$this->assertWPError( $result );
		$this->assertSame( 'image_mime_type_not_supported', $result->get_error_code() );
	}

	/**
	 * Prevent to upload a mime that is not supported by WordPress
	 *
	 * @test
	 */
	public function it_should_prevent_to_upload_a_mime_that_is_not_supported_by_wordpress() {
		$attachment_id = self::factory()->attachment->create_upload_object(
			TESTS_PLUGIN_DIR . '/tests/testdata/modules/images/leafs.jpg'
		);
		$result        = webp_uploads_generate_image_size( $attachment_id, 'medium', 'image/avif' );
		$this->assertWPError( $result );
		$this->assertSame( 'image_mime_type_invalid', $result->get_error_code() );
	}

	/**
	 * Prevent to process an image when the editor does not support the format
	 *
	 * @test
	 */
	public function it_should_prevent_to_process_an_image_when_the_editor_does_not_support_the_format() {
		// Make sure no editor is available.
		$attachment_id = self::factory()->attachment->create_upload_object(
			TESTS_PLUGIN_DIR . '/tests/testdata/modules/images/leafs.jpg'
		);

		add_filter(
			'wp_image_editors',
			static function () {
				return array( 'WP_Image_Doesnt_Support_WebP' );
			}
		);

		$result = webp_uploads_generate_image_size( $attachment_id, 'medium', 'image/webp' );
		$this->assertWPError( $result );
		$this->assertSame( 'image_mime_type_not_supported', $result->get_error_code() );
	}

	/**
	 * Create an image with the filter webp_uploads_pre_generate_additional_image_source added.
	 *
	 * @test
	 */
	public function it_should_create_an_image_with_filter_webp_uploads_pre_generate_additional_image_source() {
		remove_all_filters( 'webp_uploads_pre_generate_additional_image_source' );

		$attachment_id = self::factory()->attachment->create_upload_object( TESTS_PLUGIN_DIR . '/tests/testdata/modules/images/car.jpeg' );

		add_filter(
			'webp_uploads_pre_generate_additional_image_source',
			static function () {
				return array(
					'file' => 'image.webp',
					'path' => '/tmp/image.webp',
				);
			}
		);

		$size_data = array(
			'width'  => 300,
			'height' => 300,
			'crop'   => true,
		);

		$result = webp_uploads_generate_additional_image_source( $attachment_id, 'medium', $size_data, 'image/webp', '/tmp/image.jpg' );

		$this->assertIsArray( $result );
		$this->assertArrayHasKey( 'filesize', $result );
		$this->assertArrayHasKey( 'file', $result );
		$this->assertStringEndsWith( 'image.webp', $result['file'] );
	}

	/**
	 * Tests the webp_uploads_pre_generate_additional_image_source filter returning filesize property.
	 *
	 * @test
	 */
	public function it_should_use_filesize_when_filter_webp_uploads_pre_generate_additional_image_source_returns_filesize() {
		remove_all_filters( 'webp_uploads_pre_generate_additional_image_source' );

		$attachment_id = self::factory()->attachment->create_upload_object( TESTS_PLUGIN_DIR . '/tests/testdata/modules/images/car.jpeg' );

		add_filter(
			'webp_uploads_pre_generate_additional_image_source',
			static function () {
				return array(
					'file'     => 'image.webp',
					'filesize' => 777,
				);
			}
		);

		$size_data = array(
			'width'  => 300,
			'height' => 300,
			'crop'   => true,
		);

		$result = webp_uploads_generate_additional_image_source( $attachment_id, 'medium', $size_data, 'image/webp', '/tmp/image.jpg' );

		$this->assertIsArray( $result );
		$this->assertArrayHasKey( 'filesize', $result );
		$this->assertEquals( 777, $result['filesize'] );
		$this->assertArrayHasKey( 'file', $result );
		$this->assertStringEndsWith( 'image.webp', $result['file'] );
	}

	/**
	 * Return an error when filter webp_uploads_pre_generate_additional_image_source returns WP_Error.
	 *
	 * @test
	 */
	public function it_should_return_an_error_when_filter_webp_uploads_pre_generate_additional_image_source_returns_wp_error() {
		remove_all_filters( 'webp_uploads_pre_generate_additional_image_source' );

		$attachment_id = self::factory()->attachment->create_upload_object( TESTS_PLUGIN_DIR . '/tests/testdata/modules/images/car.jpeg' );

		add_filter(
			'webp_uploads_pre_generate_additional_image_source',
			static function () {
				return new WP_Error( 'image_additional_generated_error', __( 'Additional image was not generated.', 'performance-lab' ) );
			}
		);

		$size_data = array(
			'width'  => 300,
			'height' => 300,
			'crop'   => true,
		);

		$result = webp_uploads_generate_additional_image_source( $attachment_id, 'medium', $size_data, 'image/webp', '/tmp/image.jpg' );
		$this->assertWPError( $result );
		$this->assertSame( 'image_additional_generated_error', $result->get_error_code() );
	}

	/**
	 * Returns an empty array when the overwritten with empty array by webp_uploads_upload_image_mime_transforms filter.
	 *
	 * @test
	 */
	public function it_should_return_empty_array_when_filter_returns_empty_array() {
		add_filter( 'webp_uploads_upload_image_mime_transforms', '__return_empty_array' );

		$transforms = webp_uploads_get_upload_image_mime_transforms();

		$this->assertIsArray( $transforms );
		$this->assertSame( array(), $transforms );
	}

	/**
	 * Returns default transforms when the overwritten with non array type by webp_uploads_upload_image_mime_transforms filter.
	 *
	 * @test
	 */
	public function it_should_return_default_transforms_when_filter_returns_non_array_type() {
<<<<<<< HEAD
		add_filter(
			'webp_uploads_upload_image_mime_transforms',
			static function () {
				return;
			}
		);
=======
		add_filter( 'webp_uploads_upload_image_mime_transforms', '__return_null' );
>>>>>>> 8338d69b

		$default_transforms = array(
			'image/jpeg' => array( 'image/webp' ),
			'image/webp' => array( 'image/webp' ),
		);

		$transforms = webp_uploads_get_upload_image_mime_transforms();

		$this->assertIsArray( $transforms );
		$this->assertSame( $default_transforms, $transforms );
	}

	/**
	 * Returns transforms array with fallback to original mime with invalid transforms array.
	 *
	 * @test
	 */
	public function it_should_return_fallback_transforms_when_overwritten_invalid_transforms() {
		add_filter(
			'webp_uploads_upload_image_mime_transforms',
			static function () {
				return array( 'image/jpeg' => array() );
			}
		);

		$transforms = webp_uploads_get_upload_image_mime_transforms();

		$this->assertIsArray( $transforms );
		$this->assertSame( array( 'image/jpeg' => array( 'image/jpeg' ) ), $transforms );
	}

	/**
	 * Returns custom transforms array when overwritten by webp_uploads_upload_image_mime_transforms filter.
	 *
	 * @test
	 */
	public function it_should_return_custom_transforms_when_overwritten_by_filter() {
		add_filter(
			'webp_uploads_upload_image_mime_transforms',
			static function () {
				return array( 'image/jpeg' => array( 'image/jpeg', 'image/webp' ) );
			}
		);

		$transforms = webp_uploads_get_upload_image_mime_transforms();

		$this->assertIsArray( $transforms );
		$this->assertSame( array( 'image/jpeg' => array( 'image/jpeg', 'image/webp' ) ), $transforms );
	}

	/**
	 * Returns JPG and WebP transforms array when perflab_generate_webp_and_jpeg option is true.
	 *
	 * @test
	 */
	public function it_should_return_jpeg_and_webp_transforms_when_option_generate_webp_and_jpeg_set() {
		remove_all_filters( 'webp_uploads_get_upload_image_mime_transforms' );

		update_option( 'perflab_generate_webp_and_jpeg', true );

		$transforms = webp_uploads_get_upload_image_mime_transforms();

		$this->assertIsArray( $transforms );
		$this->assertSame(
			array(
				'image/jpeg' => array( 'image/jpeg', 'image/webp' ),
				'image/webp' => array( 'image/webp', 'image/jpeg' ),
			),
			$transforms
		);
	}

	/**
	 * @dataProvider data_provider_image_filesize
	 *
	 * @test
	 */
	public function it_should_discard_additional_image_if_larger_than_the_original_image( $original_filesize, $additional_filesize, $expected_status ) {
		add_filter( 'webp_uploads_discard_larger_generated_images', '__return_true' );

		$output = webp_uploads_should_discard_additional_image_file( $original_filesize, $additional_filesize );
		$this->assertSame( $output, $expected_status );
	}

	public function data_provider_image_filesize() {
		return array(
			array(
				array( 'filesize' => 120101 ),
				array( 'filesize' => 100101 ),
				false,
			),
			array(
				array( 'filesize' => 100101 ),
				array( 'filesize' => 120101 ),
				true,
			),
			array(
				array( 'filesize' => 10101 ),
				array( 'filesize' => 10101 ),
				true,
			),
		);
	}

	/**
	 * @dataProvider data_provider_image_filesize
	 *
	 * @test
	 */
	public function it_should_never_discard_additional_image_if_filter_is_false( $original_filesize, $additional_filesize ) {
		add_filter( 'webp_uploads_discard_larger_generated_images', '__return_false' );

		$output = webp_uploads_should_discard_additional_image_file( $original_filesize, $additional_filesize );
		$this->assertFalse( $output );
	}

	public function test_webp_uploads_in_frontend_body_without_wp_query() {
		unset( $GLOBALS['wp_query'] );

		$this->assertFalse( webp_uploads_in_frontend_body() );
	}

	public function test_webp_uploads_in_frontend_body_with_feed() {
		$this->mock_empty_action( 'template_redirect' );
		$GLOBALS['wp_query']->is_feed = true;

		$this->assertFalse( webp_uploads_in_frontend_body() );
	}

	public function test_webp_uploads_in_frontend_body_without_template_redirect() {
		$this->assertFalse( webp_uploads_in_frontend_body() );
	}

	public function test_webp_uploads_in_frontend_body_before_template_redirect() {
		$result = webp_uploads_in_frontend_body();
		$this->mock_empty_action( 'template_redirect' );

		$this->assertFalse( $result );
	}

	public function test_webp_uploads_in_frontend_body_after_template_redirect() {
		$this->mock_empty_action( 'template_redirect' );
		$result = webp_uploads_in_frontend_body();

		$this->assertTrue( $result );
	}

	public function test_webp_uploads_in_frontend_body_within_wp_head() {
		$this->mock_empty_action( 'template_redirect' );

		// Call function within a 'wp_head' callback.
		remove_all_actions( 'wp_head' );
		$result = null;
		add_action(
			'wp_head',
			static function() use ( &$result ) {
				$result = webp_uploads_in_frontend_body();
			}
		);
		do_action( 'wp_head' );

		$this->assertFalse( $result );
	}

	private function mock_empty_action( $action ) {
		remove_all_actions( $action );
		do_action( $action );
	}

	/**
	 * Add the original image's extension to the WebP file name to ensure it is unique
	 *
	 * @dataProvider data_provider_same_image_name
	 *
	 * @test
	 */
	public function it_should_add_original_image_extension_to_the_webp_file_name_to_ensure_it_is_unique( $jpeg_image, $jpg_image ) {
		$jpeg_image_attachment_id = self::factory()->attachment->create_upload_object( $jpeg_image );
		$jpg_image_attachment_id  = self::factory()->attachment->create_upload_object( $jpg_image );

		$size_data = array(
			'width'  => 300,
			'height' => 300,
			'crop'   => true,
		);

		$jpeg_image_result = webp_uploads_generate_additional_image_source( $jpeg_image_attachment_id, 'medium', $size_data, 'image/webp' );
		$jpg_image_result  = webp_uploads_generate_additional_image_source( $jpg_image_attachment_id, 'medium', $size_data, 'image/webp' );

		$this->assertIsArray( $jpeg_image_result );
		$this->assertIsArray( $jpg_image_result );
		$this->assertStringEndsWith( '300x300-jpeg.webp', $jpeg_image_result['file'] );
		$this->assertStringEndsWith( '300x300-jpg.webp', $jpg_image_result['file'] );
		$this->assertNotSame( $jpeg_image_result['file'], $jpg_image_result['file'] );
	}

	public function data_provider_same_image_name() {
		return array(
			array(
				TESTS_PLUGIN_DIR . '/tests/testdata/modules/images/image.jpeg',
				TESTS_PLUGIN_DIR . '/tests/testdata/modules/images/image.jpg',
			),
		);
	}
}<|MERGE_RESOLUTION|>--- conflicted
+++ resolved
@@ -364,16 +364,7 @@
 	 * @test
 	 */
 	public function it_should_return_default_transforms_when_filter_returns_non_array_type() {
-<<<<<<< HEAD
-		add_filter(
-			'webp_uploads_upload_image_mime_transforms',
-			static function () {
-				return;
-			}
-		);
-=======
 		add_filter( 'webp_uploads_upload_image_mime_transforms', '__return_null' );
->>>>>>> 8338d69b
 
 		$default_transforms = array(
 			'image/jpeg' => array( 'image/webp' ),
