--- conflicted
+++ resolved
@@ -812,7 +812,6 @@
 	}
 
 	/**
-<<<<<<< HEAD
 	 * Update source attributes when webp is edited.
 	 *
 	 * @test
@@ -842,7 +841,10 @@
 
 			$this->assertRegExp( '/e\d{13}/', $properties['sources']['image/webp']['file'] );
 			$this->assertRegExp( '/e\d{13}/', $properties['sources']['image/jpeg']['file'] );
-=======
+		}
+	}
+
+	/**
 	 * Backup the sources structure alongside the full size
 	 *
 	 * @test
@@ -1001,7 +1003,6 @@
 				continue;
 			}
 			$this->assertArrayHasKey( 'sources', $properties, "The '{$size_name}' does not have the sources." );
->>>>>>> c251f04d
 		}
 	}
 
