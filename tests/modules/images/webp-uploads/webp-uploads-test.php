<?php
/**
 * Tests for webp-uploads module.
 *
 * @package performance-lab
 * @group   webp-uploads
 */

use PerformanceLab\Tests\TestCase\ImagesTestCase;

class WebP_Uploads_Tests extends ImagesTestCase {
	/**
	 * Create the original mime type as well with all the available sources for the specified mime
	 *
	 * @dataProvider provider_image_with_default_behaviors_during_upload
	 *
	 * @test
	 */
	public function it_should_create_the_original_mime_type_as_well_with_all_the_available_sources_for_the_specified_mime( $file_location, $expected_mime, $targeted_mime ) {
		$attachment_id = $this->factory->attachment->create_upload_object( $file_location );

		$this->assertImageHasSource( $attachment_id, $targeted_mime );
		$this->assertImageHasSource( $attachment_id, $expected_mime );

		$metadata = wp_get_attachment_metadata( $attachment_id );
		$this->assertArrayHasKey( 'file', $metadata );
		$this->assertStringEndsWith( $metadata['sources'][ $expected_mime ]['file'], $metadata['file'] );

		foreach ( array_keys( $metadata['sizes'] ) as $size_name ) {
			$this->assertImageHasSizeSource( $attachment_id, $size_name, $targeted_mime );
			$this->assertImageHasSizeSource( $attachment_id, $size_name, $expected_mime );
		}
	}

	public function provider_image_with_default_behaviors_during_upload() {
		yield 'JPEG image' => array(
			TESTS_PLUGIN_DIR . '/tests/testdata/modules/images/leafs.jpg',
			'image/jpeg',
			'image/webp',
		);

		yield 'WebP image' => array(
			TESTS_PLUGIN_DIR . '/tests/testdata/modules/images/balloons.webp',
			'image/webp',
			'image/jpeg',
		);
	}

	/**
	 * Not create the sources property if no transform is provided
	 *
	 * @test
	 */
	public function it_should_not_create_the_sources_property_if_no_transform_is_provided() {
		add_filter( 'webp_uploads_upload_image_mime_transforms', '__return_empty_array' );

		$attachment_id = $this->factory->attachment->create_upload_object(
			TESTS_PLUGIN_DIR . '/tests/testdata/modules/images/leafs.jpg'
		);

		$metadata = wp_get_attachment_metadata( $attachment_id );

		$this->assertIsArray( $metadata );
		$this->assertArrayNotHasKey( 'sources', $metadata );
		foreach ( $metadata['sizes'] as $properties ) {
			$this->assertArrayNotHasKey( 'sources', $properties );
		}
	}

	/**
	 * Create the sources property when no transform is available
	 *
	 * @test
	 */
	public function it_should_create_the_sources_property_when_no_transform_is_available() {
		add_filter(
			'webp_uploads_upload_image_mime_transforms',
			function () {
				return array( 'image/jpeg' => array() );
			}
		);

		$attachment_id = $this->factory->attachment->create_upload_object(
			TESTS_PLUGIN_DIR . '/tests/testdata/modules/images/leafs.jpg'
		);

		$this->assertImageHasSource( $attachment_id, 'image/jpeg' );
		$this->assertImageNotHasSource( $attachment_id, 'image/webp' );

		$metadata = wp_get_attachment_metadata( $attachment_id );
		foreach ( array_keys( $metadata['sizes'] ) as $size_name ) {
			$this->assertImageHasSizeSource( $attachment_id, $size_name, 'image/jpeg' );
			$this->assertImageNotHasSizeSource( $attachment_id, $size_name, 'image/webp' );
		}
	}

	/**
	 * Not create the sources property if the mime is not specified on the transforms images
	 *
	 * @test
	 */
	public function it_should_not_create_the_sources_property_if_the_mime_is_not_specified_on_the_transforms_images() {
		add_filter(
			'webp_uploads_upload_image_mime_transforms',
			function () {
				return array( 'image/jpeg' => array() );
			}
		);

		$attachment_id = $this->factory->attachment->create_upload_object(
			TESTS_PLUGIN_DIR . '/tests/testdata/modules/images/balloons.webp'
		);

		$metadata = wp_get_attachment_metadata( $attachment_id );

		$this->assertIsArray( $metadata );
		$this->assertArrayNotHasKey( 'sources', $metadata );
		foreach ( $metadata['sizes'] as $properties ) {
			$this->assertArrayNotHasKey( 'sources', $properties );
		}
	}

	/**
	 * Prevent processing an image with corrupted metadata
	 *
	 * @dataProvider provider_with_modified_metadata
	 *
	 * @test
	 */
	public function it_should_prevent_processing_an_image_with_corrupted_metadata( callable $callback, $size ) {
		$attachment_id = $this->factory->attachment->create_upload_object(
			TESTS_PLUGIN_DIR . '/tests/testdata/modules/images/balloons.webp'
		);
		$metadata      = wp_get_attachment_metadata( $attachment_id );
		wp_update_attachment_metadata( $attachment_id, $callback( $metadata ) );
		$result = webp_uploads_generate_image_size( $attachment_id, $size, 'image/webp' );

		$this->assertTrue( is_wp_error( $result ) );
		$this->assertSame( 'image_mime_type_invalid_metadata', $result->get_error_code() );
	}

	public function provider_with_modified_metadata() {
		yield 'using a size that does not exists' => array(
			function ( $metadata ) {
				return $metadata;
			},
			'not-existing-size',
		);

		yield 'removing an existing metadata simulating that the image size still does not exists' => array(
			function ( $metadata ) {
				unset( $metadata['sizes']['medium'] );

				return $metadata;
			},
			'medium',
		);

		yield 'when the specified size is not a valid array' => array(
			function ( $metadata ) {
				$metadata['sizes']['medium'] = null;

				return $metadata;
			},
			'medium',
		);
	}

	/**
	 * Prevent to create an image size when attached file does not exists
	 *
	 * @test
	 */
	public function it_should_prevent_to_create_an_image_size_when_attached_file_does_not_exists() {
		$attachment_id = $this->factory->attachment->create_upload_object(
			TESTS_PLUGIN_DIR . '/tests/testdata/modules/images/leafs.jpg'
		);
		$file          = get_attached_file( $attachment_id );

		$this->assertFileExists( $file );
		wp_delete_file( $file );
		$this->assertFileDoesNotExist( $file );

		$result = webp_uploads_generate_image_size( $attachment_id, 'medium', 'image/webp' );
		$this->assertTrue( is_wp_error( $result ) );
		$this->assertSame( 'original_image_file_not_found', $result->get_error_code() );
	}

	/**
	 * Prevent to create a subsize if the image editor does not exists
	 *
	 * @test
	 */
	public function it_should_prevent_to_create_a_subsize_if_the_image_editor_does_not_exists() {
		$attachment_id = $this->factory->attachment->create_upload_object(
			TESTS_PLUGIN_DIR . '/tests/testdata/modules/images/leafs.jpg'
		);

		// Make sure no editor is available.
		add_filter( 'wp_image_editors', '__return_empty_array' );
		$result = webp_uploads_generate_image_size( $attachment_id, 'medium', 'image/webp' );
		$this->assertTrue( is_wp_error( $result ) );
		$this->assertSame( 'image_mime_type_not_supported', $result->get_error_code() );
	}

	/**
	 * Prevent to upload a mime that is not supported by WordPress
	 *
	 * @test
	 */
	public function it_should_prevent_to_upload_a_mime_that_is_not_supported_by_wordpress() {
		$attachment_id = $this->factory->attachment->create_upload_object(
			TESTS_PLUGIN_DIR . '/tests/testdata/modules/images/leafs.jpg'
		);
		$result        = webp_uploads_generate_image_size( $attachment_id, 'medium', 'image/avif' );
		$this->assertTrue( is_wp_error( $result ) );
		$this->assertSame( 'image_mime_type_invalid', $result->get_error_code() );
	}

	/**
	 * Prevent to process an image when the editor does not support the format
	 *
	 * @test
	 */
	public function it_should_prevent_to_process_an_image_when_the_editor_does_not_support_the_format() {
		// Make sure no editor is available.
		$attachment_id = $this->factory->attachment->create_upload_object(
			TESTS_PLUGIN_DIR . '/tests/testdata/modules/images/leafs.jpg'
		);

		add_filter(
			'wp_image_editors',
			function () {
				return array( 'WP_Image_Doesnt_Support_WebP' );
			}
		);

		$result = webp_uploads_generate_image_size( $attachment_id, 'medium', 'image/webp' );
		$this->assertTrue( is_wp_error( $result ) );
		$this->assertSame( 'image_mime_type_not_supported', $result->get_error_code() );
	}

	/**
	 * Create a WebP version with all the required properties
	 *
	 * @test
	 */
	public function it_should_create_a_webp_version_with_all_the_required_properties() {
		$attachment_id = $this->factory->attachment->create_upload_object(
			TESTS_PLUGIN_DIR . '/tests/testdata/modules/images/leafs.jpg'
		);

		$metadata = wp_get_attachment_metadata( $attachment_id );

		$this->assertArrayHasKey( 'sources', $metadata );
		$this->assertIsArray( $metadata['sources'] );

		$file    = get_attached_file( $attachment_id, true );
		$dirname = pathinfo( $file, PATHINFO_DIRNAME );

		$this->assertImageHasSource( $attachment_id, 'image/jpeg' );
		$this->assertStringEndsWith( $metadata['sources']['image/jpeg']['file'], $file );
		$this->assertFileExists( path_join( $dirname, $metadata['sources']['image/jpeg']['file'] ) );
		$this->assertSame( $metadata['sources']['image/jpeg']['filesize'], filesize( path_join( $dirname, $metadata['sources']['image/jpeg']['file'] ) ) );

		$this->assertImageHasSource( $attachment_id, 'image/webp' );
		$this->assertFileExists( path_join( $dirname, $metadata['sources']['image/webp']['file'] ) );
		$this->assertSame( $metadata['sources']['image/webp']['filesize'], filesize( path_join( $dirname, $metadata['sources']['image/webp']['file'] ) ) );

		$this->assertImageHasSizeSource( $attachment_id, 'thumbnail', 'image/jpeg' );
		$this->assertImageHasSizeSource( $attachment_id, 'thumbnail', 'image/webp' );
	}

	/**
	 * Create the full size images when no size is available
	 *
	 * @test
	 */
	public function it_should_create_the_full_size_images_when_no_size_is_available() {
		add_filter( 'intermediate_image_sizes', '__return_empty_array' );
		add_filter( 'fallback_intermediate_image_sizes', '__return_empty_array' );

		$attachment_id = $this->factory->attachment->create_upload_object( TESTS_PLUGIN_DIR . '/tests/testdata/modules/images/leafs.jpg' );

		$metadata = wp_get_attachment_metadata( $attachment_id );
		$this->assertEmpty( $metadata['sizes'] );

		$this->assertImageHasSource( $attachment_id, 'image/jpeg' );
		$this->assertImageHasSource( $attachment_id, 'image/webp' );
	}

	/**
	 * Remove `scaled` suffix from the generated filename
	 *
	 * @test
	 */
	public function it_should_remove_scaled_suffix_from_the_generated_filename() {
		// The leafs image is 1080 pixels wide with this filter we ensure a -scaled version is created.
		add_filter(
			'big_image_size_threshold',
			function () {
				return 850;
			}
		);

		$attachment_id = $this->factory->attachment->create_upload_object(
			TESTS_PLUGIN_DIR . '/tests/testdata/modules/images/leafs.jpg'
		);
		$metadata      = wp_get_attachment_metadata( $attachment_id );
		$this->assertStringEndsWith( '-scaled.jpg', get_attached_file( $attachment_id ) );
		$this->assertImageHasSizeSource( $attachment_id, 'medium', 'image/webp' );
		$this->assertStringEndsNotWith( '-scaled.webp', $metadata['sizes']['medium']['sources']['image/webp']['file'] );
		$this->assertStringEndsWith( '-300x200.webp', $metadata['sizes']['medium']['sources']['image/webp']['file'] );
	}

	/**
	 * Remove the generated webp images when the attachment is deleted
	 *
	 * @test
	 */
	public function it_should_remove_the_generated_webp_images_when_the_attachment_is_deleted() {
		$attachment_id = $this->factory->attachment->create_upload_object(
			TESTS_PLUGIN_DIR . '/tests/testdata/modules/images/leafs.jpg'
		);

		$file    = get_attached_file( $attachment_id, true );
		$dirname = pathinfo( $file, PATHINFO_DIRNAME );

		$this->assertIsString( $file );
		$this->assertFileExists( $file );

		$metadata = wp_get_attachment_metadata( $attachment_id );
		$sizes    = array( 'thumbnail', 'medium' );

		$this->assertFileExists( path_join( $dirname, $metadata['sources']['image/webp']['file'] ) );

		foreach ( $sizes as $size_name ) {
			$this->assertImageHasSizeSource( $attachment_id, $size_name, 'image/webp' );
			$this->assertFileExists( path_join( $dirname, $metadata['sizes'][ $size_name ]['sources']['image/webp']['file'] ) );
		}

		wp_delete_attachment( $attachment_id );

		foreach ( $sizes as $size_name ) {
			$this->assertFileDoesNotExist( path_join( $dirname, $metadata['sizes'][ $size_name ]['sources']['image/webp']['file'] ) );
		}

		$this->assertFileDoesNotExist( path_join( $dirname, $metadata['sources']['image/webp']['file'] ) );
	}

	/**
	 * Remove the attached WebP version if the attachment is force deleted but empty trash day is not defined
	 *
	 * @test
	 */
	public function it_should_remove_the_attached_webp_version_if_the_attachment_is_force_deleted_but_empty_trash_day_is_not_defined() {
		$attachment_id = $this->factory->attachment->create_upload_object(
			TESTS_PLUGIN_DIR . '/tests/testdata/modules/images/leafs.jpg'
		);

		$file    = get_attached_file( $attachment_id, true );
		$dirname = pathinfo( $file, PATHINFO_DIRNAME );

		$this->assertIsString( $file );
		$this->assertFileExists( $file );

		$metadata = wp_get_attachment_metadata( $attachment_id );

		$this->assertFileExists( path_join( $dirname, $metadata['sources']['image/webp']['file'] ) );
		$this->assertFileExists( path_join( $dirname, $metadata['sizes']['thumbnail']['sources']['image/webp']['file'] ) );

		wp_delete_attachment( $attachment_id, true );

		$this->assertFileDoesNotExist( path_join( $dirname, $metadata['sizes']['thumbnail']['sources']['image/webp']['file'] ) );
		$this->assertFileDoesNotExist( path_join( $dirname, $metadata['sources']['image/webp']['file'] ) );
	}

	/**
	 * Remove the WebP version of the image if the image is force deleted and empty trash days is set to zero
	 *
	 * @test
	 */
	public function it_should_remove_the_webp_version_of_the_image_if_the_image_is_force_deleted_and_empty_trash_days_is_set_to_zero() {
		$attachment_id = $this->factory->attachment->create_upload_object(
			TESTS_PLUGIN_DIR . '/tests/testdata/modules/images/leafs.jpg'
		);

		$file    = get_attached_file( $attachment_id, true );
		$dirname = pathinfo( $file, PATHINFO_DIRNAME );

		$this->assertIsString( $file );
		$this->assertFileExists( $file );

		$metadata = wp_get_attachment_metadata( $attachment_id );

		$this->assertFileExists( path_join( $dirname, $metadata['sources']['image/webp']['file'] ) );
		$this->assertFileExists( path_join( $dirname, $metadata['sizes']['thumbnail']['sources']['image/webp']['file'] ) );

		define( 'EMPTY_TRASH_DAYS', 0 );

		wp_delete_attachment( $attachment_id, true );

		$this->assertFileDoesNotExist( path_join( $dirname, $metadata['sizes']['thumbnail']['sources']['image/webp']['file'] ) );
		$this->assertFileDoesNotExist( path_join( $dirname, $metadata['sources']['image/webp']['file'] ) );
	}

	/**
	 * Remove full size images when no size image exists
	 *
	 * @test
	 */
	public function it_should_remove_full_size_images_when_no_size_image_exists() {
		add_filter( 'intermediate_image_sizes', '__return_empty_array' );
		add_filter( 'fallback_intermediate_image_sizes', '__return_empty_array' );

		$attachment_id = $this->factory->attachment->create_upload_object( TESTS_PLUGIN_DIR . '/tests/testdata/modules/images/leafs.jpg' );

		$file    = get_attached_file( $attachment_id, true );
		$dirname = pathinfo( $file, PATHINFO_DIRNAME );

		$metadata = wp_get_attachment_metadata( $attachment_id );

		$this->assertEmpty( $metadata['sizes'] );
		$this->assertFileExists( $file );
		$this->assertFileExists( path_join( $dirname, $metadata['sources']['image/webp']['file'] ) );
		$this->assertFileExists( path_join( $dirname, $metadata['sources']['image/jpeg']['file'] ) );

		wp_delete_attachment( $attachment_id );

		$this->assertFileDoesNotExist( path_join( $dirname, $metadata['sources']['image/webp']['file'] ) );
		$this->assertFileDoesNotExist( path_join( $dirname, $metadata['sources']['image/jpeg']['file'] ) );
	}

	/**
	 * Avoid the change of URLs of images that are not part of the media library
	 *
	 * @group webp_uploads_update_image_references
	 *
	 * @test
	 */
	public function it_should_avoid_the_change_of_urls_of_images_that_are_not_part_of_the_media_library() {
		$paragraph = '<p>Donec accumsan, sapien et <img src="https://ia600200.us.archive.org/16/items/SPD-SLRSY-1867/hubblesite_2001_06.jpg">, id commodo nisi sapien et est. Mauris nisl odio, iaculis vitae pellentesque nec.</p>';

		$this->assertSame( $paragraph, webp_uploads_update_image_references( $paragraph ) );
	}

	/**
	 * Avoid replacing not existing attachment IDs
	 *
	 * @group webp_uploads_update_image_references
	 *
	 * @test
	 */
	public function it_should_avoid_replacing_not_existing_attachment_i_ds() {
		$paragraph = '<p>Donec accumsan, sapien et <img class="wp-image-0" src="https://ia600200.us.archive.org/16/items/SPD-SLRSY-1867/hubblesite_2001_06.jpg">, id commodo nisi sapien et est. Mauris nisl odio, iaculis vitae pellentesque nec.</p>';

		$this->assertSame( $paragraph, webp_uploads_update_image_references( $paragraph ) );
	}

	/**
	 * Prevent replacing a WebP image
	 *
	 * @group webp_uploads_update_image_references
	 *
	 * @test
	 */
	public function it_should_prevent_replacing_a_webp_image() {
		$attachment_id = $this->factory->attachment->create_upload_object(
			TESTS_PLUGIN_DIR . '/tests/testdata/modules/images/balloons.webp'
		);

		$tag = wp_get_attachment_image( $attachment_id, 'medium', false, array( 'class' => "wp-image-{$attachment_id}" ) );

		$this->assertSame( $tag, webp_uploads_img_tag_update_mime_type( $tag, 'the_content', $attachment_id ) );
	}

	/**
	 * Prevent replacing a jpg image if the image does not have the target class name
	 *
	 * @test
	 */
	public function it_should_prevent_replacing_a_jpg_image_if_the_image_does_not_have_the_target_class_name() {
		$attachment_id = $this->factory->attachment->create_upload_object(
			TESTS_PLUGIN_DIR . '/tests/testdata/modules/images/leafs.jpg'
		);

		$tag = wp_get_attachment_image( $attachment_id, 'medium' );

		$this->assertSame( $tag, webp_uploads_update_image_references( $tag ) );
	}

	/**
	 * Replace the references to a JPG image to a WebP version
	 *
	 * @dataProvider provider_replace_images_with_different_extensions
	 * @group webp_uploads_update_image_references
	 *
	 * @test
	 */
	public function it_should_replace_the_references_to_a_jpg_image_to_a_webp_version( $image_path ) {
		$attachment_id = $this->factory->attachment->create_upload_object( $image_path );

		$tag          = wp_get_attachment_image( $attachment_id, 'medium', false, array( 'class' => "wp-image-{$attachment_id}" ) );
		$expected_tag = $tag;
		$metadata     = wp_get_attachment_metadata( $attachment_id );
		foreach ( $metadata['sizes'] as $size => $properties ) {
			$expected_tag = str_replace( $properties['sources']['image/jpeg']['file'], $properties['sources']['image/webp']['file'], $expected_tag );
		}

		$expected_tag = str_replace( $metadata['sources']['image/jpeg']['file'], $metadata['sources']['image/webp']['file'], $expected_tag );

		$this->assertNotEmpty( $expected_tag );
		$this->assertNotSame( $tag, $expected_tag );
		$this->assertSame( $expected_tag, webp_uploads_img_tag_update_mime_type( $tag, 'the_content', $attachment_id ) );
	}

	/**
	 * Should not replace jpeg images in the content if other mime types are disabled via filter.
	 *
	 * @dataProvider provider_replace_images_with_different_extensions
	 * @group webp_uploads_update_image_references
	 *
	 * @test
	 */
	public function it_should_not_replace_the_references_to_a_jpg_image_when_disabled_via_filter( $image_path ) {
		remove_all_filters( 'webp_uploads_content_image_mimes' );

		add_filter(
			'webp_uploads_content_image_mimes',
			function( $mime_types ) {
				unset( $mime_types[ array_search( 'image/webp', $mime_types, true ) ] );
				return $mime_types;
			}
		);

		$attachment_id = $this->factory->attachment->create_upload_object( $image_path );
		$tag           = wp_get_attachment_image( $attachment_id, 'medium', false, array( 'class' => "wp-image-{$attachment_id}" ) );

		$this->assertSame( $tag, webp_uploads_img_tag_update_mime_type( $tag, 'the_content', $attachment_id ) );
	}

	public function provider_replace_images_with_different_extensions() {
		yield 'An image with a .jpg extension' => array( TESTS_PLUGIN_DIR . '/tests/testdata/modules/images/leafs.jpg' );
		yield 'An image with a .jpeg extension' => array( TESTS_PLUGIN_DIR . '/tests/testdata/modules/images/car.jpeg' );
	}

	/**
	 * Replace all the images including the full size image
	 *
	 * @test
	 */
	public function it_should_replace_all_the_images_including_the_full_size_image() {
		$attachment_id = $this->factory->attachment->create_upload_object(
			TESTS_PLUGIN_DIR . '/tests/testdata/modules/images/leafs.jpg'
		);

		$tag = wp_get_attachment_image( $attachment_id, 'full', false, array( 'class' => "wp-image-{$attachment_id}" ) );

		$expected = array(
			'ext'  => 'jpg',
			'type' => 'image/jpeg',
		);
		$metadata = wp_get_attachment_metadata( $attachment_id );
		$this->assertSame( $expected, wp_check_filetype( get_attached_file( $attachment_id ) ) );
		$this->assertNotContains( wp_basename( get_attached_file( $attachment_id ) ), webp_uploads_img_tag_update_mime_type( $tag, 'the_content', $attachment_id ) );
		$this->assertContains( $metadata['sources']['image/webp']['file'], webp_uploads_img_tag_update_mime_type( $tag, 'the_content', $attachment_id ) );
	}

	/**
	 * Prevent replacing an image with no available sources
	 *
	 * @group webp_uploads_update_image_references
	 *
	 * @test
	 */
	public function it_should_prevent_replacing_an_image_with_no_available_sources() {
		add_filter( 'webp_uploads_upload_image_mime_transforms', '__return_empty_array' );

		$attachment_id = $this->factory->attachment->create_upload_object( TESTS_PLUGIN_DIR . '/tests/testdata/modules/images/car.jpeg' );

		$tag = wp_get_attachment_image( $attachment_id, 'full', false, array( 'class' => "wp-image-{$attachment_id}" ) );
		$this->assertSame( $tag, webp_uploads_img_tag_update_mime_type( $tag, 'the_content', $attachment_id ) );
	}

	/**
	 * Prevent update not supported images with no available sources
	 *
	 * @dataProvider data_provider_not_supported_webp_images
	 * @group webp_uploads_update_image_references
	 *
	 * @test
	 */
	public function it_should_prevent_update_not_supported_images_with_no_available_sources( $image_path ) {
		$attachment_id = $this->factory->attachment->create_upload_object( $image_path );

		$this->assertIsNumeric( $attachment_id );
		$tag = wp_get_attachment_image( $attachment_id, 'full', false, array( 'class' => "wp-image-{$attachment_id}" ) );

		$this->assertSame( $tag, webp_uploads_img_tag_update_mime_type( $tag, 'the_content', $attachment_id ) );
	}

	public function data_provider_not_supported_webp_images() {
		yield 'PNG image' => array( TESTS_PLUGIN_DIR . '/tests/testdata/modules/images/dice.png' );
		yield 'GIFT image' => array( TESTS_PLUGIN_DIR . '/tests/testdata/modules/images/earth.gif' );
	}

	/**
	 * Checks whether the sources information is added to image sizes details of the REST response object.
	 *
	 * @test
	 */
	public function it_should_add_sources_to_rest_response() {
		$file_location = TESTS_PLUGIN_DIR . '/tests/testdata/modules/images/leafs.jpg';
		$attachment_id = $this->factory->attachment->create_upload_object( $file_location );
		$metadata      = wp_get_attachment_metadata( $attachment_id );

		$request       = new WP_REST_Request();
		$request['id'] = $attachment_id;

		$controller = new WP_REST_Attachments_Controller( 'attachment' );
		$response   = $controller->get_item( $request );

		$this->assertInstanceOf( 'WP_REST_Response', $response );

		$data       = $response->get_data();
		$mime_types = array(
			'image/jpeg',
			'image/webp',
		);

		foreach ( $data['media_details']['sizes'] as $size_name => $properties ) {
			if ( ! isset( $metadata['sizes'][ $size_name ]['sources'] ) ) {
				continue;
			}

			$this->assertArrayHasKey( 'sources', $properties );
			$this->assertIsArray( $properties['sources'] );

			foreach ( $mime_types as $mime_type ) {
				$this->assertArrayHasKey( $mime_type, $properties['sources'] );

				$this->assertArrayHasKey( 'filesize', $properties['sources'][ $mime_type ] );
				$this->assertArrayHasKey( 'file', $properties['sources'][ $mime_type ] );
				$this->assertArrayHasKey( 'source_url', $properties['sources'][ $mime_type ] );

				$this->assertNotFalse( filter_var( $properties['sources'][ $mime_type ]['source_url'], FILTER_VALIDATE_URL ) );
			}
		}
	}

	/**
	 * Return an error when creating an additional image source with invalid parameters
	 *
	 * @dataProvider data_provider_invalid_arguments_for_webp_uploads_generate_additional_image_source
	 *
	 * @test
	 */
	public function it_should_return_an_error_when_creating_an_additional_image_source_with_invalid_parameters( $attachment_id, $size_data, $mime, $destination_file = null ) {
		$this->assertInstanceOf( WP_Error::class, webp_uploads_generate_additional_image_source( $attachment_id, $size_data, $mime, $destination_file ) );
	}

	public function data_provider_invalid_arguments_for_webp_uploads_generate_additional_image_source() {
		yield 'when trying to use an attachment ID that does not exists' => array(
			PHP_INT_MAX,
			array(),
			'image/webp',
		);

		add_filter( 'wp_image_editors', '__return_empty_array' );
		yield 'when no editor is present' => array(
			$this->factory->attachment->create_upload_object( TESTS_PLUGIN_DIR . '/tests/testdata/modules/images/car.jpeg' ),
			array(),
			'image/avif',
		);

		remove_filter( 'wp_image_editors', '__return_empty_array' );
		yield 'when using a mime that is not supported' => array(
			$this->factory->attachment->create_upload_object( TESTS_PLUGIN_DIR . '/tests/testdata/modules/images/car.jpeg' ),
			array(),
			'image/avif',
		);

		yield 'when no dimension is provided' => array(
			$this->factory->attachment->create_upload_object( TESTS_PLUGIN_DIR . '/tests/testdata/modules/images/car.jpeg' ),
			array(),
			'image/webp',
		);

		yield 'when both dimensions are negative numbers' => array(
			$this->factory->attachment->create_upload_object( TESTS_PLUGIN_DIR . '/tests/testdata/modules/images/car.jpeg' ),
			array(
				'width'  => -10,
				'height' => -20,
			),
			'image/webp',
		);

		yield 'when both dimensions are zero' => array(
			$this->factory->attachment->create_upload_object( TESTS_PLUGIN_DIR . '/tests/testdata/modules/images/car.jpeg' ),
			array(
				'width'  => 0,
				'height' => 0,
			),
			'image/webp',
		);
	}

	/**
	 * Create an image with the default suffix in the same location when no destination is specified
	 *
	 * @test
	 */
	public function it_should_create_an_image_with_the_default_suffix_in_the_same_location_when_no_destination_is_specified() {
		$attachment_id = $this->factory->attachment->create_upload_object( TESTS_PLUGIN_DIR . '/tests/testdata/modules/images/car.jpeg' );
		$size_data     = array(
			'width'  => 300,
			'height' => 300,
			'crop'   => true,
		);

		$result    = webp_uploads_generate_additional_image_source( $attachment_id, $size_data, 'image/webp' );
		$file      = get_attached_file( $attachment_id );
		$directory = trailingslashit( pathinfo( $file, PATHINFO_DIRNAME ) );
		$name      = pathinfo( $file, PATHINFO_FILENAME );

		$this->assertIsArray( $result );
		$this->assertArrayHasKey( 'filesize', $result );
		$this->assertArrayHasKey( 'file', $result );
		$this->assertStringEndsWith( '300x300.webp', $result['file'] );
		$this->assertFileExists( "{$directory}{$name}-300x300.webp" );
	}

	/**
	 * Create a file in the specified location with the specified name
	 *
	 * @test
	 */
	public function it_should_create_a_file_in_the_specified_location_with_the_specified_name() {
		$attachment_id = $this->factory->attachment->create_upload_object( TESTS_PLUGIN_DIR . '/tests/testdata/modules/images/car.jpeg' );
		$size_data     = array(
			'width'  => 300,
			'height' => 300,
			'crop'   => true,
		);

		$result = webp_uploads_generate_additional_image_source( $attachment_id, $size_data, 'image/webp', '/tmp/image.jpg' );

		$this->assertIsArray( $result );
		$this->assertArrayHasKey( 'filesize', $result );
		$this->assertArrayHasKey( 'file', $result );
		$this->assertStringEndsWith( 'image.webp', $result['file'] );
		$this->assertFileExists( '/tmp/image.webp' );
	}

	/**
	 * Use the original image to generate all the image sizes
	 *
	 * @test
	 */
	public function it_should_use_the_original_image_to_generate_all_the_image_sizes() {
		// Use a 1500 threshold.
		add_filter(
			'big_image_size_threshold',
			function () {
				return 1500;
			}
		);

		$attachment_id = $this->factory->attachment->create_upload_object( TESTS_PLUGIN_DIR . '/tests/testdata/modules/images/paint.jpeg' );
		$metadata      = wp_get_attachment_metadata( $attachment_id );

		$this->assertArrayHasKey( '1536x1536', $metadata['sizes'] );
		foreach ( $metadata['sizes'] as $size ) {
			$this->assertStringContainsString( $size['width'], $size['sources']['image/webp']['file'] );
			$this->assertStringContainsString( $size['height'], $size['sources']['image/webp']['file'] );
			$this->assertStringContainsString(
				// Remove the extension from the file.
				substr( $size['sources']['image/webp']['file'], 0, -4 ),
				$size['sources']['image/jpeg']['file']
			);
		}
	}

	/**
	 * Tests that we can force transformation from jpeg to webp by using the webp_uploads_upload_image_mime_transforms filter.
	 *
	 * @test
	 */
	public function it_should_transform_jpeg_to_webp_subsizes_using_transform_filter() {
		remove_all_filters( 'webp_uploads_upload_image_mime_transforms' );

		add_filter(
			'webp_uploads_upload_image_mime_transforms',
			function( $transforms ) {
				// Unset "image/jpeg" mime type for jpeg images.
				unset( $transforms['image/jpeg'][ array_search( 'image/jpeg', $transforms['image/jpeg'], true ) ] );

				return $transforms;
			}
		);

		$attachment_id = $this->factory->attachment->create_upload_object( TESTS_PLUGIN_DIR . '/tests/testdata/modules/images/car.jpeg' );

		$this->assertImageHasSource( $attachment_id, 'image/webp' );
		$this->assertImageNotHasSource( $attachment_id, 'image/jpeg' );

		$metadata = wp_get_attachment_metadata( $attachment_id );
		foreach ( array_keys( $metadata['sizes'] ) as $size_name ) {
			$this->assertImageHasSizeSource( $attachment_id, $size_name, 'image/webp' );
			$this->assertImageNotHasSizeSource( $attachment_id, $size_name, 'image/jpeg' );
		}
	}

	/**
<<<<<<< HEAD
	 * Update source attributes when webp is edited.
	 *
	 * @test
	 */
	public function it_should_validate_source_attribute_update_when_webp_edited() {
		$attachment_id = $this->factory->attachment->create_upload_object( TESTS_PLUGIN_DIR . '/tests/testdata/modules/images/leafs.jpg' );

		$editor = new WP_Image_Edit( $attachment_id );
		$editor->crop( 1000, 200, 0, 0 )->save();
		$this->assertTrue( $editor->success() );

		$this->assertImageHasSource( $attachment_id, 'image/webp' );
		$this->assertImageHasSource( $attachment_id, 'image/jpeg' );

		$metadata = wp_get_attachment_metadata( $attachment_id );

		$this->assertRegExp( '/e\d{13}/', $metadata['sources']['image/webp']['file'] );
		$this->assertRegExp( '/e\d{13}/', $metadata['sources']['image/jpeg']['file'] );

		$this->assertArrayHasKey( 'sources', $metadata );
		$this->assertArrayHasKey( 'sizes', $metadata );

		foreach ( $metadata['sizes'] as $size_name => $properties ) {
			$this->assertArrayHasKey( 'sources', $properties );
			$this->assertImageHasSizeSource( $attachment_id, $size_name, 'image/webp' );
			$this->assertImageHasSizeSource( $attachment_id, $size_name, 'image/jpeg' );

			$this->assertRegExp( '/e\d{13}/', $properties['sources']['image/webp']['file'] );
			$this->assertRegExp( '/e\d{13}/', $properties['sources']['image/jpeg']['file'] );
=======
	 * Backup the sources structure alongside the full size
	 *
	 * @test
	 */
	public function it_should_backup_the_sources_structure_alongside_the_full_size() {
		$attachment_id = $this->factory->attachment->create_upload_object( TESTS_PLUGIN_DIR . '/tests/testdata/modules/images/leafs.jpg' );

		$metadata = wp_get_attachment_metadata( $attachment_id );
		$this->assertEmpty( get_post_meta( $attachment_id, '_wp_attachment_backup_sizes', true ) );
		$this->assertEmpty( get_post_meta( $attachment_id, '_wp_attachment_backup_sources', true ) );

		$editor = new WP_Image_Edit( $attachment_id );
		$editor->rotate_right()->save();

		// Having a thumbnail ensures the process finished correctly.
		$this->assertTrue( $editor->success() );

		$backup_sizes = get_post_meta( $attachment_id, '_wp_attachment_backup_sizes', true );

		$this->assertNotEmpty( $backup_sizes );
		$this->assertIsArray( $backup_sizes );

		$backup_sources = get_post_meta( $attachment_id, '_wp_attachment_backup_sources', true );
		$this->assertIsArray( $backup_sources );
		$this->assertArrayHasKey( 'full-orig', $backup_sources );
		$this->assertSame( $metadata['sources'], $backup_sources['full-orig'] );

		foreach ( $backup_sizes as $size => $properties ) {
			$size_name = str_replace( '-orig', '', $size );

			if ( 'full-orig' === $size ) {
				continue;
			}

			$this->assertArrayHasKey( 'sources', $properties );
			$this->assertSame( $metadata['sizes'][ $size_name ]['sources'], $properties['sources'] );
		}

		$metadata = wp_get_attachment_metadata( $attachment_id );
	}

	/**
	 * Restore the sources array from the backup when an image is edited
	 *
	 * @test
	 */
	public function it_should_restore_the_sources_array_from_the_backup_when_an_image_is_edited() {
		$attachment_id = $this->factory->attachment->create_upload_object( TESTS_PLUGIN_DIR . '/tests/testdata/modules/images/leafs.jpg' );
		$metadata      = wp_get_attachment_metadata( $attachment_id );

		$editor = new WP_Image_Edit( $attachment_id );
		$editor->rotate_right()->save();
		$this->assertTrue( $editor->success() );

		$backup_sources = get_post_meta( $attachment_id, '_wp_attachment_backup_sources', true );
		$this->assertArrayHasKey( 'full-orig', $backup_sources );
		$this->assertIsArray( $backup_sources['full-orig'] );
		$this->assertSame( $metadata['sources'], $backup_sources['full-orig'] );

		wp_restore_image( $attachment_id );

		$metadata = wp_get_attachment_metadata( $attachment_id );
		$this->assertArrayHasKey( 'sources', $metadata );
		$this->assertSame( $backup_sources['full-orig'], $metadata['sources'] );
		$this->assertSame( $backup_sources, get_post_meta( $attachment_id, '_wp_attachment_backup_sources', true ) );

		$backup_sizes = get_post_meta( $attachment_id, '_wp_attachment_backup_sizes', true );
		foreach ( $metadata['sizes'] as $size_name => $properties ) {
			$this->assertArrayHasKey( 'sources', $backup_sizes[ $size_name . '-orig' ] );
			$this->assertSame( $backup_sizes[ $size_name . '-orig' ]['sources'], $properties['sources'] );
		}
	}

	/**
	 * Prevent to back up the sources when the sources attributes does not exists
	 *
	 * @test
	 */
	public function it_should_prevent_to_back_up_the_sources_when_the_sources_attributes_does_not_exists() {
		// Disable the generation of the sources attributes.
		add_filter( 'webp_uploads_upload_image_mime_transforms', '__return_empty_array' );

		$attachment_id = $this->factory->attachment->create_upload_object( TESTS_PLUGIN_DIR . '/tests/testdata/modules/images/leafs.jpg' );
		$metadata      = wp_get_attachment_metadata( $attachment_id );

		$this->assertArrayNotHasKey( 'sources', $metadata );

		$editor = new WP_Image_Edit( $attachment_id );
		$editor->flip_vertical()->save();
		$this->assertTrue( $editor->success() );

		$backup_sources = get_post_meta( $attachment_id, '_wp_attachment_backup_sources', true );
		$this->assertEmpty( $backup_sources );

		$backup_sizes = get_post_meta( $attachment_id, '_wp_attachment_backup_sizes', true );
		$this->assertIsArray( $backup_sizes );

		foreach ( $backup_sizes as $size_name => $properties ) {
			$this->assertArrayNotHasKey( 'sources', $properties );
		}
	}

	/**
	 * Prevent to backup the full size image if only the thumbnail is edited
	 *
	 * @test
	 */
	public function it_should_prevent_to_backup_the_full_size_image_if_only_the_thumbnail_is_edited() {
		$attachment_id = $this->factory->attachment->create_upload_object( TESTS_PLUGIN_DIR . '/tests/testdata/modules/images/leafs.jpg' );
		$metadata      = wp_get_attachment_metadata( $attachment_id );
		$this->assertArrayHasKey( 'sources', $metadata );

		$editor = new WP_Image_Edit( $attachment_id );
		$editor->flip_vertical()->only_thumbnail()->save();
		$this->assertTrue( $editor->success() );

		$backup_sources = get_post_meta( $attachment_id, '_wp_attachment_backup_sources', true );
		$this->assertEmpty( $backup_sources );

		$backup_sizes = get_post_meta( $attachment_id, '_wp_attachment_backup_sizes', true );
		$this->assertIsArray( $backup_sizes );
		$this->assertCount( 1, $backup_sizes );
		$this->assertArrayHasKey( 'thumbnail-orig', $backup_sizes );
		$this->assertArrayHasKey( 'sources', $backup_sizes['thumbnail-orig'] );

		$metadata = wp_get_attachment_metadata( $attachment_id );
		$this->assertArrayHasKey( 'sources', $metadata );
	}

	/**
	 * Backup the image when all images except the thumbnail are updated
	 *
	 * @test
	 */
	public function it_should_backup_the_image_when_all_images_except_the_thumbnail_are_updated() {
		$attachment_id = $this->factory->attachment->create_upload_object( TESTS_PLUGIN_DIR . '/tests/testdata/modules/images/leafs.jpg' );
		$metadata      = wp_get_attachment_metadata( $attachment_id );

		$editor = new WP_Image_Edit( $attachment_id );
		$editor->rotate_left()->all_except_thumbnail()->save();
		$this->assertTrue( $editor->success() );

		$backup_sources = get_post_meta( $attachment_id, '_wp_attachment_backup_sources', true );
		$this->assertIsArray( $backup_sources );
		$this->assertArrayHasKey( 'full-orig', $backup_sources );
		$this->assertSame( $metadata['sources'], $backup_sources['full-orig'] );

		$this->assertArrayNotHasKey( 'sources', wp_get_attachment_metadata( $attachment_id ), 'The sources attributes was not removed from the metadata.' );

		$backup_sizes = get_post_meta( $attachment_id, '_wp_attachment_backup_sizes', true );
		$this->assertIsArray( $backup_sizes );
		$this->assertArrayNotHasKey( 'thumbnail-orig', $backup_sizes, 'The thumbnail-orig was stored in the back up' );

		foreach ( $backup_sizes as $size_name => $properties ) {
			if ( 'full-orig' === $size_name ) {
				continue;
			}
			$this->assertArrayHasKey( 'sources', $properties, "The '{$size_name}' does not have the sources." );
>>>>>>> c251f04d
		}
	}

	/**
	 * Allow the upload of a WebP image if at least one editor supports the format
	 *
	 * @test
	 */
	public function it_should_allow_the_upload_of_a_web_p_image_if_at_least_one_editor_supports_the_format() {
		add_filter(
			'wp_image_editors',
			function () {
				return array( 'WP_Image_Doesnt_Support_WebP', 'WP_Image_Editor_GD' );
			}
		);

		$this->assertTrue( wp_image_editor_supports( array( 'mime_type' => 'image/webp' ) ) );

		$attachment_id = $this->factory->attachment->create_upload_object( TESTS_PLUGIN_DIR . '/tests/testdata/modules/images/leafs.jpg' );
		$metadata      = wp_get_attachment_metadata( $attachment_id );

		$this->assertArrayHasKey( 'sources', $metadata );
		$this->assertIsArray( $metadata['sources'] );

		$this->assertImageHasSource( $attachment_id, 'image/jpeg' );
		$this->assertImageHasSource( $attachment_id, 'image/webp' );

		$this->assertImageHasSizeSource( $attachment_id, 'thumbnail', 'image/jpeg' );
		$this->assertImageHasSizeSource( $attachment_id, 'thumbnail', 'image/webp' );
	}

	/**
	 * Not return a target if no backup image exists
	 *
	 * @test
	 */
	public function it_should_not_return_a_target_if_no_backup_image_exists() {
		$attachment_id = $this->factory->attachment->create_upload_object( TESTS_PLUGIN_DIR . '/tests/testdata/modules/images/leafs.jpg' );
		$this->assertNull( webp_uploads_get_next_full_size_key_from_backup( $attachment_id ) );
	}

	/**
	 * Return the full-orig target key when only one edit image exists
	 *
	 * @test
	 */
	public function it_should_return_the_full_orig_target_key_when_only_one_edit_image_exists() {
		// Remove the filter to prevent the usage of the next target.
		remove_filter( 'wp_update_attachment_metadata', 'webp_uploads_update_attachment_metadata' );

		$attachment_id = $this->factory->attachment->create_upload_object( TESTS_PLUGIN_DIR . '/tests/testdata/modules/images/leafs.jpg' );
		$editor        = new WP_Image_Edit( $attachment_id );
		$editor->rotate_right()->save();

		$this->assertTrue( $editor->success() );
		$this->assertSame( 'full-orig', webp_uploads_get_next_full_size_key_from_backup( $attachment_id ) );
	}

	/**
	 * Return null when looking for a target that is already used
	 *
	 * @test
	 */
	public function it_should_return_null_when_looking_for_a_target_that_is_already_used() {
		$attachment_id = $this->factory->attachment->create_upload_object( TESTS_PLUGIN_DIR . '/tests/testdata/modules/images/leafs.jpg' );
		$editor        = new WP_Image_Edit( $attachment_id );
		$editor->rotate_right()->save();

		$this->assertTrue( $editor->success() );
		$this->assertNull( webp_uploads_get_next_full_size_key_from_backup( $attachment_id ) );
	}

	/**
	 * USe the next available hash for the full size image on multiple image edits
	 *
	 * @test
	 */
	public function it_should_u_se_the_next_available_hash_for_the_full_size_image_on_multiple_image_edits() {
		$attachment_id = $this->factory->attachment->create_upload_object( TESTS_PLUGIN_DIR . '/tests/testdata/modules/images/leafs.jpg' );
		$editor        = new WP_Image_Edit( $attachment_id );
		$editor->rotate_right()->save();

		$this->assertTrue( $editor->success() );
		$this->assertNull( webp_uploads_get_next_full_size_key_from_backup( $attachment_id ) );
		// Remove the filter to prevent the usage of the next target.
		remove_filter( 'wp_update_attachment_metadata', 'webp_uploads_update_attachment_metadata' );

		$editor->rotate_right()->save();
		$this->assertRegExp( '/full-\d{13}/', webp_uploads_get_next_full_size_key_from_backup( $attachment_id ) );
	}

	/**
	 * Save populate the backup sources with the next target
	 *
	 * @test
	 */
	public function it_should_save_populate_the_backup_sources_with_the_next_target() {
		// Remove the filter to prevent the usage of the next target.
		remove_filter( 'wp_update_attachment_metadata', 'webp_uploads_update_attachment_metadata' );

		$attachment_id = $this->factory->attachment->create_upload_object( TESTS_PLUGIN_DIR . '/tests/testdata/modules/images/leafs.jpg' );
		$editor        = new WP_Image_Edit( $attachment_id );
		$editor->rotate_right()->save();
		$this->assertTrue( $editor->success() );

		$sources = array( 'image/webp' => 'leafs.webp' );
		webp_uploads_backup_full_image_sources( $attachment_id, $sources );

		$this->assertSame( array( 'full-orig' => $sources ), get_post_meta( $attachment_id, '_wp_attachment_backup_sources', true ) );
	}

	/**
	 * Store the metadata on the next available hash
	 *
	 * @test
	 */
	public function it_should_store_the_metadata_on_the_next_available_hash() {
		$attachment_id = $this->factory->attachment->create_upload_object( TESTS_PLUGIN_DIR . '/tests/testdata/modules/images/leafs.jpg' );

		$editor = new WP_Image_Edit( $attachment_id );
		$editor->rotate_right()->save();
		$this->assertTrue( $editor->success() );

		// Remove the filter to prevent the usage of the next target.
		remove_filter( 'wp_update_attachment_metadata', 'webp_uploads_update_attachment_metadata' );
		$editor->rotate_right()->save();
		$this->assertTrue( $editor->success() );

		$sources = array( 'image/webp' => 'leafs.webp' );
		webp_uploads_backup_full_image_sources( $attachment_id, $sources );

		$backup_sources = get_post_meta( $attachment_id, '_wp_attachment_backup_sources', true );
		$this->assertIsArray( $backup_sources );

		$backup_sources_keys = array_keys( $backup_sources );
		$this->assertSame( 'full-orig', reset( $backup_sources_keys ) );
		$this->assertRegExp( '/full-\d{13}/', end( $backup_sources_keys ) );
		$this->assertSame( $sources, end( $backup_sources ) );
	}

	/**
	 * Prevent to store an empty set of sources
	 *
	 * @test
	 */
	public function it_should_prevent_to_store_an_empty_set_of_sources() {
		// Remove the filter to prevent the usage of the next target.
		remove_filter( 'wp_update_attachment_metadata', 'webp_uploads_update_attachment_metadata' );

		$attachment_id = $this->factory->attachment->create_upload_object( TESTS_PLUGIN_DIR . '/tests/testdata/modules/images/leafs.jpg' );
		$editor        = new WP_Image_Edit( $attachment_id );
		$editor->rotate_right()->save();

		webp_uploads_backup_full_image_sources( $attachment_id, array() );

		$this->assertTrue( $editor->success() );
		$this->assertEmpty( get_post_meta( $attachment_id, '_wp_attachment_backup_sources', true ) );
	}
}<|MERGE_RESOLUTION|>--- conflicted
+++ resolved
@@ -812,37 +812,6 @@
 	}
 
 	/**
-<<<<<<< HEAD
-	 * Update source attributes when webp is edited.
-	 *
-	 * @test
-	 */
-	public function it_should_validate_source_attribute_update_when_webp_edited() {
-		$attachment_id = $this->factory->attachment->create_upload_object( TESTS_PLUGIN_DIR . '/tests/testdata/modules/images/leafs.jpg' );
-
-		$editor = new WP_Image_Edit( $attachment_id );
-		$editor->crop( 1000, 200, 0, 0 )->save();
-		$this->assertTrue( $editor->success() );
-
-		$this->assertImageHasSource( $attachment_id, 'image/webp' );
-		$this->assertImageHasSource( $attachment_id, 'image/jpeg' );
-
-		$metadata = wp_get_attachment_metadata( $attachment_id );
-
-		$this->assertRegExp( '/e\d{13}/', $metadata['sources']['image/webp']['file'] );
-		$this->assertRegExp( '/e\d{13}/', $metadata['sources']['image/jpeg']['file'] );
-
-		$this->assertArrayHasKey( 'sources', $metadata );
-		$this->assertArrayHasKey( 'sizes', $metadata );
-
-		foreach ( $metadata['sizes'] as $size_name => $properties ) {
-			$this->assertArrayHasKey( 'sources', $properties );
-			$this->assertImageHasSizeSource( $attachment_id, $size_name, 'image/webp' );
-			$this->assertImageHasSizeSource( $attachment_id, $size_name, 'image/jpeg' );
-
-			$this->assertRegExp( '/e\d{13}/', $properties['sources']['image/webp']['file'] );
-			$this->assertRegExp( '/e\d{13}/', $properties['sources']['image/jpeg']['file'] );
-=======
 	 * Backup the sources structure alongside the full size
 	 *
 	 * @test
@@ -1001,7 +970,39 @@
 				continue;
 			}
 			$this->assertArrayHasKey( 'sources', $properties, "The '{$size_name}' does not have the sources." );
->>>>>>> c251f04d
+		}
+	}
+
+	/**
+	 * Update source attributes when webp is edited.
+	 *
+	 * @test
+	 */
+	public function it_should_validate_source_attribute_update_when_webp_edited() {
+		$attachment_id = $this->factory->attachment->create_upload_object( TESTS_PLUGIN_DIR . '/tests/testdata/modules/images/leafs.jpg' );
+
+		$editor = new WP_Image_Edit( $attachment_id );
+		$editor->crop( 1000, 200, 0, 0 )->save();
+		$this->assertTrue( $editor->success() );
+
+		$this->assertImageHasSource( $attachment_id, 'image/webp' );
+		$this->assertImageHasSource( $attachment_id, 'image/jpeg' );
+
+		$metadata = wp_get_attachment_metadata( $attachment_id );
+
+		$this->assertRegExp( '/e\d{13}/', $metadata['sources']['image/webp']['file'] );
+		$this->assertRegExp( '/e\d{13}/', $metadata['sources']['image/jpeg']['file'] );
+
+		$this->assertArrayHasKey( 'sources', $metadata );
+		$this->assertArrayHasKey( 'sizes', $metadata );
+
+		foreach ( $metadata['sizes'] as $size_name => $properties ) {
+			$this->assertArrayHasKey( 'sources', $properties );
+			$this->assertImageHasSizeSource( $attachment_id, $size_name, 'image/webp' );
+			$this->assertImageHasSizeSource( $attachment_id, $size_name, 'image/jpeg' );
+
+			$this->assertRegExp( '/e\d{13}/', $properties['sources']['image/webp']['file'] );
+			$this->assertRegExp( '/e\d{13}/', $properties['sources']['image/jpeg']['file'] );
 		}
 	}
 
