--- conflicted
+++ resolved
@@ -810,28 +810,30 @@
 	}
 
 	/**
-<<<<<<< HEAD
 	 * Update source attributes when webp is edited.
 	 *
 	 * @test
 	 */
-	public function it_should_validate_source_attribute_update_when_webp_edited() {
-
-		$attachment_id = $this->factory->attachment->create_upload_object( TESTS_PLUGIN_DIR . '/tests/testdata/modules/images/leafs.jpg' );
-
-		$editor = new WP_Image_Edit( $attachment_id );
-		$editor->crop( 10, 10, 0, 0 )->save();
-		$this->assertTrue( $editor->success() );
-
-		$metadata = wp_get_attachment_metadata( $attachment_id );
-
-		$this->assertArrayHasKey( 'sources', $metadata );
-		$this->assertArrayHasKey( 'sizes', $metadata );
-
-		foreach ( $metadata['sizes'] as $properties ) {
-			$this->assertArrayHasKey( 'sources', $properties );
-		}
-=======
+	public function it_should_validate_source_attribute_update_when_webp_edited()
+	{
+
+		$attachment_id = $this->factory->attachment->create_upload_object(TESTS_PLUGIN_DIR . '/tests/testdata/modules/images/leafs.jpg');
+
+		$editor = new WP_Image_Edit($attachment_id);
+		$editor->crop(10, 10, 0, 0)->save();
+		$this->assertTrue($editor->success());
+
+		$metadata = wp_get_attachment_metadata($attachment_id);
+
+		$this->assertArrayHasKey('sources', $metadata);
+		$this->assertArrayHasKey('sizes', $metadata);
+
+		foreach ($metadata['sizes'] as $properties) {
+			$this->assertArrayHasKey('sources', $properties);
+		}
+	}
+
+	/**
 	 * Allow the upload of a WebP image if at least one editor supports the format
 	 *
 	 * @test
@@ -857,6 +859,5 @@
 
 		$this->assertImageHasSizeSource( $attachment_id, 'thumbnail', 'image/jpeg' );
 		$this->assertImageHasSizeSource( $attachment_id, 'thumbnail', 'image/webp' );
->>>>>>> eb0921f6
 	}
 }