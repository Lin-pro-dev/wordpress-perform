--- conflicted
+++ resolved
@@ -620,7 +620,110 @@
 	}
 
 	/**
-<<<<<<< HEAD
+	 * Return an error when creating an additional image source with invalid parameters
+	 *
+	 * @dataProvider data_provider_invalid_arguments_for_webp_uploads_generate_additional_image_source
+	 *
+	 * @test
+	 */
+	public function it_should_return_an_error_when_creating_an_additional_image_source_with_invalid_parameters( $attachment_id, $size_data, $mime, $destination_file = null ) {
+		$this->assertInstanceOf( WP_Error::class, webp_uploads_generate_additional_image_source( $attachment_id, $size_data, $mime, $destination_file ) );
+	}
+
+	public function data_provider_invalid_arguments_for_webp_uploads_generate_additional_image_source() {
+		yield 'when trying to use an attachment ID that does not exists' => array(
+			PHP_INT_MAX,
+			array(),
+			'image/webp',
+		);
+
+		add_filter( 'wp_image_editors', '__return_empty_array' );
+		yield 'when no editor is present' => array(
+			$this->factory->attachment->create_upload_object( TESTS_PLUGIN_DIR . '/tests/testdata/modules/images/car.jpeg' ),
+			array(),
+			'image/avif',
+		);
+
+		remove_filter( 'wp_image_editors', '__return_empty_array' );
+		yield 'when using a mime that is not supported' => array(
+			$this->factory->attachment->create_upload_object( TESTS_PLUGIN_DIR . '/tests/testdata/modules/images/car.jpeg' ),
+			array(),
+			'image/avif',
+		);
+
+		yield 'when no dimension is provided' => array(
+			$this->factory->attachment->create_upload_object( TESTS_PLUGIN_DIR . '/tests/testdata/modules/images/car.jpeg' ),
+			array(),
+			'image/webp',
+		);
+
+		yield 'when both dimensions are negative numbers' => array(
+			$this->factory->attachment->create_upload_object( TESTS_PLUGIN_DIR . '/tests/testdata/modules/images/car.jpeg' ),
+			array(
+				'width'  => -10,
+				'height' => -20,
+			),
+			'image/webp',
+		);
+
+		yield 'when both dimensions are zero' => array(
+			$this->factory->attachment->create_upload_object( TESTS_PLUGIN_DIR . '/tests/testdata/modules/images/car.jpeg' ),
+			array(
+				'width'  => 0,
+				'height' => 0,
+			),
+			'image/webp',
+		);
+	}
+
+	/**
+	 * Create an image with the default suffix in the same location when no destination is specified
+	 *
+	 * @test
+	 */
+	public function it_should_create_an_image_with_the_default_suffix_in_the_same_location_when_no_destination_is_specified() {
+		$attachment_id = $this->factory->attachment->create_upload_object( TESTS_PLUGIN_DIR . '/tests/testdata/modules/images/car.jpeg' );
+		$size_data     = array(
+			'width'  => 300,
+			'height' => 300,
+			'crop'   => true,
+		);
+
+		$result    = webp_uploads_generate_additional_image_source( $attachment_id, $size_data, 'image/webp' );
+		$file      = get_attached_file( $attachment_id );
+		$directory = trailingslashit( pathinfo( $file, PATHINFO_DIRNAME ) );
+		$name      = pathinfo( $file, PATHINFO_FILENAME );
+
+		$this->assertIsArray( $result );
+		$this->assertArrayHasKey( 'filesize', $result );
+		$this->assertArrayHasKey( 'file', $result );
+		$this->assertStringEndsWith( '300x300.webp', $result['file'] );
+		$this->assertFileExists( "{$directory}{$name}-300x300.webp" );
+	}
+
+	/**
+	 * Create a file in the specified location with the specified name
+	 *
+	 * @test
+	 */
+	public function it_should_create_a_file_in_the_specified_location_with_the_specified_name() {
+		$attachment_id = $this->factory->attachment->create_upload_object( TESTS_PLUGIN_DIR . '/tests/testdata/modules/images/car.jpeg' );
+		$size_data     = array(
+			'width'  => 300,
+			'height' => 300,
+			'crop'   => true,
+		);
+
+		$result = webp_uploads_generate_additional_image_source( $attachment_id, $size_data, 'image/webp', '/tmp/image.jpg' );
+
+		$this->assertIsArray( $result );
+		$this->assertArrayHasKey( 'filesize', $result );
+		$this->assertArrayHasKey( 'file', $result );
+		$this->assertStringEndsWith( 'image.webp', $result['file'] );
+		$this->assertFileExists( '/tmp/image.webp' );
+	}
+
+	/**
 	 * Use the original image to generate all the image sizes
 	 *
 	 * @test
@@ -647,108 +750,5 @@
 				$size['sources']['image/jpeg']['file']
 			);
 		}
-=======
-	 * Return an error when creating an additional image source with invalid parameters
-	 *
-	 * @dataProvider data_provider_invalid_arguments_for_webp_uploads_generate_additional_image_source
-	 *
-	 * @test
-	 */
-	public function it_should_return_an_error_when_creating_an_additional_image_source_with_invalid_parameters( $attachment_id, $size_data, $mime, $destination_file = null ) {
-		$this->assertInstanceOf( WP_Error::class, webp_uploads_generate_additional_image_source( $attachment_id, $size_data, $mime, $destination_file ) );
-	}
-
-	public function data_provider_invalid_arguments_for_webp_uploads_generate_additional_image_source() {
-		yield 'when trying to use an attachment ID that does not exists' => array(
-			PHP_INT_MAX,
-			array(),
-			'image/webp',
-		);
-
-		add_filter( 'wp_image_editors', '__return_empty_array' );
-		yield 'when no editor is present' => array(
-			$this->factory->attachment->create_upload_object( TESTS_PLUGIN_DIR . '/tests/testdata/modules/images/car.jpeg' ),
-			array(),
-			'image/avif',
-		);
-
-		remove_filter( 'wp_image_editors', '__return_empty_array' );
-		yield 'when using a mime that is not supported' => array(
-			$this->factory->attachment->create_upload_object( TESTS_PLUGIN_DIR . '/tests/testdata/modules/images/car.jpeg' ),
-			array(),
-			'image/avif',
-		);
-
-		yield 'when no dimension is provided' => array(
-			$this->factory->attachment->create_upload_object( TESTS_PLUGIN_DIR . '/tests/testdata/modules/images/car.jpeg' ),
-			array(),
-			'image/webp',
-		);
-
-		yield 'when both dimensions are negative numbers' => array(
-			$this->factory->attachment->create_upload_object( TESTS_PLUGIN_DIR . '/tests/testdata/modules/images/car.jpeg' ),
-			array(
-				'width'  => -10,
-				'height' => -20,
-			),
-			'image/webp',
-		);
-
-		yield 'when both dimensions are zero' => array(
-			$this->factory->attachment->create_upload_object( TESTS_PLUGIN_DIR . '/tests/testdata/modules/images/car.jpeg' ),
-			array(
-				'width'  => 0,
-				'height' => 0,
-			),
-			'image/webp',
-		);
-	}
-
-	/**
-	 * Create an image with the default suffix in the same location when no destination is specified
-	 *
-	 * @test
-	 */
-	public function it_should_create_an_image_with_the_default_suffix_in_the_same_location_when_no_destination_is_specified() {
-		$attachment_id = $this->factory->attachment->create_upload_object( TESTS_PLUGIN_DIR . '/tests/testdata/modules/images/car.jpeg' );
-		$size_data     = array(
-			'width'  => 300,
-			'height' => 300,
-			'crop'   => true,
-		);
-
-		$result    = webp_uploads_generate_additional_image_source( $attachment_id, $size_data, 'image/webp' );
-		$file      = get_attached_file( $attachment_id );
-		$directory = trailingslashit( pathinfo( $file, PATHINFO_DIRNAME ) );
-		$name      = pathinfo( $file, PATHINFO_FILENAME );
-
-		$this->assertIsArray( $result );
-		$this->assertArrayHasKey( 'filesize', $result );
-		$this->assertArrayHasKey( 'file', $result );
-		$this->assertStringEndsWith( '300x300.webp', $result['file'] );
-		$this->assertFileExists( "{$directory}{$name}-300x300.webp" );
-	}
-
-	/**
-	 * Create a file in the specified location with the specified name
-	 *
-	 * @test
-	 */
-	public function it_should_create_a_file_in_the_specified_location_with_the_specified_name() {
-		$attachment_id = $this->factory->attachment->create_upload_object( TESTS_PLUGIN_DIR . '/tests/testdata/modules/images/car.jpeg' );
-		$size_data     = array(
-			'width'  => 300,
-			'height' => 300,
-			'crop'   => true,
-		);
-
-		$result = webp_uploads_generate_additional_image_source( $attachment_id, $size_data, 'image/webp', '/tmp/image.jpg' );
-
-		$this->assertIsArray( $result );
-		$this->assertArrayHasKey( 'filesize', $result );
-		$this->assertArrayHasKey( 'file', $result );
-		$this->assertStringEndsWith( 'image.webp', $result['file'] );
-		$this->assertFileExists( '/tmp/image.webp' );
->>>>>>> 4b853159
 	}
 }