--- conflicted
+++ resolved
@@ -109,7 +109,6 @@
 	}
 
 	/**
-<<<<<<< HEAD
 	 * Tests that only img tags using double quotes are updated.
 	 *
 	 * @covers ::dominant_color_img_tag_add_dominant_color
@@ -130,7 +129,7 @@
 		$this->assertStringNotContainsString( ' data-dominant-color=', dominant_color_img_tag_add_dominant_color( $img_with_escaped_quotes ) );
 	}
 
-=======
+	/**
 	 * Tests that dominant_color_img_tag_add_dominant_color() does not replace existing inline styles.
 	 *
 	 * @dataProvider data_provider_dominant_color_check_inline_style
@@ -172,7 +171,6 @@
 			),
 		);
 	}
->>>>>>> 6973d29f
 
 	/**
 	 * Tests dominant_color_set_image_editors().
