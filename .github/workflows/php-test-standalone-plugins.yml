name: Integration Tests for Standalone Plugins

on:
  push:
    branches:
      - trunk
      - 'release/**'
    # Only run if PHP-related files changed.
    paths:
      - '.github/workflows/php-test-standalone-plugins.yml'
      - 'plugin-tests/**'
      - '**.php'
      - '.wp-env.json'
      - '**/package.json'
      - 'package-lock.json'
      - 'phpunit.xml.dist'
      - 'composer.json'
      - 'composer.lock'
  pull_request:
    branches:
      - trunk
      - 'release/**'
      - 'feature/**'
    # Only run if PHP-related files changed.
    paths:
      - '.github/workflows/php-test-standalone-plugins.yml'
      - 'plugin-tests/**'
      - '**.php'
      - '.wp-env.json'
      - '**/package.json'
      - 'package-lock.json'
      - 'phpunit.xml.dist'
      - 'composer.json'
      - 'composer.lock'
    types:
      - opened
      - reopened
      - synchronize

jobs:
  php-test:
    name: PHP Integration Tests for Standalone Plugins
    runs-on: ubuntu-latest
    timeout-minutes: 20
    strategy:
      fail-fast: false
      matrix:
        php: [ '8.2', '8.1', '8.0', '7.4', '7.3', '7.2', '7.1', '7.0' ]
        wp: [ 'latest' ]
        include:
        - php: '7.4'
          wp: '6.3'
        - php: '8.3'
          wp: 'trunk'
    env:
      WP_ENV_PHP_VERSION: ${{ matrix.php }}
      WP_ENV_CORE: ${{ matrix.wp == 'trunk' && 'WordPress/WordPress' || format( 'https://wordpress.org/wordpress-{0}.zip', matrix.wp ) }}
    steps:
      - uses: styfle/cancel-workflow-action@0.11.0
      - uses: actions/checkout@v3
      - uses: shivammathur/setup-php@v2
        with:
          php-version: ${{ matrix.php }}
      - name: Setup Node.js (.nvmrc)
        uses: actions/setup-node@v3
        with:
          node-version-file: '.nvmrc'
          cache: npm
      - name: npm install
        run: npm ci
<<<<<<< HEAD
      - name: Build assets
        run: npm run build
=======
      - name: General debug information
        run: |
          npm --version
          node --version
          composer --version
          php -v
>>>>>>> 2fd30a4b
      - name: Building standalone plugins
        run: npm run build-plugins
      - name: Running single site standalone plugin integration tests
        run: npm run test-plugins
      - name: Running multisite standalone plugin integration tests
        run: npm run test-plugins-multisite<|MERGE_RESOLUTION|>--- conflicted
+++ resolved
@@ -66,19 +66,16 @@
         with:
           node-version-file: '.nvmrc'
           cache: npm
-      - name: npm install
-        run: npm ci
-<<<<<<< HEAD
-      - name: Build assets
-        run: npm run build
-=======
       - name: General debug information
         run: |
           npm --version
           node --version
           composer --version
           php -v
->>>>>>> 2fd30a4b
+      - name: npm install
+        run: npm ci
+      - name: Build assets
+        run: npm run build
       - name: Building standalone plugins
         run: npm run build-plugins
       - name: Running single site standalone plugin integration tests
