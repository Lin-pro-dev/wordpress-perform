name: Integration Tests for Standalone Plugins

on:
  push:
    branches:
      - trunk
      - 'release/**'
    # Only run if PHP-related files changed.
    paths:
      - '.github/workflows/php-test-standalone-plugins.yml'
      - 'bin/plugin/commands/test-plugins.js'
      - 'plugin-tests/**'
      - '**.php'
      - '.wp-env.json'
      - '**/package.json'
      - 'package-lock.json'
      - 'phpunit.xml.dist'
      - 'composer.json'
      - 'composer.lock'
  pull_request:
    branches:
      - trunk
      - 'release/**'
      - 'feature/**'
    # Only run if PHP-related files changed.
    paths:
      - '.github/workflows/php-test-standalone-plugins.yml'
      - 'bin/plugin/commands/test-plugins.js'
      - 'plugin-tests/**'
      - '**.php'
      - '.wp-env.json'
      - '**/package.json'
      - 'package-lock.json'
      - 'phpunit.xml.dist'
      - 'composer.json'
      - 'composer.lock'
    types:
      - opened
      - reopened
      - synchronize

jobs:
  php-test:
    name: PHP Integration Tests for Standalone Plugins
    runs-on: ubuntu-latest
    timeout-minutes: 20
    strategy:
      fail-fast: false
      matrix:
        php: [ '8.2', '8.1', '8.0', '7.4', '7.3', '7.2', '7.1', '7.0' ]
        wp: [ 'latest' ]
        include:
        - php: '7.4'
          wp: '6.4'
        - php: '8.3'
          wp: 'trunk'
    env:
      WP_ENV_PHP_VERSION: ${{ matrix.php }}
      WP_ENV_CORE: ${{ matrix.wp == 'trunk' && 'WordPress/WordPress' || format( 'https://wordpress.org/wordpress-{0}.zip', matrix.wp ) }}
    steps:
      - uses: styfle/cancel-workflow-action@0.11.0
      - uses: actions/checkout@v3
      - uses: shivammathur/setup-php@v2
        with:
          php-version: ${{ matrix.php }}
      - name: Setup Node.js (.nvmrc)
        uses: actions/setup-node@v3
        with:
          node-version-file: '.nvmrc'
          cache: npm
      - name: General debug information
        run: |
          npm --version
          node --version
          composer --version
          php -v
<<<<<<< HEAD
      - name: npm install
        run: npm ci
      - name: Build assets
        run: npm run build
      - name: Building standalone plugins
        run: npm run build-plugins
=======
>>>>>>> fd4bf05f
      - name: Running single site standalone plugin integration tests
        run: npm run test-plugins
      - name: Running multisite standalone plugin integration tests
        run: npm run test-plugins-multisite<|MERGE_RESOLUTION|>--- conflicted
+++ resolved
@@ -74,15 +74,6 @@
           node --version
           composer --version
           php -v
-<<<<<<< HEAD
-      - name: npm install
-        run: npm ci
-      - name: Build assets
-        run: npm run build
-      - name: Building standalone plugins
-        run: npm run build-plugins
-=======
->>>>>>> fd4bf05f
       - name: Running single site standalone plugin integration tests
         run: npm run test-plugins
       - name: Running multisite standalone plugin integration tests
