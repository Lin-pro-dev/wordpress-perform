--- conflicted
+++ resolved
@@ -2,18 +2,6 @@
 name: Deploy Standalone Plugin(s) to WordPress.org
 
 on:
-  # TODO The pull_request will be removed once the workflow is tested.
-  pull_request:
-    branches:
-      - trunk
-      - 'release/**'
-      - 'feature/**'
-    paths:
-      - '.github/workflows/deploy-standalone-plugins.yml'
-    types:
-      - opened
-      - reopened
-      - synchronize
   release:
     types:
       - published
@@ -37,47 +25,14 @@
     outputs:
       matrix: ${{ steps.set-matrix.outputs.plugins }}
     steps:
-<<<<<<< HEAD
-      - name: Checkout repository
-        uses: actions/checkout@v3
-      - name: Setup Node.js (.nvmrc)
-        uses: actions/setup-node@v3
-        with:
-          node-version-file: '.nvmrc'
-          cache: npm
-      - name: Install npm dependencies
-        run: npm ci
-      - name: Get plugin version
-        id: get-version
-        if: ${{ github.event_name == 'workflow_dispatch' }}
-        run: |
-          echo "version=$(node ./bin/plugin/cli.js get-plugin-version --slug=${{ inputs.slug }})" >> $GITHUB_OUTPUT
-=======
       - name: Checkout
         uses: actions/checkout@v4
 
->>>>>>> 1472d64b
       - name: Set matrix
         id: set-matrix
         run: |
           PLUGINS=$(jq -r '.plugins' plugins.json)
           if ${{ github.event_name == 'workflow_dispatch' }}; then
-<<<<<<< HEAD
-            result=$(echo "${{ steps.get-version.outputs.version }}" | awk '/^(\*|[0-9]+(\.[0-9]+){0,2}(-[a-zA-Z0-9.]+)?)$/ {print "Matched"}')
-            if [[ -n "$result" ]]; then
-              # Set the manual input values in JSON format for use in the matrix.
-              echo "matrix={\"include\":[{\"slug\":\"${{ inputs.slug }}\",\"version\":\"${{ steps.get-version.outputs.version }}\",\"dry-run\":\"true\"}]}" >> $GITHUB_OUTPUT
-            else
-              echo "The ${{ inputs.slug }} plugin slug is missing in the file plugins.json."
-              exit 1
-            fi
-          else
-            # Load the JSON file and parse plugin information to prepare it for inclusion in the matrix.
-            # For plugins, the "version" parameter is not included here; it will dynamically get it in its own job.
-            # The "dry-run" parameter is included here to set the deployment mode.
-            # When running the manual (workflow_dispatch) workflow, this value will be set from manual input type.
-            echo "matrix=$(jq -c '{include: ([.plugins[] | {slug:. , "dry-run": true}])}' plugins.json)" >> $GITHUB_OUTPUT
-=======
             SLUG=${{ inputs.plugin }}
             if echo $PLUGINS | jq -e '.[] | select(. == "'$SLUG'")' > /dev/null; then
               PLUGINS="[ \"$SLUG\" ]"
@@ -85,7 +40,6 @@
               echo "::error::The plugin $SLUG is not in the list of plugins to deploy."
               exit 1
             fi
->>>>>>> 1472d64b
           fi
 
           # Set the matrix.
@@ -114,10 +68,6 @@
 
       - name: Install npm dependencies
         run: npm ci
-<<<<<<< HEAD
-      - name: Set version
-        id: set_version
-=======
 
       - name: Build plugin
         run: npm run build:plugin:${{ matrix.plugin }}
@@ -129,7 +79,6 @@
 
       - name: Check if deployment is needed
         id: check-deployment
->>>>>>> 1472d64b
         run: |
           PLUGIN_VERSION_WPORG=$(curl -sSL https://api.wordpress.org/plugins/info/1.0/${{ matrix.plugin }}.json --retry 3 --retry-delay 5 --retry-all-errors --fail | jq -r '.version')
 
@@ -187,18 +136,6 @@
         with:
           dry-run: ${{ github.event_name == 'workflow_dispatch' && inputs.dry-run || false }}
         env:
-<<<<<<< HEAD
-          # TODO Once the workflow is tested, we will remove the comment and use the secret SVN access.
-          #SVN_PASSWORD: ${{ secrets.SVN_PASSWORD }}
-          #SVN_USERNAME: ${{ secrets.SVN_USERNAME }}
-          # TODO Once the workflow is tested, we will remove this test credential.
-          SVN_PASSWORD: SVN_PASSWORD
-          SVN_USERNAME: SVN_USERNAME
-          SLUG: ${{ matrix.slug }}
-          VERSION: ${{ steps.set_version.outputs.version }}
-          BUILD_DIR: ./plugins/${{ matrix.slug }}
-          ASSETS_DIR: ./plugins/${{ matrix.slug }}/.wordpress-org
-=======
           SLUG: ${{ matrix.plugin }}
           VERSION: ${{ env.PLUGIN_VERSION }}
           SVN_USERNAME: ${{ secrets.SVN_USERNAME }}
@@ -261,5 +198,4 @@
         with:
           files: |
             ./build/dist/${{ matrix.plugin }}.zip
-            ./build/dist/${{ matrix.plugin }}.zip.sha256
->>>>>>> 1472d64b
+            ./build/dist/${{ matrix.plugin }}.zip.sha256