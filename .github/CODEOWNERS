--- conflicted
+++ resolved
@@ -60,12 +60,10 @@
 /plugins/dominant-color-images              @pbearne @spacedmonkey
 /tests/plugins/dominant-color-images        @pbearne @spacedmonkey
 
-<<<<<<< HEAD
-# Plugin: Optimization Detective
-/plugins/optimization-detective             @westonruter @felixarntz
-/tests/plugins/optimization-detective       @westonruter @felixarntz
-=======
 # Plugin: Embed Optimizer
 /plugins/embed-optimizer                    @adamsilverstein @westonruter
 /tests/plugins/embed-optimizer              @adamsilverstein @westonruter
->>>>>>> fd4bf05f
+
+# Plugin: Optimization Detective
+/plugins/optimization-detective             @westonruter @felixarntz
+/tests/plugins/optimization-detective       @westonruter @felixarntz