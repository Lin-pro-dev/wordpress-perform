# Documentation/Infrastructure
/admin                                      @mukeshpanchal27 @felixarntz
/tests/admin                                @mukeshpanchal27 @felixarntz
/bin                                        @mukeshpanchal27 @felixarntz
/.github                                    @mukeshpanchal27 @felixarntz

# Focus: Database
/modules/database                           @olliejones
/tests/modules/database                     @olliejones
/tests/testdata/modules/database            @olliejones

# Focus: Images
/modules/images                             @adamsilverstein @getsource @joemcgill
/tests/modules/images                       @adamsilverstein @getsource @joemcgill
/tests/testdata/modules/images              @adamsilverstein @getsource @joemcgill

# Focus: JS & CSS
/modules/js-and-css                         @westonruter
/tests/modules/js-and-css                   @westonruter
/tests/testdata/modules/js-and-css          @westonruter

# Focus: Measurement
/modules/measurement                        @joemcgill
/tests/modules/measurement                  @joemcgill
/tests/testdata/modules/measurement         @joemcgill

# Focus: Object Cache
/modules/object-cache                       @tillkruss @spacedmonkey
/tests/modules/object-cache                 @tillkruss @spacedmonkey
/tests/testdata/modules/object-cache        @tillkruss @spacedmonkey

# Module: WebP Uploads
/modules/images/webp-uploads                                                @adamsilverstein @felixarntz
/tests/modules/images/webp-uploads                                          @adamsilverstein @felixarntz
/tests/testdata/modules/images/webp-uploads                                 @adamsilverstein @felixarntz

# Module: WebP Support Health Check
/modules/images/webp-support                                                @adamsilverstein
/tests/modules/images/webp-support                                          @adamsilverstein
/tests/testdata/modules/images/webp-support                                 @adamsilverstein

# Module: Autoloaded Options Health Check
/modules/database/audit-autoloaded-options                                  @manuelRod @felixarntz
/tests/modules/database/audit-autoloaded-options                            @manuelRod @felixarntz
/tests/testdata/modules/database/audit-autoloaded-options                   @manuelRod @felixarntz

# Module: Enqueued Assets Health Check
/modules/js-and-css/audit-enqueued-assets                                   @manuelRod
/tests/modules/js-and-css/audit-enqueued-assets                             @manuelRod
/tests/testdata/modules/js-and-css/audit-enqueued-assets                    @manuelRod

# Module: Dominant Color Images
/modules/images/dominant-color-images                                       @pbearne @spacedmonkey
/tests/modules/images/dominant-color-images                                 @pbearne @spacedmonkey
/tests/testdata/modules/images/dominant-color-images                        @pbearne @spacedmonkey

<<<<<<< HEAD
# Module: Speculation Rules
/modules/js-and-css/speculation-rules                                       @felixarntz
/tests/modules/js-and-css/speculation-rules                                 @felixarntz
/tests/testdata/modules/js-and-css/speculation-rules                        @felixarntz
=======
# Plugin: Auto-sizes for Lazy-Loaded Images
/plugins/auto-sizes                         @joemcgill
/tests/plugins/auto-sizes                   @joemcgill
>>>>>>> ceff189c
<|MERGE_RESOLUTION|>--- conflicted
+++ resolved
@@ -54,13 +54,10 @@
 /tests/modules/images/dominant-color-images                                 @pbearne @spacedmonkey
 /tests/testdata/modules/images/dominant-color-images                        @pbearne @spacedmonkey
 
-<<<<<<< HEAD
-# Module: Speculation Rules
-/modules/js-and-css/speculation-rules                                       @felixarntz
-/tests/modules/js-and-css/speculation-rules                                 @felixarntz
-/tests/testdata/modules/js-and-css/speculation-rules                        @felixarntz
-=======
 # Plugin: Auto-sizes for Lazy-Loaded Images
 /plugins/auto-sizes                         @joemcgill
 /tests/plugins/auto-sizes                   @joemcgill
->>>>>>> ceff189c
+
+# Plugin: Speculation Rules
+/plugins/speculation-rules                  @felixarntz
+/tests/plugins/speculation-rules            @felixarntz