--- conflicted
+++ resolved
@@ -55,13 +55,11 @@
 /tests/modules/object-cache/persistent-object-cache-health-check            @tillkruss @spacedmonkey
 /tests/testdata/modules/object-cache/persistent-object-cache-health-check   @tillkruss @spacedmonkey
 
-<<<<<<< HEAD
 # Module: Dominant Color
 /modules/images/dominant-color                                              @pbearne @spacedmonkey
 /tests/modules/images/dominant-color                                        @pbearne @spacedmonkey
 /tests/testdata/modules/images/dominant-color                               @pbearne @spacedmonkey
-=======
+
 # Module: Audit Enqueued Assets
 /modules/site-health/audit-full-page-cache                                  @manuelRod @westonruter
-/tests/modules/site-health/audit-full-page-cache                            @manuelRod @westonruter
->>>>>>> 89d459bb
+/tests/modules/site-health/audit-full-page-cache                            @manuelRod @westonruter