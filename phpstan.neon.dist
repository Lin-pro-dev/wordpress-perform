--- conflicted
+++ resolved
@@ -8,12 +8,8 @@
 		- plugins/
 		- tests/
 	bootstrapFiles:
-<<<<<<< HEAD
 		- bin/phpstan/constants.php
-=======
-		- plugins/speculation-rules/load.php
 		- plugins/webp-uploads/load.php
->>>>>>> 9e10c149
 	scanDirectories:
 		- vendor/wp-phpunit/wp-phpunit/
 	dynamicConstantNames:
