--- conflicted
+++ resolved
@@ -8,12 +8,8 @@
 		- plugins/
 		- tests/
 	bootstrapFiles:
-<<<<<<< HEAD
+		- load.php
 		- bin/phpstan/constants.php
-=======
-		- load.php
-		- plugins/speculation-rules/load.php
->>>>>>> 33f183f7
 		- plugins/webp-uploads/load.php
 	scanDirectories:
 		- vendor/wp-phpunit/wp-phpunit/
