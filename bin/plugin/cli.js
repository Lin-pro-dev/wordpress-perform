--- conflicted
+++ resolved
@@ -35,26 +35,9 @@
 	options: readmeOptions,
 } = require( './commands/readme' );
 const {
-<<<<<<< HEAD
-=======
-	handler: translationsHandler,
-	options: translationsOptions,
-} = require( './commands/translations' );
-const {
->>>>>>> 1472d64b
 	handler: testPluginsHandler,
 	options: testPluginsOptions,
 } = require( './commands/test-plugins' );
-const {
-<<<<<<< HEAD
-	handler: getPluginVersionHandler,
-	options: getPluginVersionOptions,
-} = require( './commands/get-plugin-version' );
-=======
-	handler: enabledModulesHandler,
-	options: enabledModulesOptions,
-} = require( './commands/enabled-modules' );
->>>>>>> 1472d64b
 const {
 	handler: sinceHandler,
 	options: sinceOptions,
@@ -75,36 +58,9 @@
 	.description( 'Updates the readme.txt file' )
 	.action( catchException( readmeHandler ) );
 
-<<<<<<< HEAD
-=======
-withOptions( program.command( 'module-translations' ), translationsOptions )
-	.alias( 'translations' )
-	.description(
-		'Generates a PHP file from module header translation strings'
-	)
-	.action( catchException( translationsHandler ) );
-
->>>>>>> 1472d64b
 withOptions( program.command( 'test-standalone-plugins' ), testPluginsOptions )
 	.alias( 'test-plugins' )
 	.description( 'Test standalone plugins' )
 	.action( catchException( testPluginsHandler ) );
 
-withOptions(
-<<<<<<< HEAD
-	program.command( 'get-standalone-plugin-version' ),
-	getPluginVersionOptions
-)
-	.alias( 'get-plugin-version' )
-	.description( 'Get standalone plugin version' )
-	.action( catchException( getPluginVersionHandler ) );
-=======
-	program.command( 'default-enabled-modules' ),
-	enabledModulesOptions
-)
-	.alias( 'enabled-modules' )
-	.description( 'Generates a PHP file with non-experimental module slugs' )
-	.action( catchException( enabledModulesHandler ) );
->>>>>>> 1472d64b
-
 program.parse( process.argv );