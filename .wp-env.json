{
  "core": null,
  "plugins": [
    ".",
    "./plugins/auto-sizes",
    "./plugins/dominant-color-images",
<<<<<<< HEAD
    "./plugins/optimization-detective",
=======
    "./plugins/embed-optimizer",
>>>>>>> fd4bf05f
    "./plugins/speculation-rules",
    "./plugins/webp-uploads"
  ],
  "env": {
    "tests": {
      "config": {
        "FS_METHOD": "direct"
      }
    }
  }
}<|MERGE_RESOLUTION|>--- conflicted
+++ resolved
@@ -4,11 +4,8 @@
     ".",
     "./plugins/auto-sizes",
     "./plugins/dominant-color-images",
-<<<<<<< HEAD
+    "./plugins/embed-optimizer",
     "./plugins/optimization-detective",
-=======
-    "./plugins/embed-optimizer",
->>>>>>> fd4bf05f
     "./plugins/speculation-rules",
     "./plugins/webp-uploads"
   ],
