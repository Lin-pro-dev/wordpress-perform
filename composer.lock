{
    "_readme": [
        "This file locks the dependencies of your project to a known state",
        "Read more about it at https://getcomposer.org/doc/01-basic-usage.md#installing-dependencies",
        "This file is @generated automatically"
    ],
    "content-hash": "343d54db29b4354eed69ae570fa85247",
    "packages": [
        {
            "name": "composer/installers",
            "version": "v1.12.0",
            "source": {
                "type": "git",
                "url": "https://github.com/composer/installers.git",
                "reference": "d20a64ed3c94748397ff5973488761b22f6d3f19"
            },
            "dist": {
                "type": "zip",
                "url": "https://api.github.com/repos/composer/installers/zipball/d20a64ed3c94748397ff5973488761b22f6d3f19",
                "reference": "d20a64ed3c94748397ff5973488761b22f6d3f19",
                "shasum": ""
            },
            "require": {
                "composer-plugin-api": "^1.0 || ^2.0"
            },
            "replace": {
                "roundcube/plugin-installer": "*",
                "shama/baton": "*"
            },
            "require-dev": {
                "composer/composer": "1.6.* || ^2.0",
                "composer/semver": "^1 || ^3",
                "phpstan/phpstan": "^0.12.55",
                "phpstan/phpstan-phpunit": "^0.12.16",
                "symfony/phpunit-bridge": "^4.2 || ^5",
                "symfony/process": "^2.3"
            },
            "type": "composer-plugin",
            "extra": {
                "class": "Composer\\Installers\\Plugin",
                "branch-alias": {
                    "dev-main": "1.x-dev"
                }
            },
            "autoload": {
                "psr-4": {
                    "Composer\\Installers\\": "src/Composer/Installers"
                }
            },
            "notification-url": "https://packagist.org/downloads/",
            "license": [
                "MIT"
            ],
            "authors": [
                {
                    "name": "Kyle Robinson Young",
                    "email": "kyle@dontkry.com",
                    "homepage": "https://github.com/shama"
                }
            ],
            "description": "A multi-framework Composer library installer",
            "homepage": "https://composer.github.io/installers/",
            "keywords": [
                "Craft",
                "Dolibarr",
                "Eliasis",
                "Hurad",
                "ImageCMS",
                "Kanboard",
                "Lan Management System",
                "MODX Evo",
                "MantisBT",
                "Mautic",
                "Maya",
                "OXID",
                "Plentymarkets",
                "Porto",
                "RadPHP",
                "SMF",
                "Starbug",
                "Thelia",
                "Whmcs",
                "WolfCMS",
                "agl",
                "aimeos",
                "annotatecms",
                "attogram",
                "bitrix",
                "cakephp",
                "chef",
                "cockpit",
                "codeigniter",
                "concrete5",
                "croogo",
                "dokuwiki",
                "drupal",
                "eZ Platform",
                "elgg",
                "expressionengine",
                "fuelphp",
                "grav",
                "installer",
                "itop",
                "joomla",
                "known",
                "kohana",
                "laravel",
                "lavalite",
                "lithium",
                "magento",
                "majima",
                "mako",
                "mediawiki",
                "miaoxing",
                "modulework",
                "modx",
                "moodle",
                "osclass",
                "pantheon",
                "phpbb",
                "piwik",
                "ppi",
                "processwire",
                "puppet",
                "pxcms",
                "reindex",
                "roundcube",
                "shopware",
                "silverstripe",
                "sydes",
                "sylius",
                "symfony",
                "tastyigniter",
                "typo3",
                "wordpress",
                "yawik",
                "zend",
                "zikula"
            ],
            "support": {
                "issues": "https://github.com/composer/installers/issues",
                "source": "https://github.com/composer/installers/tree/v1.12.0"
            },
            "funding": [
                {
                    "url": "https://packagist.com",
                    "type": "custom"
                },
                {
                    "url": "https://github.com/composer",
                    "type": "github"
                },
                {
                    "url": "https://tidelift.com/funding/github/packagist/composer/composer",
                    "type": "tidelift"
                }
            ],
            "time": "2021-09-13T08:19:44+00:00"
        }
    ],
    "packages-dev": [
        {
            "name": "dealerdirect/phpcodesniffer-composer-installer",
            "version": "v0.7.2",
            "source": {
                "type": "git",
                "url": "https://github.com/Dealerdirect/phpcodesniffer-composer-installer.git",
                "reference": "1c968e542d8843d7cd71de3c5c9c3ff3ad71a1db"
            },
            "dist": {
                "type": "zip",
                "url": "https://api.github.com/repos/Dealerdirect/phpcodesniffer-composer-installer/zipball/1c968e542d8843d7cd71de3c5c9c3ff3ad71a1db",
                "reference": "1c968e542d8843d7cd71de3c5c9c3ff3ad71a1db",
                "shasum": ""
            },
            "require": {
                "composer-plugin-api": "^1.0 || ^2.0",
                "php": ">=5.3",
                "squizlabs/php_codesniffer": "^2.0 || ^3.1.0 || ^4.0"
            },
            "require-dev": {
                "composer/composer": "*",
                "php-parallel-lint/php-parallel-lint": "^1.3.1",
                "phpcompatibility/php-compatibility": "^9.0"
            },
            "type": "composer-plugin",
            "extra": {
                "class": "Dealerdirect\\Composer\\Plugin\\Installers\\PHPCodeSniffer\\Plugin"
            },
            "autoload": {
                "psr-4": {
                    "Dealerdirect\\Composer\\Plugin\\Installers\\PHPCodeSniffer\\": "src/"
                }
            },
            "notification-url": "https://packagist.org/downloads/",
            "license": [
                "MIT"
            ],
            "authors": [
                {
                    "name": "Franck Nijhof",
                    "email": "franck.nijhof@dealerdirect.com",
                    "homepage": "http://www.frenck.nl",
                    "role": "Developer / IT Manager"
                },
                {
                    "name": "Contributors",
                    "homepage": "https://github.com/Dealerdirect/phpcodesniffer-composer-installer/graphs/contributors"
                }
            ],
            "description": "PHP_CodeSniffer Standards Composer Installer Plugin",
            "homepage": "http://www.dealerdirect.com",
            "keywords": [
                "PHPCodeSniffer",
                "PHP_CodeSniffer",
                "code quality",
                "codesniffer",
                "composer",
                "installer",
                "phpcbf",
                "phpcs",
                "plugin",
                "qa",
                "quality",
                "standard",
                "standards",
                "style guide",
                "stylecheck",
                "tests"
            ],
            "support": {
                "issues": "https://github.com/dealerdirect/phpcodesniffer-composer-installer/issues",
                "source": "https://github.com/dealerdirect/phpcodesniffer-composer-installer"
            },
            "time": "2022-02-04T12:51:07+00:00"
        },
        {
            "name": "doctrine/instantiator",
            "version": "1.5.0",
            "source": {
                "type": "git",
                "url": "https://github.com/doctrine/instantiator.git",
                "reference": "0a0fa9780f5d4e507415a065172d26a98d02047b"
            },
            "dist": {
                "type": "zip",
                "url": "https://api.github.com/repos/doctrine/instantiator/zipball/0a0fa9780f5d4e507415a065172d26a98d02047b",
                "reference": "0a0fa9780f5d4e507415a065172d26a98d02047b",
                "shasum": ""
            },
            "require": {
                "php": "^7.1 || ^8.0"
            },
            "require-dev": {
                "doctrine/coding-standard": "^9 || ^11",
                "ext-pdo": "*",
                "ext-phar": "*",
                "phpbench/phpbench": "^0.16 || ^1",
                "phpstan/phpstan": "^1.4",
                "phpstan/phpstan-phpunit": "^1",
                "phpunit/phpunit": "^7.5 || ^8.5 || ^9.5",
                "vimeo/psalm": "^4.30 || ^5.4"
            },
            "type": "library",
            "autoload": {
                "psr-4": {
                    "Doctrine\\Instantiator\\": "src/Doctrine/Instantiator/"
                }
            },
            "notification-url": "https://packagist.org/downloads/",
            "license": [
                "MIT"
            ],
            "authors": [
                {
                    "name": "Marco Pivetta",
                    "email": "ocramius@gmail.com",
                    "homepage": "https://ocramius.github.io/"
                }
            ],
            "description": "A small, lightweight utility to instantiate objects in PHP without invoking their constructors",
            "homepage": "https://www.doctrine-project.org/projects/instantiator.html",
            "keywords": [
                "constructor",
                "instantiate"
            ],
            "support": {
                "issues": "https://github.com/doctrine/instantiator/issues",
                "source": "https://github.com/doctrine/instantiator/tree/1.5.0"
            },
            "funding": [
                {
                    "url": "https://www.doctrine-project.org/sponsorship.html",
                    "type": "custom"
                },
                {
                    "url": "https://www.patreon.com/phpdoctrine",
                    "type": "patreon"
                },
                {
                    "url": "https://tidelift.com/funding/github/packagist/doctrine%2Finstantiator",
                    "type": "tidelift"
                }
            ],
            "time": "2022-12-30T00:15:36+00:00"
        },
        {
            "name": "myclabs/deep-copy",
            "version": "1.11.1",
            "source": {
                "type": "git",
                "url": "https://github.com/myclabs/DeepCopy.git",
                "reference": "7284c22080590fb39f2ffa3e9057f10a4ddd0e0c"
            },
            "dist": {
                "type": "zip",
                "url": "https://api.github.com/repos/myclabs/DeepCopy/zipball/7284c22080590fb39f2ffa3e9057f10a4ddd0e0c",
                "reference": "7284c22080590fb39f2ffa3e9057f10a4ddd0e0c",
                "shasum": ""
            },
            "require": {
                "php": "^7.1 || ^8.0"
            },
            "conflict": {
                "doctrine/collections": "<1.6.8",
                "doctrine/common": "<2.13.3 || >=3,<3.2.2"
            },
            "require-dev": {
                "doctrine/collections": "^1.6.8",
                "doctrine/common": "^2.13.3 || ^3.2.2",
                "phpunit/phpunit": "^7.5.20 || ^8.5.23 || ^9.5.13"
            },
            "type": "library",
            "autoload": {
                "files": [
                    "src/DeepCopy/deep_copy.php"
                ],
                "psr-4": {
                    "DeepCopy\\": "src/DeepCopy/"
                }
            },
            "notification-url": "https://packagist.org/downloads/",
            "license": [
                "MIT"
            ],
            "description": "Create deep copies (clones) of your objects",
            "keywords": [
                "clone",
                "copy",
                "duplicate",
                "object",
                "object graph"
            ],
            "support": {
                "issues": "https://github.com/myclabs/DeepCopy/issues",
                "source": "https://github.com/myclabs/DeepCopy/tree/1.11.1"
            },
            "funding": [
                {
                    "url": "https://tidelift.com/funding/github/packagist/myclabs/deep-copy",
                    "type": "tidelift"
                }
            ],
            "time": "2023-03-08T13:26:56+00:00"
        },
        {
            "name": "nikic/php-parser",
<<<<<<< HEAD
            "version": "v4.18.0",
            "source": {
                "type": "git",
                "url": "https://github.com/nikic/PHP-Parser.git",
                "reference": "1bcbb2179f97633e98bbbc87044ee2611c7d7999"
            },
            "dist": {
                "type": "zip",
                "url": "https://api.github.com/repos/nikic/PHP-Parser/zipball/1bcbb2179f97633e98bbbc87044ee2611c7d7999",
                "reference": "1bcbb2179f97633e98bbbc87044ee2611c7d7999",
=======
            "version": "v5.0.0",
            "source": {
                "type": "git",
                "url": "https://github.com/nikic/PHP-Parser.git",
                "reference": "4a21235f7e56e713259a6f76bf4b5ea08502b9dc"
            },
            "dist": {
                "type": "zip",
                "url": "https://api.github.com/repos/nikic/PHP-Parser/zipball/4a21235f7e56e713259a6f76bf4b5ea08502b9dc",
                "reference": "4a21235f7e56e713259a6f76bf4b5ea08502b9dc",
>>>>>>> a7f5b221
                "shasum": ""
            },
            "require": {
                "ext-ctype": "*",
                "ext-json": "*",
                "ext-tokenizer": "*",
                "php": ">=7.4"
            },
            "require-dev": {
                "ircmaxell/php-yacc": "^0.0.7",
                "phpunit/phpunit": "^7.0 || ^8.0 || ^9.0"
            },
            "bin": [
                "bin/php-parse"
            ],
            "type": "library",
            "extra": {
                "branch-alias": {
                    "dev-master": "5.0-dev"
                }
            },
            "autoload": {
                "psr-4": {
                    "PhpParser\\": "lib/PhpParser"
                }
            },
            "notification-url": "https://packagist.org/downloads/",
            "license": [
                "BSD-3-Clause"
            ],
            "authors": [
                {
                    "name": "Nikita Popov"
                }
            ],
            "description": "A PHP parser written in PHP",
            "keywords": [
                "parser",
                "php"
            ],
            "support": {
                "issues": "https://github.com/nikic/PHP-Parser/issues",
<<<<<<< HEAD
                "source": "https://github.com/nikic/PHP-Parser/tree/v4.18.0"
            },
            "time": "2023-12-10T21:03:43+00:00"
=======
                "source": "https://github.com/nikic/PHP-Parser/tree/v5.0.0"
            },
            "time": "2024-01-07T17:17:35+00:00"
>>>>>>> a7f5b221
        },
        {
            "name": "phar-io/manifest",
            "version": "2.0.3",
            "source": {
                "type": "git",
                "url": "https://github.com/phar-io/manifest.git",
                "reference": "97803eca37d319dfa7826cc2437fc020857acb53"
            },
            "dist": {
                "type": "zip",
                "url": "https://api.github.com/repos/phar-io/manifest/zipball/97803eca37d319dfa7826cc2437fc020857acb53",
                "reference": "97803eca37d319dfa7826cc2437fc020857acb53",
                "shasum": ""
            },
            "require": {
                "ext-dom": "*",
                "ext-phar": "*",
                "ext-xmlwriter": "*",
                "phar-io/version": "^3.0.1",
                "php": "^7.2 || ^8.0"
            },
            "type": "library",
            "extra": {
                "branch-alias": {
                    "dev-master": "2.0.x-dev"
                }
            },
            "autoload": {
                "classmap": [
                    "src/"
                ]
            },
            "notification-url": "https://packagist.org/downloads/",
            "license": [
                "BSD-3-Clause"
            ],
            "authors": [
                {
                    "name": "Arne Blankerts",
                    "email": "arne@blankerts.de",
                    "role": "Developer"
                },
                {
                    "name": "Sebastian Heuer",
                    "email": "sebastian@phpeople.de",
                    "role": "Developer"
                },
                {
                    "name": "Sebastian Bergmann",
                    "email": "sebastian@phpunit.de",
                    "role": "Developer"
                }
            ],
            "description": "Component for reading phar.io manifest information from a PHP Archive (PHAR)",
            "support": {
                "issues": "https://github.com/phar-io/manifest/issues",
                "source": "https://github.com/phar-io/manifest/tree/2.0.3"
            },
            "time": "2021-07-20T11:28:43+00:00"
        },
        {
            "name": "phar-io/version",
            "version": "3.2.1",
            "source": {
                "type": "git",
                "url": "https://github.com/phar-io/version.git",
                "reference": "4f7fd7836c6f332bb2933569e566a0d6c4cbed74"
            },
            "dist": {
                "type": "zip",
                "url": "https://api.github.com/repos/phar-io/version/zipball/4f7fd7836c6f332bb2933569e566a0d6c4cbed74",
                "reference": "4f7fd7836c6f332bb2933569e566a0d6c4cbed74",
                "shasum": ""
            },
            "require": {
                "php": "^7.2 || ^8.0"
            },
            "type": "library",
            "autoload": {
                "classmap": [
                    "src/"
                ]
            },
            "notification-url": "https://packagist.org/downloads/",
            "license": [
                "BSD-3-Clause"
            ],
            "authors": [
                {
                    "name": "Arne Blankerts",
                    "email": "arne@blankerts.de",
                    "role": "Developer"
                },
                {
                    "name": "Sebastian Heuer",
                    "email": "sebastian@phpeople.de",
                    "role": "Developer"
                },
                {
                    "name": "Sebastian Bergmann",
                    "email": "sebastian@phpunit.de",
                    "role": "Developer"
                }
            ],
            "description": "Library for handling version information and constraints",
            "support": {
                "issues": "https://github.com/phar-io/version/issues",
                "source": "https://github.com/phar-io/version/tree/3.2.1"
            },
            "time": "2022-02-21T01:04:05+00:00"
        },
        {
            "name": "php-stubs/wordpress-stubs",
            "version": "v6.4.1",
            "source": {
                "type": "git",
                "url": "https://github.com/php-stubs/wordpress-stubs.git",
                "reference": "6d6063cf9464a306ca2a0529705d41312b08500b"
            },
            "dist": {
                "type": "zip",
                "url": "https://api.github.com/repos/php-stubs/wordpress-stubs/zipball/6d6063cf9464a306ca2a0529705d41312b08500b",
                "reference": "6d6063cf9464a306ca2a0529705d41312b08500b",
                "shasum": ""
            },
            "require-dev": {
                "dealerdirect/phpcodesniffer-composer-installer": "^1.0",
                "nikic/php-parser": "^4.13",
                "php": "^7.4 || ~8.0.0",
                "php-stubs/generator": "^0.8.3",
                "phpdocumentor/reflection-docblock": "^5.3",
                "phpstan/phpstan": "^1.10.12",
                "phpunit/phpunit": "^9.5",
                "szepeviktor/phpcs-psr-12-neutron-hybrid-ruleset": "^0.8"
            },
            "suggest": {
                "paragonie/sodium_compat": "Pure PHP implementation of libsodium",
                "symfony/polyfill-php80": "Symfony polyfill backporting some PHP 8.0+ features to lower PHP versions",
                "szepeviktor/phpstan-wordpress": "WordPress extensions for PHPStan"
            },
            "type": "library",
            "notification-url": "https://packagist.org/downloads/",
            "license": [
                "MIT"
            ],
            "description": "WordPress function and class declaration stubs for static analysis.",
            "homepage": "https://github.com/php-stubs/wordpress-stubs",
            "keywords": [
                "PHPStan",
                "static analysis",
                "wordpress"
            ],
            "support": {
                "issues": "https://github.com/php-stubs/wordpress-stubs/issues",
                "source": "https://github.com/php-stubs/wordpress-stubs/tree/v6.4.1"
            },
            "time": "2023-11-10T00:33:47+00:00"
        },
        {
            "name": "phpcompatibility/php-compatibility",
            "version": "9.3.5",
            "source": {
                "type": "git",
                "url": "https://github.com/PHPCompatibility/PHPCompatibility.git",
                "reference": "9fb324479acf6f39452e0655d2429cc0d3914243"
            },
            "dist": {
                "type": "zip",
                "url": "https://api.github.com/repos/PHPCompatibility/PHPCompatibility/zipball/9fb324479acf6f39452e0655d2429cc0d3914243",
                "reference": "9fb324479acf6f39452e0655d2429cc0d3914243",
                "shasum": ""
            },
            "require": {
                "php": ">=5.3",
                "squizlabs/php_codesniffer": "^2.3 || ^3.0.2"
            },
            "conflict": {
                "squizlabs/php_codesniffer": "2.6.2"
            },
            "require-dev": {
                "phpunit/phpunit": "~4.5 || ^5.0 || ^6.0 || ^7.0"
            },
            "suggest": {
                "dealerdirect/phpcodesniffer-composer-installer": "^0.5 || This Composer plugin will sort out the PHPCS 'installed_paths' automatically.",
                "roave/security-advisories": "dev-master || Helps prevent installing dependencies with known security issues."
            },
            "type": "phpcodesniffer-standard",
            "notification-url": "https://packagist.org/downloads/",
            "license": [
                "LGPL-3.0-or-later"
            ],
            "authors": [
                {
                    "name": "Wim Godden",
                    "homepage": "https://github.com/wimg",
                    "role": "lead"
                },
                {
                    "name": "Juliette Reinders Folmer",
                    "homepage": "https://github.com/jrfnl",
                    "role": "lead"
                },
                {
                    "name": "Contributors",
                    "homepage": "https://github.com/PHPCompatibility/PHPCompatibility/graphs/contributors"
                }
            ],
            "description": "A set of sniffs for PHP_CodeSniffer that checks for PHP cross-version compatibility.",
            "homepage": "http://techblog.wimgodden.be/tag/codesniffer/",
            "keywords": [
                "compatibility",
                "phpcs",
                "standards"
            ],
            "support": {
                "issues": "https://github.com/PHPCompatibility/PHPCompatibility/issues",
                "source": "https://github.com/PHPCompatibility/PHPCompatibility"
            },
            "time": "2019-12-27T09:44:58+00:00"
        },
        {
            "name": "phpcsstandards/phpcsextra",
            "version": "1.2.1",
            "source": {
                "type": "git",
                "url": "https://github.com/PHPCSStandards/PHPCSExtra.git",
                "reference": "11d387c6642b6e4acaf0bd9bf5203b8cca1ec489"
            },
            "dist": {
                "type": "zip",
                "url": "https://api.github.com/repos/PHPCSStandards/PHPCSExtra/zipball/11d387c6642b6e4acaf0bd9bf5203b8cca1ec489",
                "reference": "11d387c6642b6e4acaf0bd9bf5203b8cca1ec489",
                "shasum": ""
            },
            "require": {
                "php": ">=5.4",
                "phpcsstandards/phpcsutils": "^1.0.9",
                "squizlabs/php_codesniffer": "^3.8.0"
            },
            "require-dev": {
                "php-parallel-lint/php-console-highlighter": "^1.0",
                "php-parallel-lint/php-parallel-lint": "^1.3.2",
                "phpcsstandards/phpcsdevcs": "^1.1.6",
                "phpcsstandards/phpcsdevtools": "^1.2.1",
                "phpunit/phpunit": "^4.5 || ^5.0 || ^6.0 || ^7.0 || ^8.0 || ^9.0"
            },
            "type": "phpcodesniffer-standard",
            "extra": {
                "branch-alias": {
                    "dev-stable": "1.x-dev",
                    "dev-develop": "1.x-dev"
                }
            },
            "notification-url": "https://packagist.org/downloads/",
            "license": [
                "LGPL-3.0-or-later"
            ],
            "authors": [
                {
                    "name": "Juliette Reinders Folmer",
                    "homepage": "https://github.com/jrfnl",
                    "role": "lead"
                },
                {
                    "name": "Contributors",
                    "homepage": "https://github.com/PHPCSStandards/PHPCSExtra/graphs/contributors"
                }
            ],
            "description": "A collection of sniffs and standards for use with PHP_CodeSniffer.",
            "keywords": [
                "PHP_CodeSniffer",
                "phpcbf",
                "phpcodesniffer-standard",
                "phpcs",
                "standards",
                "static analysis"
            ],
            "support": {
                "issues": "https://github.com/PHPCSStandards/PHPCSExtra/issues",
                "security": "https://github.com/PHPCSStandards/PHPCSExtra/security/policy",
                "source": "https://github.com/PHPCSStandards/PHPCSExtra"
            },
            "funding": [
                {
                    "url": "https://github.com/PHPCSStandards",
                    "type": "github"
                },
                {
                    "url": "https://github.com/jrfnl",
                    "type": "github"
                },
                {
                    "url": "https://opencollective.com/php_codesniffer",
                    "type": "open_collective"
                }
            ],
            "time": "2023-12-08T16:49:07+00:00"
        },
        {
            "name": "phpcsstandards/phpcsutils",
            "version": "1.0.9",
            "source": {
                "type": "git",
                "url": "https://github.com/PHPCSStandards/PHPCSUtils.git",
                "reference": "908247bc65010c7b7541a9551e002db12e9dae70"
            },
            "dist": {
                "type": "zip",
                "url": "https://api.github.com/repos/PHPCSStandards/PHPCSUtils/zipball/908247bc65010c7b7541a9551e002db12e9dae70",
                "reference": "908247bc65010c7b7541a9551e002db12e9dae70",
                "shasum": ""
            },
            "require": {
                "dealerdirect/phpcodesniffer-composer-installer": "^0.4.1 || ^0.5 || ^0.6.2 || ^0.7 || ^1.0",
                "php": ">=5.4",
                "squizlabs/php_codesniffer": "^3.8.0 || 4.0.x-dev@dev"
            },
            "require-dev": {
                "ext-filter": "*",
                "php-parallel-lint/php-console-highlighter": "^1.0",
                "php-parallel-lint/php-parallel-lint": "^1.3.2",
                "phpcsstandards/phpcsdevcs": "^1.1.6",
                "yoast/phpunit-polyfills": "^1.1.0 || ^2.0.0"
            },
            "type": "phpcodesniffer-standard",
            "extra": {
                "branch-alias": {
                    "dev-stable": "1.x-dev",
                    "dev-develop": "1.x-dev"
                }
            },
            "autoload": {
                "classmap": [
                    "PHPCSUtils/"
                ]
            },
            "notification-url": "https://packagist.org/downloads/",
            "license": [
                "LGPL-3.0-or-later"
            ],
            "authors": [
                {
                    "name": "Juliette Reinders Folmer",
                    "homepage": "https://github.com/jrfnl",
                    "role": "lead"
                },
                {
                    "name": "Contributors",
                    "homepage": "https://github.com/PHPCSStandards/PHPCSUtils/graphs/contributors"
                }
            ],
            "description": "A suite of utility functions for use with PHP_CodeSniffer",
            "homepage": "https://phpcsutils.com/",
            "keywords": [
                "PHP_CodeSniffer",
                "phpcbf",
                "phpcodesniffer-standard",
                "phpcs",
                "phpcs3",
                "standards",
                "static analysis",
                "tokens",
                "utility"
            ],
            "support": {
                "docs": "https://phpcsutils.com/",
                "issues": "https://github.com/PHPCSStandards/PHPCSUtils/issues",
                "security": "https://github.com/PHPCSStandards/PHPCSUtils/security/policy",
                "source": "https://github.com/PHPCSStandards/PHPCSUtils"
            },
            "funding": [
                {
                    "url": "https://github.com/PHPCSStandards",
                    "type": "github"
                },
                {
                    "url": "https://github.com/jrfnl",
                    "type": "github"
                },
                {
                    "url": "https://opencollective.com/php_codesniffer",
                    "type": "open_collective"
                }
            ],
            "time": "2023-12-08T14:50:00+00:00"
        },
        {
            "name": "phpstan/extension-installer",
            "version": "1.3.1",
            "source": {
                "type": "git",
                "url": "https://github.com/phpstan/extension-installer.git",
                "reference": "f45734bfb9984c6c56c4486b71230355f066a58a"
            },
            "dist": {
                "type": "zip",
                "url": "https://api.github.com/repos/phpstan/extension-installer/zipball/f45734bfb9984c6c56c4486b71230355f066a58a",
                "reference": "f45734bfb9984c6c56c4486b71230355f066a58a",
                "shasum": ""
            },
            "require": {
                "composer-plugin-api": "^2.0",
                "php": "^7.2 || ^8.0",
                "phpstan/phpstan": "^1.9.0"
            },
            "require-dev": {
                "composer/composer": "^2.0",
                "php-parallel-lint/php-parallel-lint": "^1.2.0",
                "phpstan/phpstan-strict-rules": "^0.11 || ^0.12 || ^1.0"
            },
            "type": "composer-plugin",
            "extra": {
                "class": "PHPStan\\ExtensionInstaller\\Plugin"
            },
            "autoload": {
                "psr-4": {
                    "PHPStan\\ExtensionInstaller\\": "src/"
                }
            },
            "notification-url": "https://packagist.org/downloads/",
            "license": [
                "MIT"
            ],
            "description": "Composer plugin for automatic installation of PHPStan extensions",
            "support": {
                "issues": "https://github.com/phpstan/extension-installer/issues",
                "source": "https://github.com/phpstan/extension-installer/tree/1.3.1"
            },
            "time": "2023-05-24T08:59:17+00:00"
        },
        {
            "name": "phpstan/phpdoc-parser",
<<<<<<< HEAD
            "version": "1.24.5",
            "source": {
                "type": "git",
                "url": "https://github.com/phpstan/phpdoc-parser.git",
                "reference": "fedf211ff14ec8381c9bf5714e33a7a552dd1acc"
            },
            "dist": {
                "type": "zip",
                "url": "https://api.github.com/repos/phpstan/phpdoc-parser/zipball/fedf211ff14ec8381c9bf5714e33a7a552dd1acc",
                "reference": "fedf211ff14ec8381c9bf5714e33a7a552dd1acc",
=======
            "version": "1.25.0",
            "source": {
                "type": "git",
                "url": "https://github.com/phpstan/phpdoc-parser.git",
                "reference": "bd84b629c8de41aa2ae82c067c955e06f1b00240"
            },
            "dist": {
                "type": "zip",
                "url": "https://api.github.com/repos/phpstan/phpdoc-parser/zipball/bd84b629c8de41aa2ae82c067c955e06f1b00240",
                "reference": "bd84b629c8de41aa2ae82c067c955e06f1b00240",
>>>>>>> a7f5b221
                "shasum": ""
            },
            "require": {
                "php": "^7.2 || ^8.0"
            },
            "require-dev": {
                "doctrine/annotations": "^2.0",
                "nikic/php-parser": "^4.15",
                "php-parallel-lint/php-parallel-lint": "^1.2",
                "phpstan/extension-installer": "^1.0",
                "phpstan/phpstan": "^1.5",
                "phpstan/phpstan-phpunit": "^1.1",
                "phpstan/phpstan-strict-rules": "^1.0",
                "phpunit/phpunit": "^9.5",
                "symfony/process": "^5.2"
            },
            "type": "library",
            "autoload": {
                "psr-4": {
                    "PHPStan\\PhpDocParser\\": [
                        "src/"
                    ]
                }
            },
            "notification-url": "https://packagist.org/downloads/",
            "license": [
                "MIT"
            ],
            "description": "PHPDoc parser with support for nullable, intersection and generic types",
            "support": {
                "issues": "https://github.com/phpstan/phpdoc-parser/issues",
<<<<<<< HEAD
                "source": "https://github.com/phpstan/phpdoc-parser/tree/1.24.5"
            },
            "time": "2023-12-16T09:33:33+00:00"
        },
        {
            "name": "phpstan/phpstan",
            "version": "1.10.50",
            "source": {
                "type": "git",
                "url": "https://github.com/phpstan/phpstan.git",
                "reference": "06a98513ac72c03e8366b5a0cb00750b487032e4"
            },
            "dist": {
                "type": "zip",
                "url": "https://api.github.com/repos/phpstan/phpstan/zipball/06a98513ac72c03e8366b5a0cb00750b487032e4",
                "reference": "06a98513ac72c03e8366b5a0cb00750b487032e4",
=======
                "source": "https://github.com/phpstan/phpdoc-parser/tree/1.25.0"
            },
            "time": "2024-01-04T17:06:16+00:00"
        },
        {
            "name": "phpstan/phpstan",
            "version": "1.10.55",
            "source": {
                "type": "git",
                "url": "https://github.com/phpstan/phpstan.git",
                "reference": "9a88f9d18ddf4cf54c922fbeac16c4cb164c5949"
            },
            "dist": {
                "type": "zip",
                "url": "https://api.github.com/repos/phpstan/phpstan/zipball/9a88f9d18ddf4cf54c922fbeac16c4cb164c5949",
                "reference": "9a88f9d18ddf4cf54c922fbeac16c4cb164c5949",
>>>>>>> a7f5b221
                "shasum": ""
            },
            "require": {
                "php": "^7.2|^8.0"
            },
            "conflict": {
                "phpstan/phpstan-shim": "*"
            },
            "bin": [
                "phpstan",
                "phpstan.phar"
            ],
            "type": "library",
            "autoload": {
                "files": [
                    "bootstrap.php"
                ]
            },
            "notification-url": "https://packagist.org/downloads/",
            "license": [
                "MIT"
            ],
            "description": "PHPStan - PHP Static Analysis Tool",
            "keywords": [
                "dev",
                "static analysis"
            ],
            "support": {
                "docs": "https://phpstan.org/user-guide/getting-started",
                "forum": "https://github.com/phpstan/phpstan/discussions",
                "issues": "https://github.com/phpstan/phpstan/issues",
                "security": "https://github.com/phpstan/phpstan/security/policy",
                "source": "https://github.com/phpstan/phpstan-src"
            },
            "funding": [
                {
                    "url": "https://github.com/ondrejmirtes",
                    "type": "github"
                },
                {
                    "url": "https://github.com/phpstan",
                    "type": "github"
                },
                {
                    "url": "https://tidelift.com/funding/github/packagist/phpstan/phpstan",
                    "type": "tidelift"
                }
            ],
<<<<<<< HEAD
            "time": "2023-12-13T10:59:42+00:00"
=======
            "time": "2024-01-08T12:32:40+00:00"
>>>>>>> a7f5b221
        },
        {
            "name": "phpstan/phpstan-deprecation-rules",
            "version": "1.1.4",
            "source": {
                "type": "git",
                "url": "https://github.com/phpstan/phpstan-deprecation-rules.git",
                "reference": "089d8a8258ed0aeefdc7b68b6c3d25572ebfdbaa"
            },
            "dist": {
                "type": "zip",
                "url": "https://api.github.com/repos/phpstan/phpstan-deprecation-rules/zipball/089d8a8258ed0aeefdc7b68b6c3d25572ebfdbaa",
                "reference": "089d8a8258ed0aeefdc7b68b6c3d25572ebfdbaa",
                "shasum": ""
            },
            "require": {
                "php": "^7.2 || ^8.0",
                "phpstan/phpstan": "^1.10.3"
            },
            "require-dev": {
                "php-parallel-lint/php-parallel-lint": "^1.2",
                "phpstan/phpstan-php-parser": "^1.1",
                "phpstan/phpstan-phpunit": "^1.0",
                "phpunit/phpunit": "^9.5"
            },
            "type": "phpstan-extension",
            "extra": {
                "phpstan": {
                    "includes": [
                        "rules.neon"
                    ]
                }
            },
            "autoload": {
                "psr-4": {
                    "PHPStan\\": "src/"
                }
            },
            "notification-url": "https://packagist.org/downloads/",
            "license": [
                "MIT"
            ],
            "description": "PHPStan rules for detecting usage of deprecated classes, methods, properties, constants and traits.",
            "support": {
                "issues": "https://github.com/phpstan/phpstan-deprecation-rules/issues",
                "source": "https://github.com/phpstan/phpstan-deprecation-rules/tree/1.1.4"
            },
            "time": "2023-08-05T09:02:04+00:00"
        },
        {
            "name": "phpstan/phpstan-phpunit",
            "version": "1.3.15",
            "source": {
                "type": "git",
                "url": "https://github.com/phpstan/phpstan-phpunit.git",
                "reference": "70ecacc64fe8090d8d2a33db5a51fe8e88acd93a"
            },
            "dist": {
                "type": "zip",
                "url": "https://api.github.com/repos/phpstan/phpstan-phpunit/zipball/70ecacc64fe8090d8d2a33db5a51fe8e88acd93a",
                "reference": "70ecacc64fe8090d8d2a33db5a51fe8e88acd93a",
                "shasum": ""
            },
            "require": {
                "php": "^7.2 || ^8.0",
                "phpstan/phpstan": "^1.10"
            },
            "conflict": {
                "phpunit/phpunit": "<7.0"
            },
            "require-dev": {
                "nikic/php-parser": "^4.13.0",
                "php-parallel-lint/php-parallel-lint": "^1.2",
                "phpstan/phpstan-strict-rules": "^1.5.1",
                "phpunit/phpunit": "^9.5"
            },
            "type": "phpstan-extension",
            "extra": {
                "phpstan": {
                    "includes": [
                        "extension.neon",
                        "rules.neon"
                    ]
                }
            },
            "autoload": {
                "psr-4": {
                    "PHPStan\\": "src/"
                }
            },
            "notification-url": "https://packagist.org/downloads/",
            "license": [
                "MIT"
            ],
            "description": "PHPUnit extensions and rules for PHPStan",
            "support": {
                "issues": "https://github.com/phpstan/phpstan-phpunit/issues",
                "source": "https://github.com/phpstan/phpstan-phpunit/tree/1.3.15"
            },
            "time": "2023-10-09T18:58:39+00:00"
        },
        {
            "name": "phpunit/php-code-coverage",
            "version": "9.2.30",
            "source": {
                "type": "git",
                "url": "https://github.com/sebastianbergmann/php-code-coverage.git",
                "reference": "ca2bd87d2f9215904682a9cb9bb37dda98e76089"
            },
            "dist": {
                "type": "zip",
                "url": "https://api.github.com/repos/sebastianbergmann/php-code-coverage/zipball/ca2bd87d2f9215904682a9cb9bb37dda98e76089",
                "reference": "ca2bd87d2f9215904682a9cb9bb37dda98e76089",
                "shasum": ""
            },
            "require": {
                "ext-dom": "*",
                "ext-libxml": "*",
                "ext-xmlwriter": "*",
                "nikic/php-parser": "^4.18 || ^5.0",
                "php": ">=7.3",
                "phpunit/php-file-iterator": "^3.0.3",
                "phpunit/php-text-template": "^2.0.2",
                "sebastian/code-unit-reverse-lookup": "^2.0.2",
                "sebastian/complexity": "^2.0",
                "sebastian/environment": "^5.1.2",
                "sebastian/lines-of-code": "^1.0.3",
                "sebastian/version": "^3.0.1",
                "theseer/tokenizer": "^1.2.0"
            },
            "require-dev": {
                "phpunit/phpunit": "^9.3"
            },
            "suggest": {
                "ext-pcov": "PHP extension that provides line coverage",
                "ext-xdebug": "PHP extension that provides line coverage as well as branch and path coverage"
            },
            "type": "library",
            "extra": {
                "branch-alias": {
                    "dev-master": "9.2-dev"
                }
            },
            "autoload": {
                "classmap": [
                    "src/"
                ]
            },
            "notification-url": "https://packagist.org/downloads/",
            "license": [
                "BSD-3-Clause"
            ],
            "authors": [
                {
                    "name": "Sebastian Bergmann",
                    "email": "sebastian@phpunit.de",
                    "role": "lead"
                }
            ],
            "description": "Library that provides collection, processing, and rendering functionality for PHP code coverage information.",
            "homepage": "https://github.com/sebastianbergmann/php-code-coverage",
            "keywords": [
                "coverage",
                "testing",
                "xunit"
            ],
            "support": {
                "issues": "https://github.com/sebastianbergmann/php-code-coverage/issues",
                "security": "https://github.com/sebastianbergmann/php-code-coverage/security/policy",
                "source": "https://github.com/sebastianbergmann/php-code-coverage/tree/9.2.30"
            },
            "funding": [
                {
                    "url": "https://github.com/sebastianbergmann",
                    "type": "github"
                }
            ],
            "time": "2023-12-22T06:47:57+00:00"
        },
        {
            "name": "phpunit/php-file-iterator",
            "version": "3.0.6",
            "source": {
                "type": "git",
                "url": "https://github.com/sebastianbergmann/php-file-iterator.git",
                "reference": "cf1c2e7c203ac650e352f4cc675a7021e7d1b3cf"
            },
            "dist": {
                "type": "zip",
                "url": "https://api.github.com/repos/sebastianbergmann/php-file-iterator/zipball/cf1c2e7c203ac650e352f4cc675a7021e7d1b3cf",
                "reference": "cf1c2e7c203ac650e352f4cc675a7021e7d1b3cf",
                "shasum": ""
            },
            "require": {
                "php": ">=7.3"
            },
            "require-dev": {
                "phpunit/phpunit": "^9.3"
            },
            "type": "library",
            "extra": {
                "branch-alias": {
                    "dev-master": "3.0-dev"
                }
            },
            "autoload": {
                "classmap": [
                    "src/"
                ]
            },
            "notification-url": "https://packagist.org/downloads/",
            "license": [
                "BSD-3-Clause"
            ],
            "authors": [
                {
                    "name": "Sebastian Bergmann",
                    "email": "sebastian@phpunit.de",
                    "role": "lead"
                }
            ],
            "description": "FilterIterator implementation that filters files based on a list of suffixes.",
            "homepage": "https://github.com/sebastianbergmann/php-file-iterator/",
            "keywords": [
                "filesystem",
                "iterator"
            ],
            "support": {
                "issues": "https://github.com/sebastianbergmann/php-file-iterator/issues",
                "source": "https://github.com/sebastianbergmann/php-file-iterator/tree/3.0.6"
            },
            "funding": [
                {
                    "url": "https://github.com/sebastianbergmann",
                    "type": "github"
                }
            ],
            "time": "2021-12-02T12:48:52+00:00"
        },
        {
            "name": "phpunit/php-invoker",
            "version": "3.1.1",
            "source": {
                "type": "git",
                "url": "https://github.com/sebastianbergmann/php-invoker.git",
                "reference": "5a10147d0aaf65b58940a0b72f71c9ac0423cc67"
            },
            "dist": {
                "type": "zip",
                "url": "https://api.github.com/repos/sebastianbergmann/php-invoker/zipball/5a10147d0aaf65b58940a0b72f71c9ac0423cc67",
                "reference": "5a10147d0aaf65b58940a0b72f71c9ac0423cc67",
                "shasum": ""
            },
            "require": {
                "php": ">=7.3"
            },
            "require-dev": {
                "ext-pcntl": "*",
                "phpunit/phpunit": "^9.3"
            },
            "suggest": {
                "ext-pcntl": "*"
            },
            "type": "library",
            "extra": {
                "branch-alias": {
                    "dev-master": "3.1-dev"
                }
            },
            "autoload": {
                "classmap": [
                    "src/"
                ]
            },
            "notification-url": "https://packagist.org/downloads/",
            "license": [
                "BSD-3-Clause"
            ],
            "authors": [
                {
                    "name": "Sebastian Bergmann",
                    "email": "sebastian@phpunit.de",
                    "role": "lead"
                }
            ],
            "description": "Invoke callables with a timeout",
            "homepage": "https://github.com/sebastianbergmann/php-invoker/",
            "keywords": [
                "process"
            ],
            "support": {
                "issues": "https://github.com/sebastianbergmann/php-invoker/issues",
                "source": "https://github.com/sebastianbergmann/php-invoker/tree/3.1.1"
            },
            "funding": [
                {
                    "url": "https://github.com/sebastianbergmann",
                    "type": "github"
                }
            ],
            "time": "2020-09-28T05:58:55+00:00"
        },
        {
            "name": "phpunit/php-text-template",
            "version": "2.0.4",
            "source": {
                "type": "git",
                "url": "https://github.com/sebastianbergmann/php-text-template.git",
                "reference": "5da5f67fc95621df9ff4c4e5a84d6a8a2acf7c28"
            },
            "dist": {
                "type": "zip",
                "url": "https://api.github.com/repos/sebastianbergmann/php-text-template/zipball/5da5f67fc95621df9ff4c4e5a84d6a8a2acf7c28",
                "reference": "5da5f67fc95621df9ff4c4e5a84d6a8a2acf7c28",
                "shasum": ""
            },
            "require": {
                "php": ">=7.3"
            },
            "require-dev": {
                "phpunit/phpunit": "^9.3"
            },
            "type": "library",
            "extra": {
                "branch-alias": {
                    "dev-master": "2.0-dev"
                }
            },
            "autoload": {
                "classmap": [
                    "src/"
                ]
            },
            "notification-url": "https://packagist.org/downloads/",
            "license": [
                "BSD-3-Clause"
            ],
            "authors": [
                {
                    "name": "Sebastian Bergmann",
                    "email": "sebastian@phpunit.de",
                    "role": "lead"
                }
            ],
            "description": "Simple template engine.",
            "homepage": "https://github.com/sebastianbergmann/php-text-template/",
            "keywords": [
                "template"
            ],
            "support": {
                "issues": "https://github.com/sebastianbergmann/php-text-template/issues",
                "source": "https://github.com/sebastianbergmann/php-text-template/tree/2.0.4"
            },
            "funding": [
                {
                    "url": "https://github.com/sebastianbergmann",
                    "type": "github"
                }
            ],
            "time": "2020-10-26T05:33:50+00:00"
        },
        {
            "name": "phpunit/php-timer",
            "version": "5.0.3",
            "source": {
                "type": "git",
                "url": "https://github.com/sebastianbergmann/php-timer.git",
                "reference": "5a63ce20ed1b5bf577850e2c4e87f4aa902afbd2"
            },
            "dist": {
                "type": "zip",
                "url": "https://api.github.com/repos/sebastianbergmann/php-timer/zipball/5a63ce20ed1b5bf577850e2c4e87f4aa902afbd2",
                "reference": "5a63ce20ed1b5bf577850e2c4e87f4aa902afbd2",
                "shasum": ""
            },
            "require": {
                "php": ">=7.3"
            },
            "require-dev": {
                "phpunit/phpunit": "^9.3"
            },
            "type": "library",
            "extra": {
                "branch-alias": {
                    "dev-master": "5.0-dev"
                }
            },
            "autoload": {
                "classmap": [
                    "src/"
                ]
            },
            "notification-url": "https://packagist.org/downloads/",
            "license": [
                "BSD-3-Clause"
            ],
            "authors": [
                {
                    "name": "Sebastian Bergmann",
                    "email": "sebastian@phpunit.de",
                    "role": "lead"
                }
            ],
            "description": "Utility class for timing",
            "homepage": "https://github.com/sebastianbergmann/php-timer/",
            "keywords": [
                "timer"
            ],
            "support": {
                "issues": "https://github.com/sebastianbergmann/php-timer/issues",
                "source": "https://github.com/sebastianbergmann/php-timer/tree/5.0.3"
            },
            "funding": [
                {
                    "url": "https://github.com/sebastianbergmann",
                    "type": "github"
                }
            ],
            "time": "2020-10-26T13:16:10+00:00"
        },
        {
            "name": "phpunit/phpunit",
            "version": "9.6.15",
            "source": {
                "type": "git",
                "url": "https://github.com/sebastianbergmann/phpunit.git",
                "reference": "05017b80304e0eb3f31d90194a563fd53a6021f1"
            },
            "dist": {
                "type": "zip",
                "url": "https://api.github.com/repos/sebastianbergmann/phpunit/zipball/05017b80304e0eb3f31d90194a563fd53a6021f1",
                "reference": "05017b80304e0eb3f31d90194a563fd53a6021f1",
                "shasum": ""
            },
            "require": {
                "doctrine/instantiator": "^1.3.1 || ^2",
                "ext-dom": "*",
                "ext-json": "*",
                "ext-libxml": "*",
                "ext-mbstring": "*",
                "ext-xml": "*",
                "ext-xmlwriter": "*",
                "myclabs/deep-copy": "^1.10.1",
                "phar-io/manifest": "^2.0.3",
                "phar-io/version": "^3.0.2",
                "php": ">=7.3",
                "phpunit/php-code-coverage": "^9.2.28",
                "phpunit/php-file-iterator": "^3.0.5",
                "phpunit/php-invoker": "^3.1.1",
                "phpunit/php-text-template": "^2.0.3",
                "phpunit/php-timer": "^5.0.2",
                "sebastian/cli-parser": "^1.0.1",
                "sebastian/code-unit": "^1.0.6",
                "sebastian/comparator": "^4.0.8",
                "sebastian/diff": "^4.0.3",
                "sebastian/environment": "^5.1.3",
                "sebastian/exporter": "^4.0.5",
                "sebastian/global-state": "^5.0.1",
                "sebastian/object-enumerator": "^4.0.3",
                "sebastian/resource-operations": "^3.0.3",
                "sebastian/type": "^3.2",
                "sebastian/version": "^3.0.2"
            },
            "suggest": {
                "ext-soap": "To be able to generate mocks based on WSDL files",
                "ext-xdebug": "PHP extension that provides line coverage as well as branch and path coverage"
            },
            "bin": [
                "phpunit"
            ],
            "type": "library",
            "extra": {
                "branch-alias": {
                    "dev-master": "9.6-dev"
                }
            },
            "autoload": {
                "files": [
                    "src/Framework/Assert/Functions.php"
                ],
                "classmap": [
                    "src/"
                ]
            },
            "notification-url": "https://packagist.org/downloads/",
            "license": [
                "BSD-3-Clause"
            ],
            "authors": [
                {
                    "name": "Sebastian Bergmann",
                    "email": "sebastian@phpunit.de",
                    "role": "lead"
                }
            ],
            "description": "The PHP Unit Testing framework.",
            "homepage": "https://phpunit.de/",
            "keywords": [
                "phpunit",
                "testing",
                "xunit"
            ],
            "support": {
                "issues": "https://github.com/sebastianbergmann/phpunit/issues",
                "security": "https://github.com/sebastianbergmann/phpunit/security/policy",
                "source": "https://github.com/sebastianbergmann/phpunit/tree/9.6.15"
            },
            "funding": [
                {
                    "url": "https://phpunit.de/sponsors.html",
                    "type": "custom"
                },
                {
                    "url": "https://github.com/sebastianbergmann",
                    "type": "github"
                },
                {
                    "url": "https://tidelift.com/funding/github/packagist/phpunit/phpunit",
                    "type": "tidelift"
                }
            ],
            "time": "2023-12-01T16:55:19+00:00"
        },
        {
            "name": "sebastian/cli-parser",
            "version": "1.0.1",
            "source": {
                "type": "git",
                "url": "https://github.com/sebastianbergmann/cli-parser.git",
                "reference": "442e7c7e687e42adc03470c7b668bc4b2402c0b2"
            },
            "dist": {
                "type": "zip",
                "url": "https://api.github.com/repos/sebastianbergmann/cli-parser/zipball/442e7c7e687e42adc03470c7b668bc4b2402c0b2",
                "reference": "442e7c7e687e42adc03470c7b668bc4b2402c0b2",
                "shasum": ""
            },
            "require": {
                "php": ">=7.3"
            },
            "require-dev": {
                "phpunit/phpunit": "^9.3"
            },
            "type": "library",
            "extra": {
                "branch-alias": {
                    "dev-master": "1.0-dev"
                }
            },
            "autoload": {
                "classmap": [
                    "src/"
                ]
            },
            "notification-url": "https://packagist.org/downloads/",
            "license": [
                "BSD-3-Clause"
            ],
            "authors": [
                {
                    "name": "Sebastian Bergmann",
                    "email": "sebastian@phpunit.de",
                    "role": "lead"
                }
            ],
            "description": "Library for parsing CLI options",
            "homepage": "https://github.com/sebastianbergmann/cli-parser",
            "support": {
                "issues": "https://github.com/sebastianbergmann/cli-parser/issues",
                "source": "https://github.com/sebastianbergmann/cli-parser/tree/1.0.1"
            },
            "funding": [
                {
                    "url": "https://github.com/sebastianbergmann",
                    "type": "github"
                }
            ],
            "time": "2020-09-28T06:08:49+00:00"
        },
        {
            "name": "sebastian/code-unit",
            "version": "1.0.8",
            "source": {
                "type": "git",
                "url": "https://github.com/sebastianbergmann/code-unit.git",
                "reference": "1fc9f64c0927627ef78ba436c9b17d967e68e120"
            },
            "dist": {
                "type": "zip",
                "url": "https://api.github.com/repos/sebastianbergmann/code-unit/zipball/1fc9f64c0927627ef78ba436c9b17d967e68e120",
                "reference": "1fc9f64c0927627ef78ba436c9b17d967e68e120",
                "shasum": ""
            },
            "require": {
                "php": ">=7.3"
            },
            "require-dev": {
                "phpunit/phpunit": "^9.3"
            },
            "type": "library",
            "extra": {
                "branch-alias": {
                    "dev-master": "1.0-dev"
                }
            },
            "autoload": {
                "classmap": [
                    "src/"
                ]
            },
            "notification-url": "https://packagist.org/downloads/",
            "license": [
                "BSD-3-Clause"
            ],
            "authors": [
                {
                    "name": "Sebastian Bergmann",
                    "email": "sebastian@phpunit.de",
                    "role": "lead"
                }
            ],
            "description": "Collection of value objects that represent the PHP code units",
            "homepage": "https://github.com/sebastianbergmann/code-unit",
            "support": {
                "issues": "https://github.com/sebastianbergmann/code-unit/issues",
                "source": "https://github.com/sebastianbergmann/code-unit/tree/1.0.8"
            },
            "funding": [
                {
                    "url": "https://github.com/sebastianbergmann",
                    "type": "github"
                }
            ],
            "time": "2020-10-26T13:08:54+00:00"
        },
        {
            "name": "sebastian/code-unit-reverse-lookup",
            "version": "2.0.3",
            "source": {
                "type": "git",
                "url": "https://github.com/sebastianbergmann/code-unit-reverse-lookup.git",
                "reference": "ac91f01ccec49fb77bdc6fd1e548bc70f7faa3e5"
            },
            "dist": {
                "type": "zip",
                "url": "https://api.github.com/repos/sebastianbergmann/code-unit-reverse-lookup/zipball/ac91f01ccec49fb77bdc6fd1e548bc70f7faa3e5",
                "reference": "ac91f01ccec49fb77bdc6fd1e548bc70f7faa3e5",
                "shasum": ""
            },
            "require": {
                "php": ">=7.3"
            },
            "require-dev": {
                "phpunit/phpunit": "^9.3"
            },
            "type": "library",
            "extra": {
                "branch-alias": {
                    "dev-master": "2.0-dev"
                }
            },
            "autoload": {
                "classmap": [
                    "src/"
                ]
            },
            "notification-url": "https://packagist.org/downloads/",
            "license": [
                "BSD-3-Clause"
            ],
            "authors": [
                {
                    "name": "Sebastian Bergmann",
                    "email": "sebastian@phpunit.de"
                }
            ],
            "description": "Looks up which function or method a line of code belongs to",
            "homepage": "https://github.com/sebastianbergmann/code-unit-reverse-lookup/",
            "support": {
                "issues": "https://github.com/sebastianbergmann/code-unit-reverse-lookup/issues",
                "source": "https://github.com/sebastianbergmann/code-unit-reverse-lookup/tree/2.0.3"
            },
            "funding": [
                {
                    "url": "https://github.com/sebastianbergmann",
                    "type": "github"
                }
            ],
            "time": "2020-09-28T05:30:19+00:00"
        },
        {
            "name": "sebastian/comparator",
            "version": "4.0.8",
            "source": {
                "type": "git",
                "url": "https://github.com/sebastianbergmann/comparator.git",
                "reference": "fa0f136dd2334583309d32b62544682ee972b51a"
            },
            "dist": {
                "type": "zip",
                "url": "https://api.github.com/repos/sebastianbergmann/comparator/zipball/fa0f136dd2334583309d32b62544682ee972b51a",
                "reference": "fa0f136dd2334583309d32b62544682ee972b51a",
                "shasum": ""
            },
            "require": {
                "php": ">=7.3",
                "sebastian/diff": "^4.0",
                "sebastian/exporter": "^4.0"
            },
            "require-dev": {
                "phpunit/phpunit": "^9.3"
            },
            "type": "library",
            "extra": {
                "branch-alias": {
                    "dev-master": "4.0-dev"
                }
            },
            "autoload": {
                "classmap": [
                    "src/"
                ]
            },
            "notification-url": "https://packagist.org/downloads/",
            "license": [
                "BSD-3-Clause"
            ],
            "authors": [
                {
                    "name": "Sebastian Bergmann",
                    "email": "sebastian@phpunit.de"
                },
                {
                    "name": "Jeff Welch",
                    "email": "whatthejeff@gmail.com"
                },
                {
                    "name": "Volker Dusch",
                    "email": "github@wallbash.com"
                },
                {
                    "name": "Bernhard Schussek",
                    "email": "bschussek@2bepublished.at"
                }
            ],
            "description": "Provides the functionality to compare PHP values for equality",
            "homepage": "https://github.com/sebastianbergmann/comparator",
            "keywords": [
                "comparator",
                "compare",
                "equality"
            ],
            "support": {
                "issues": "https://github.com/sebastianbergmann/comparator/issues",
                "source": "https://github.com/sebastianbergmann/comparator/tree/4.0.8"
            },
            "funding": [
                {
                    "url": "https://github.com/sebastianbergmann",
                    "type": "github"
                }
            ],
            "time": "2022-09-14T12:41:17+00:00"
        },
        {
            "name": "sebastian/complexity",
            "version": "2.0.3",
            "source": {
                "type": "git",
                "url": "https://github.com/sebastianbergmann/complexity.git",
                "reference": "25f207c40d62b8b7aa32f5ab026c53561964053a"
            },
            "dist": {
                "type": "zip",
                "url": "https://api.github.com/repos/sebastianbergmann/complexity/zipball/25f207c40d62b8b7aa32f5ab026c53561964053a",
                "reference": "25f207c40d62b8b7aa32f5ab026c53561964053a",
                "shasum": ""
            },
            "require": {
                "nikic/php-parser": "^4.18 || ^5.0",
                "php": ">=7.3"
            },
            "require-dev": {
                "phpunit/phpunit": "^9.3"
            },
            "type": "library",
            "extra": {
                "branch-alias": {
                    "dev-master": "2.0-dev"
                }
            },
            "autoload": {
                "classmap": [
                    "src/"
                ]
            },
            "notification-url": "https://packagist.org/downloads/",
            "license": [
                "BSD-3-Clause"
            ],
            "authors": [
                {
                    "name": "Sebastian Bergmann",
                    "email": "sebastian@phpunit.de",
                    "role": "lead"
                }
            ],
            "description": "Library for calculating the complexity of PHP code units",
            "homepage": "https://github.com/sebastianbergmann/complexity",
            "support": {
                "issues": "https://github.com/sebastianbergmann/complexity/issues",
                "source": "https://github.com/sebastianbergmann/complexity/tree/2.0.3"
            },
            "funding": [
                {
                    "url": "https://github.com/sebastianbergmann",
                    "type": "github"
                }
            ],
            "time": "2023-12-22T06:19:30+00:00"
        },
        {
            "name": "sebastian/diff",
            "version": "4.0.5",
            "source": {
                "type": "git",
                "url": "https://github.com/sebastianbergmann/diff.git",
                "reference": "74be17022044ebaaecfdf0c5cd504fc9cd5a7131"
            },
            "dist": {
                "type": "zip",
                "url": "https://api.github.com/repos/sebastianbergmann/diff/zipball/74be17022044ebaaecfdf0c5cd504fc9cd5a7131",
                "reference": "74be17022044ebaaecfdf0c5cd504fc9cd5a7131",
                "shasum": ""
            },
            "require": {
                "php": ">=7.3"
            },
            "require-dev": {
                "phpunit/phpunit": "^9.3",
                "symfony/process": "^4.2 || ^5"
            },
            "type": "library",
            "extra": {
                "branch-alias": {
                    "dev-master": "4.0-dev"
                }
            },
            "autoload": {
                "classmap": [
                    "src/"
                ]
            },
            "notification-url": "https://packagist.org/downloads/",
            "license": [
                "BSD-3-Clause"
            ],
            "authors": [
                {
                    "name": "Sebastian Bergmann",
                    "email": "sebastian@phpunit.de"
                },
                {
                    "name": "Kore Nordmann",
                    "email": "mail@kore-nordmann.de"
                }
            ],
            "description": "Diff implementation",
            "homepage": "https://github.com/sebastianbergmann/diff",
            "keywords": [
                "diff",
                "udiff",
                "unidiff",
                "unified diff"
            ],
            "support": {
                "issues": "https://github.com/sebastianbergmann/diff/issues",
                "source": "https://github.com/sebastianbergmann/diff/tree/4.0.5"
            },
            "funding": [
                {
                    "url": "https://github.com/sebastianbergmann",
                    "type": "github"
                }
            ],
            "time": "2023-05-07T05:35:17+00:00"
        },
        {
            "name": "sebastian/environment",
            "version": "5.1.5",
            "source": {
                "type": "git",
                "url": "https://github.com/sebastianbergmann/environment.git",
                "reference": "830c43a844f1f8d5b7a1f6d6076b784454d8b7ed"
            },
            "dist": {
                "type": "zip",
                "url": "https://api.github.com/repos/sebastianbergmann/environment/zipball/830c43a844f1f8d5b7a1f6d6076b784454d8b7ed",
                "reference": "830c43a844f1f8d5b7a1f6d6076b784454d8b7ed",
                "shasum": ""
            },
            "require": {
                "php": ">=7.3"
            },
            "require-dev": {
                "phpunit/phpunit": "^9.3"
            },
            "suggest": {
                "ext-posix": "*"
            },
            "type": "library",
            "extra": {
                "branch-alias": {
                    "dev-master": "5.1-dev"
                }
            },
            "autoload": {
                "classmap": [
                    "src/"
                ]
            },
            "notification-url": "https://packagist.org/downloads/",
            "license": [
                "BSD-3-Clause"
            ],
            "authors": [
                {
                    "name": "Sebastian Bergmann",
                    "email": "sebastian@phpunit.de"
                }
            ],
            "description": "Provides functionality to handle HHVM/PHP environments",
            "homepage": "http://www.github.com/sebastianbergmann/environment",
            "keywords": [
                "Xdebug",
                "environment",
                "hhvm"
            ],
            "support": {
                "issues": "https://github.com/sebastianbergmann/environment/issues",
                "source": "https://github.com/sebastianbergmann/environment/tree/5.1.5"
            },
            "funding": [
                {
                    "url": "https://github.com/sebastianbergmann",
                    "type": "github"
                }
            ],
            "time": "2023-02-03T06:03:51+00:00"
        },
        {
            "name": "sebastian/exporter",
            "version": "4.0.5",
            "source": {
                "type": "git",
                "url": "https://github.com/sebastianbergmann/exporter.git",
                "reference": "ac230ed27f0f98f597c8a2b6eb7ac563af5e5b9d"
            },
            "dist": {
                "type": "zip",
                "url": "https://api.github.com/repos/sebastianbergmann/exporter/zipball/ac230ed27f0f98f597c8a2b6eb7ac563af5e5b9d",
                "reference": "ac230ed27f0f98f597c8a2b6eb7ac563af5e5b9d",
                "shasum": ""
            },
            "require": {
                "php": ">=7.3",
                "sebastian/recursion-context": "^4.0"
            },
            "require-dev": {
                "ext-mbstring": "*",
                "phpunit/phpunit": "^9.3"
            },
            "type": "library",
            "extra": {
                "branch-alias": {
                    "dev-master": "4.0-dev"
                }
            },
            "autoload": {
                "classmap": [
                    "src/"
                ]
            },
            "notification-url": "https://packagist.org/downloads/",
            "license": [
                "BSD-3-Clause"
            ],
            "authors": [
                {
                    "name": "Sebastian Bergmann",
                    "email": "sebastian@phpunit.de"
                },
                {
                    "name": "Jeff Welch",
                    "email": "whatthejeff@gmail.com"
                },
                {
                    "name": "Volker Dusch",
                    "email": "github@wallbash.com"
                },
                {
                    "name": "Adam Harvey",
                    "email": "aharvey@php.net"
                },
                {
                    "name": "Bernhard Schussek",
                    "email": "bschussek@gmail.com"
                }
            ],
            "description": "Provides the functionality to export PHP variables for visualization",
            "homepage": "https://www.github.com/sebastianbergmann/exporter",
            "keywords": [
                "export",
                "exporter"
            ],
            "support": {
                "issues": "https://github.com/sebastianbergmann/exporter/issues",
                "source": "https://github.com/sebastianbergmann/exporter/tree/4.0.5"
            },
            "funding": [
                {
                    "url": "https://github.com/sebastianbergmann",
                    "type": "github"
                }
            ],
            "time": "2022-09-14T06:03:37+00:00"
        },
        {
            "name": "sebastian/global-state",
            "version": "5.0.6",
            "source": {
                "type": "git",
                "url": "https://github.com/sebastianbergmann/global-state.git",
                "reference": "bde739e7565280bda77be70044ac1047bc007e34"
            },
            "dist": {
                "type": "zip",
                "url": "https://api.github.com/repos/sebastianbergmann/global-state/zipball/bde739e7565280bda77be70044ac1047bc007e34",
                "reference": "bde739e7565280bda77be70044ac1047bc007e34",
                "shasum": ""
            },
            "require": {
                "php": ">=7.3",
                "sebastian/object-reflector": "^2.0",
                "sebastian/recursion-context": "^4.0"
            },
            "require-dev": {
                "ext-dom": "*",
                "phpunit/phpunit": "^9.3"
            },
            "suggest": {
                "ext-uopz": "*"
            },
            "type": "library",
            "extra": {
                "branch-alias": {
                    "dev-master": "5.0-dev"
                }
            },
            "autoload": {
                "classmap": [
                    "src/"
                ]
            },
            "notification-url": "https://packagist.org/downloads/",
            "license": [
                "BSD-3-Clause"
            ],
            "authors": [
                {
                    "name": "Sebastian Bergmann",
                    "email": "sebastian@phpunit.de"
                }
            ],
            "description": "Snapshotting of global state",
            "homepage": "http://www.github.com/sebastianbergmann/global-state",
            "keywords": [
                "global state"
            ],
            "support": {
                "issues": "https://github.com/sebastianbergmann/global-state/issues",
                "source": "https://github.com/sebastianbergmann/global-state/tree/5.0.6"
            },
            "funding": [
                {
                    "url": "https://github.com/sebastianbergmann",
                    "type": "github"
                }
            ],
            "time": "2023-08-02T09:26:13+00:00"
        },
        {
            "name": "sebastian/lines-of-code",
            "version": "1.0.4",
            "source": {
                "type": "git",
                "url": "https://github.com/sebastianbergmann/lines-of-code.git",
                "reference": "e1e4a170560925c26d424b6a03aed157e7dcc5c5"
            },
            "dist": {
                "type": "zip",
                "url": "https://api.github.com/repos/sebastianbergmann/lines-of-code/zipball/e1e4a170560925c26d424b6a03aed157e7dcc5c5",
                "reference": "e1e4a170560925c26d424b6a03aed157e7dcc5c5",
                "shasum": ""
            },
            "require": {
                "nikic/php-parser": "^4.18 || ^5.0",
                "php": ">=7.3"
            },
            "require-dev": {
                "phpunit/phpunit": "^9.3"
            },
            "type": "library",
            "extra": {
                "branch-alias": {
                    "dev-master": "1.0-dev"
                }
            },
            "autoload": {
                "classmap": [
                    "src/"
                ]
            },
            "notification-url": "https://packagist.org/downloads/",
            "license": [
                "BSD-3-Clause"
            ],
            "authors": [
                {
                    "name": "Sebastian Bergmann",
                    "email": "sebastian@phpunit.de",
                    "role": "lead"
                }
            ],
            "description": "Library for counting the lines of code in PHP source code",
            "homepage": "https://github.com/sebastianbergmann/lines-of-code",
            "support": {
                "issues": "https://github.com/sebastianbergmann/lines-of-code/issues",
                "source": "https://github.com/sebastianbergmann/lines-of-code/tree/1.0.4"
            },
            "funding": [
                {
                    "url": "https://github.com/sebastianbergmann",
                    "type": "github"
                }
            ],
            "time": "2023-12-22T06:20:34+00:00"
        },
        {
            "name": "sebastian/object-enumerator",
            "version": "4.0.4",
            "source": {
                "type": "git",
                "url": "https://github.com/sebastianbergmann/object-enumerator.git",
                "reference": "5c9eeac41b290a3712d88851518825ad78f45c71"
            },
            "dist": {
                "type": "zip",
                "url": "https://api.github.com/repos/sebastianbergmann/object-enumerator/zipball/5c9eeac41b290a3712d88851518825ad78f45c71",
                "reference": "5c9eeac41b290a3712d88851518825ad78f45c71",
                "shasum": ""
            },
            "require": {
                "php": ">=7.3",
                "sebastian/object-reflector": "^2.0",
                "sebastian/recursion-context": "^4.0"
            },
            "require-dev": {
                "phpunit/phpunit": "^9.3"
            },
            "type": "library",
            "extra": {
                "branch-alias": {
                    "dev-master": "4.0-dev"
                }
            },
            "autoload": {
                "classmap": [
                    "src/"
                ]
            },
            "notification-url": "https://packagist.org/downloads/",
            "license": [
                "BSD-3-Clause"
            ],
            "authors": [
                {
                    "name": "Sebastian Bergmann",
                    "email": "sebastian@phpunit.de"
                }
            ],
            "description": "Traverses array structures and object graphs to enumerate all referenced objects",
            "homepage": "https://github.com/sebastianbergmann/object-enumerator/",
            "support": {
                "issues": "https://github.com/sebastianbergmann/object-enumerator/issues",
                "source": "https://github.com/sebastianbergmann/object-enumerator/tree/4.0.4"
            },
            "funding": [
                {
                    "url": "https://github.com/sebastianbergmann",
                    "type": "github"
                }
            ],
            "time": "2020-10-26T13:12:34+00:00"
        },
        {
            "name": "sebastian/object-reflector",
            "version": "2.0.4",
            "source": {
                "type": "git",
                "url": "https://github.com/sebastianbergmann/object-reflector.git",
                "reference": "b4f479ebdbf63ac605d183ece17d8d7fe49c15c7"
            },
            "dist": {
                "type": "zip",
                "url": "https://api.github.com/repos/sebastianbergmann/object-reflector/zipball/b4f479ebdbf63ac605d183ece17d8d7fe49c15c7",
                "reference": "b4f479ebdbf63ac605d183ece17d8d7fe49c15c7",
                "shasum": ""
            },
            "require": {
                "php": ">=7.3"
            },
            "require-dev": {
                "phpunit/phpunit": "^9.3"
            },
            "type": "library",
            "extra": {
                "branch-alias": {
                    "dev-master": "2.0-dev"
                }
            },
            "autoload": {
                "classmap": [
                    "src/"
                ]
            },
            "notification-url": "https://packagist.org/downloads/",
            "license": [
                "BSD-3-Clause"
            ],
            "authors": [
                {
                    "name": "Sebastian Bergmann",
                    "email": "sebastian@phpunit.de"
                }
            ],
            "description": "Allows reflection of object attributes, including inherited and non-public ones",
            "homepage": "https://github.com/sebastianbergmann/object-reflector/",
            "support": {
                "issues": "https://github.com/sebastianbergmann/object-reflector/issues",
                "source": "https://github.com/sebastianbergmann/object-reflector/tree/2.0.4"
            },
            "funding": [
                {
                    "url": "https://github.com/sebastianbergmann",
                    "type": "github"
                }
            ],
            "time": "2020-10-26T13:14:26+00:00"
        },
        {
            "name": "sebastian/recursion-context",
            "version": "4.0.5",
            "source": {
                "type": "git",
                "url": "https://github.com/sebastianbergmann/recursion-context.git",
                "reference": "e75bd0f07204fec2a0af9b0f3cfe97d05f92efc1"
            },
            "dist": {
                "type": "zip",
                "url": "https://api.github.com/repos/sebastianbergmann/recursion-context/zipball/e75bd0f07204fec2a0af9b0f3cfe97d05f92efc1",
                "reference": "e75bd0f07204fec2a0af9b0f3cfe97d05f92efc1",
                "shasum": ""
            },
            "require": {
                "php": ">=7.3"
            },
            "require-dev": {
                "phpunit/phpunit": "^9.3"
            },
            "type": "library",
            "extra": {
                "branch-alias": {
                    "dev-master": "4.0-dev"
                }
            },
            "autoload": {
                "classmap": [
                    "src/"
                ]
            },
            "notification-url": "https://packagist.org/downloads/",
            "license": [
                "BSD-3-Clause"
            ],
            "authors": [
                {
                    "name": "Sebastian Bergmann",
                    "email": "sebastian@phpunit.de"
                },
                {
                    "name": "Jeff Welch",
                    "email": "whatthejeff@gmail.com"
                },
                {
                    "name": "Adam Harvey",
                    "email": "aharvey@php.net"
                }
            ],
            "description": "Provides functionality to recursively process PHP variables",
            "homepage": "https://github.com/sebastianbergmann/recursion-context",
            "support": {
                "issues": "https://github.com/sebastianbergmann/recursion-context/issues",
                "source": "https://github.com/sebastianbergmann/recursion-context/tree/4.0.5"
            },
            "funding": [
                {
                    "url": "https://github.com/sebastianbergmann",
                    "type": "github"
                }
            ],
            "time": "2023-02-03T06:07:39+00:00"
        },
        {
            "name": "sebastian/resource-operations",
            "version": "3.0.3",
            "source": {
                "type": "git",
                "url": "https://github.com/sebastianbergmann/resource-operations.git",
                "reference": "0f4443cb3a1d92ce809899753bc0d5d5a8dd19a8"
            },
            "dist": {
                "type": "zip",
                "url": "https://api.github.com/repos/sebastianbergmann/resource-operations/zipball/0f4443cb3a1d92ce809899753bc0d5d5a8dd19a8",
                "reference": "0f4443cb3a1d92ce809899753bc0d5d5a8dd19a8",
                "shasum": ""
            },
            "require": {
                "php": ">=7.3"
            },
            "require-dev": {
                "phpunit/phpunit": "^9.0"
            },
            "type": "library",
            "extra": {
                "branch-alias": {
                    "dev-master": "3.0-dev"
                }
            },
            "autoload": {
                "classmap": [
                    "src/"
                ]
            },
            "notification-url": "https://packagist.org/downloads/",
            "license": [
                "BSD-3-Clause"
            ],
            "authors": [
                {
                    "name": "Sebastian Bergmann",
                    "email": "sebastian@phpunit.de"
                }
            ],
            "description": "Provides a list of PHP built-in functions that operate on resources",
            "homepage": "https://www.github.com/sebastianbergmann/resource-operations",
            "support": {
                "issues": "https://github.com/sebastianbergmann/resource-operations/issues",
                "source": "https://github.com/sebastianbergmann/resource-operations/tree/3.0.3"
            },
            "funding": [
                {
                    "url": "https://github.com/sebastianbergmann",
                    "type": "github"
                }
            ],
            "time": "2020-09-28T06:45:17+00:00"
        },
        {
            "name": "sebastian/type",
            "version": "3.2.1",
            "source": {
                "type": "git",
                "url": "https://github.com/sebastianbergmann/type.git",
                "reference": "75e2c2a32f5e0b3aef905b9ed0b179b953b3d7c7"
            },
            "dist": {
                "type": "zip",
                "url": "https://api.github.com/repos/sebastianbergmann/type/zipball/75e2c2a32f5e0b3aef905b9ed0b179b953b3d7c7",
                "reference": "75e2c2a32f5e0b3aef905b9ed0b179b953b3d7c7",
                "shasum": ""
            },
            "require": {
                "php": ">=7.3"
            },
            "require-dev": {
                "phpunit/phpunit": "^9.5"
            },
            "type": "library",
            "extra": {
                "branch-alias": {
                    "dev-master": "3.2-dev"
                }
            },
            "autoload": {
                "classmap": [
                    "src/"
                ]
            },
            "notification-url": "https://packagist.org/downloads/",
            "license": [
                "BSD-3-Clause"
            ],
            "authors": [
                {
                    "name": "Sebastian Bergmann",
                    "email": "sebastian@phpunit.de",
                    "role": "lead"
                }
            ],
            "description": "Collection of value objects that represent the types of the PHP type system",
            "homepage": "https://github.com/sebastianbergmann/type",
            "support": {
                "issues": "https://github.com/sebastianbergmann/type/issues",
                "source": "https://github.com/sebastianbergmann/type/tree/3.2.1"
            },
            "funding": [
                {
                    "url": "https://github.com/sebastianbergmann",
                    "type": "github"
                }
            ],
            "time": "2023-02-03T06:13:03+00:00"
        },
        {
            "name": "sebastian/version",
            "version": "3.0.2",
            "source": {
                "type": "git",
                "url": "https://github.com/sebastianbergmann/version.git",
                "reference": "c6c1022351a901512170118436c764e473f6de8c"
            },
            "dist": {
                "type": "zip",
                "url": "https://api.github.com/repos/sebastianbergmann/version/zipball/c6c1022351a901512170118436c764e473f6de8c",
                "reference": "c6c1022351a901512170118436c764e473f6de8c",
                "shasum": ""
            },
            "require": {
                "php": ">=7.3"
            },
            "type": "library",
            "extra": {
                "branch-alias": {
                    "dev-master": "3.0-dev"
                }
            },
            "autoload": {
                "classmap": [
                    "src/"
                ]
            },
            "notification-url": "https://packagist.org/downloads/",
            "license": [
                "BSD-3-Clause"
            ],
            "authors": [
                {
                    "name": "Sebastian Bergmann",
                    "email": "sebastian@phpunit.de",
                    "role": "lead"
                }
            ],
            "description": "Library that helps with managing the version number of Git-hosted PHP projects",
            "homepage": "https://github.com/sebastianbergmann/version",
            "support": {
                "issues": "https://github.com/sebastianbergmann/version/issues",
                "source": "https://github.com/sebastianbergmann/version/tree/3.0.2"
            },
            "funding": [
                {
                    "url": "https://github.com/sebastianbergmann",
                    "type": "github"
                }
            ],
            "time": "2020-09-28T06:39:44+00:00"
        },
        {
            "name": "slevomat/coding-standard",
            "version": "8.14.1",
            "source": {
                "type": "git",
                "url": "https://github.com/slevomat/coding-standard.git",
                "reference": "fea1fd6f137cc84f9cba0ae30d549615dbc6a926"
            },
            "dist": {
                "type": "zip",
                "url": "https://api.github.com/repos/slevomat/coding-standard/zipball/fea1fd6f137cc84f9cba0ae30d549615dbc6a926",
                "reference": "fea1fd6f137cc84f9cba0ae30d549615dbc6a926",
                "shasum": ""
            },
            "require": {
                "dealerdirect/phpcodesniffer-composer-installer": "^0.6.2 || ^0.7 || ^1.0",
                "php": "^7.2 || ^8.0",
                "phpstan/phpdoc-parser": "^1.23.1",
                "squizlabs/php_codesniffer": "^3.7.1"
            },
            "require-dev": {
                "phing/phing": "2.17.4",
                "php-parallel-lint/php-parallel-lint": "1.3.2",
                "phpstan/phpstan": "1.10.37",
                "phpstan/phpstan-deprecation-rules": "1.1.4",
                "phpstan/phpstan-phpunit": "1.3.14",
                "phpstan/phpstan-strict-rules": "1.5.1",
                "phpunit/phpunit": "8.5.21|9.6.8|10.3.5"
            },
            "type": "phpcodesniffer-standard",
            "extra": {
                "branch-alias": {
                    "dev-master": "8.x-dev"
                }
            },
            "autoload": {
                "psr-4": {
                    "SlevomatCodingStandard\\": "SlevomatCodingStandard/"
                }
            },
            "notification-url": "https://packagist.org/downloads/",
            "license": [
                "MIT"
            ],
            "description": "Slevomat Coding Standard for PHP_CodeSniffer complements Consistence Coding Standard by providing sniffs with additional checks.",
            "keywords": [
                "dev",
                "phpcs"
            ],
            "support": {
                "issues": "https://github.com/slevomat/coding-standard/issues",
                "source": "https://github.com/slevomat/coding-standard/tree/8.14.1"
            },
            "funding": [
                {
                    "url": "https://github.com/kukulich",
                    "type": "github"
                },
                {
                    "url": "https://tidelift.com/funding/github/packagist/slevomat/coding-standard",
                    "type": "tidelift"
                }
            ],
            "time": "2023-10-08T07:28:08+00:00"
        },
        {
            "name": "squizlabs/php_codesniffer",
<<<<<<< HEAD
            "version": "3.8.0",
            "source": {
                "type": "git",
                "url": "https://github.com/PHPCSStandards/PHP_CodeSniffer.git",
                "reference": "5805f7a4e4958dbb5e944ef1e6edae0a303765e7"
            },
            "dist": {
                "type": "zip",
                "url": "https://api.github.com/repos/PHPCSStandards/PHP_CodeSniffer/zipball/5805f7a4e4958dbb5e944ef1e6edae0a303765e7",
                "reference": "5805f7a4e4958dbb5e944ef1e6edae0a303765e7",
=======
            "version": "3.8.1",
            "source": {
                "type": "git",
                "url": "https://github.com/PHPCSStandards/PHP_CodeSniffer.git",
                "reference": "14f5fff1e64118595db5408e946f3a22c75807f7"
            },
            "dist": {
                "type": "zip",
                "url": "https://api.github.com/repos/PHPCSStandards/PHP_CodeSniffer/zipball/14f5fff1e64118595db5408e946f3a22c75807f7",
                "reference": "14f5fff1e64118595db5408e946f3a22c75807f7",
>>>>>>> a7f5b221
                "shasum": ""
            },
            "require": {
                "ext-simplexml": "*",
                "ext-tokenizer": "*",
                "ext-xmlwriter": "*",
                "php": ">=5.4.0"
            },
            "require-dev": {
<<<<<<< HEAD
                "phpunit/phpunit": "^4.0 || ^5.0 || ^6.0 || ^7.0 || ^8.0 || ^9.0"
=======
                "phpunit/phpunit": "^4.0 || ^5.0 || ^6.0 || ^7.0 || ^8.0 || ^9.3.4"
>>>>>>> a7f5b221
            },
            "bin": [
                "bin/phpcbf",
                "bin/phpcs"
            ],
            "type": "library",
            "extra": {
                "branch-alias": {
                    "dev-master": "3.x-dev"
                }
            },
            "notification-url": "https://packagist.org/downloads/",
            "license": [
                "BSD-3-Clause"
            ],
            "authors": [
                {
                    "name": "Greg Sherwood",
                    "role": "Former lead"
                },
                {
                    "name": "Juliette Reinders Folmer",
                    "role": "Current lead"
                },
                {
                    "name": "Contributors",
                    "homepage": "https://github.com/PHPCSStandards/PHP_CodeSniffer/graphs/contributors"
                }
            ],
            "description": "PHP_CodeSniffer tokenizes PHP, JavaScript and CSS files and detects violations of a defined set of coding standards.",
            "homepage": "https://github.com/PHPCSStandards/PHP_CodeSniffer",
            "keywords": [
                "phpcs",
                "standards",
                "static analysis"
            ],
            "support": {
                "issues": "https://github.com/PHPCSStandards/PHP_CodeSniffer/issues",
                "security": "https://github.com/PHPCSStandards/PHP_CodeSniffer/security/policy",
                "source": "https://github.com/PHPCSStandards/PHP_CodeSniffer",
                "wiki": "https://github.com/PHPCSStandards/PHP_CodeSniffer/wiki"
            },
            "funding": [
                {
                    "url": "https://github.com/PHPCSStandards",
                    "type": "github"
                },
                {
                    "url": "https://github.com/jrfnl",
                    "type": "github"
                },
                {
                    "url": "https://opencollective.com/php_codesniffer",
                    "type": "open_collective"
                }
            ],
<<<<<<< HEAD
            "time": "2023-12-08T12:32:31+00:00"
=======
            "time": "2024-01-11T20:47:48+00:00"
>>>>>>> a7f5b221
        },
        {
            "name": "symfony/polyfill-php73",
            "version": "v1.28.0",
            "source": {
                "type": "git",
                "url": "https://github.com/symfony/polyfill-php73.git",
                "reference": "fe2f306d1d9d346a7fee353d0d5012e401e984b5"
            },
            "dist": {
                "type": "zip",
                "url": "https://api.github.com/repos/symfony/polyfill-php73/zipball/fe2f306d1d9d346a7fee353d0d5012e401e984b5",
                "reference": "fe2f306d1d9d346a7fee353d0d5012e401e984b5",
                "shasum": ""
            },
            "require": {
                "php": ">=7.1"
            },
            "type": "library",
            "extra": {
                "branch-alias": {
                    "dev-main": "1.28-dev"
                },
                "thanks": {
                    "name": "symfony/polyfill",
                    "url": "https://github.com/symfony/polyfill"
                }
            },
            "autoload": {
                "files": [
                    "bootstrap.php"
                ],
                "psr-4": {
                    "Symfony\\Polyfill\\Php73\\": ""
                },
                "classmap": [
                    "Resources/stubs"
                ]
            },
            "notification-url": "https://packagist.org/downloads/",
            "license": [
                "MIT"
            ],
            "authors": [
                {
                    "name": "Nicolas Grekas",
                    "email": "p@tchwork.com"
                },
                {
                    "name": "Symfony Community",
                    "homepage": "https://symfony.com/contributors"
                }
            ],
            "description": "Symfony polyfill backporting some PHP 7.3+ features to lower PHP versions",
            "homepage": "https://symfony.com",
            "keywords": [
                "compatibility",
                "polyfill",
                "portable",
                "shim"
            ],
            "support": {
                "source": "https://github.com/symfony/polyfill-php73/tree/v1.28.0"
            },
            "funding": [
                {
                    "url": "https://symfony.com/sponsor",
                    "type": "custom"
                },
                {
                    "url": "https://github.com/fabpot",
                    "type": "github"
                },
                {
                    "url": "https://tidelift.com/funding/github/packagist/symfony/symfony",
                    "type": "tidelift"
                }
            ],
            "time": "2023-01-26T09:26:14+00:00"
        },
        {
            "name": "szepeviktor/phpstan-wordpress",
            "version": "v1.3.2",
            "source": {
                "type": "git",
                "url": "https://github.com/szepeviktor/phpstan-wordpress.git",
                "reference": "b8516ed6bab7ec50aae981698ce3f67f1be2e45a"
            },
            "dist": {
                "type": "zip",
                "url": "https://api.github.com/repos/szepeviktor/phpstan-wordpress/zipball/b8516ed6bab7ec50aae981698ce3f67f1be2e45a",
                "reference": "b8516ed6bab7ec50aae981698ce3f67f1be2e45a",
                "shasum": ""
            },
            "require": {
                "php": "^7.2 || ^8.0",
                "php-stubs/wordpress-stubs": "^4.7 || ^5.0 || ^6.0",
                "phpstan/phpstan": "^1.10.30",
                "symfony/polyfill-php73": "^1.12.0"
            },
            "require-dev": {
                "composer/composer": "^2.1.14",
                "dealerdirect/phpcodesniffer-composer-installer": "^1.0",
                "php-parallel-lint/php-parallel-lint": "^1.1",
                "phpstan/phpstan-strict-rules": "^1.2",
                "phpunit/phpunit": "^8.0 || ^9.0",
                "szepeviktor/phpcs-psr-12-neutron-hybrid-ruleset": "^0.8"
            },
            "suggest": {
                "swissspidy/phpstan-no-private": "Detect usage of internal core functions, classes and methods"
            },
            "type": "phpstan-extension",
            "extra": {
                "phpstan": {
                    "includes": [
                        "extension.neon"
                    ]
                }
            },
            "autoload": {
                "psr-4": {
                    "SzepeViktor\\PHPStan\\WordPress\\": "src/"
                }
            },
            "notification-url": "https://packagist.org/downloads/",
            "license": [
                "MIT"
            ],
            "description": "WordPress extensions for PHPStan",
            "keywords": [
                "PHPStan",
                "code analyse",
                "code analysis",
                "static analysis",
                "wordpress"
            ],
            "support": {
                "issues": "https://github.com/szepeviktor/phpstan-wordpress/issues",
                "source": "https://github.com/szepeviktor/phpstan-wordpress/tree/v1.3.2"
            },
            "time": "2023-10-16T17:23:56+00:00"
        },
        {
            "name": "theseer/tokenizer",
            "version": "1.2.2",
            "source": {
                "type": "git",
                "url": "https://github.com/theseer/tokenizer.git",
                "reference": "b2ad5003ca10d4ee50a12da31de12a5774ba6b96"
            },
            "dist": {
                "type": "zip",
                "url": "https://api.github.com/repos/theseer/tokenizer/zipball/b2ad5003ca10d4ee50a12da31de12a5774ba6b96",
                "reference": "b2ad5003ca10d4ee50a12da31de12a5774ba6b96",
                "shasum": ""
            },
            "require": {
                "ext-dom": "*",
                "ext-tokenizer": "*",
                "ext-xmlwriter": "*",
                "php": "^7.2 || ^8.0"
            },
            "type": "library",
            "autoload": {
                "classmap": [
                    "src/"
                ]
            },
            "notification-url": "https://packagist.org/downloads/",
            "license": [
                "BSD-3-Clause"
            ],
            "authors": [
                {
                    "name": "Arne Blankerts",
                    "email": "arne@blankerts.de",
                    "role": "Developer"
                }
            ],
            "description": "A small library for converting tokenized PHP source code into XML and potentially other formats",
            "support": {
                "issues": "https://github.com/theseer/tokenizer/issues",
                "source": "https://github.com/theseer/tokenizer/tree/1.2.2"
            },
            "funding": [
                {
                    "url": "https://github.com/theseer",
                    "type": "github"
                }
            ],
            "time": "2023-11-20T00:12:19+00:00"
        },
        {
            "name": "wp-coding-standards/wpcs",
            "version": "3.0.1",
            "source": {
                "type": "git",
                "url": "https://github.com/WordPress/WordPress-Coding-Standards.git",
                "reference": "b4caf9689f1a0e4a4c632679a44e638c1c67aff1"
            },
            "dist": {
                "type": "zip",
                "url": "https://api.github.com/repos/WordPress/WordPress-Coding-Standards/zipball/b4caf9689f1a0e4a4c632679a44e638c1c67aff1",
                "reference": "b4caf9689f1a0e4a4c632679a44e638c1c67aff1",
                "shasum": ""
            },
            "require": {
                "ext-filter": "*",
                "ext-libxml": "*",
                "ext-tokenizer": "*",
                "ext-xmlreader": "*",
                "php": ">=5.4",
                "phpcsstandards/phpcsextra": "^1.1.0",
                "phpcsstandards/phpcsutils": "^1.0.8",
                "squizlabs/php_codesniffer": "^3.7.2"
            },
            "require-dev": {
                "php-parallel-lint/php-console-highlighter": "^1.0.0",
                "php-parallel-lint/php-parallel-lint": "^1.3.2",
                "phpcompatibility/php-compatibility": "^9.0",
                "phpcsstandards/phpcsdevtools": "^1.2.0",
                "phpunit/phpunit": "^4.0 || ^5.0 || ^6.0 || ^7.0"
            },
            "suggest": {
                "ext-iconv": "For improved results",
                "ext-mbstring": "For improved results"
            },
            "type": "phpcodesniffer-standard",
            "notification-url": "https://packagist.org/downloads/",
            "license": [
                "MIT"
            ],
            "authors": [
                {
                    "name": "Contributors",
                    "homepage": "https://github.com/WordPress/WordPress-Coding-Standards/graphs/contributors"
                }
            ],
            "description": "PHP_CodeSniffer rules (sniffs) to enforce WordPress coding conventions",
            "keywords": [
                "phpcs",
                "standards",
                "static analysis",
                "wordpress"
            ],
            "support": {
                "issues": "https://github.com/WordPress/WordPress-Coding-Standards/issues",
                "source": "https://github.com/WordPress/WordPress-Coding-Standards",
                "wiki": "https://github.com/WordPress/WordPress-Coding-Standards/wiki"
            },
            "funding": [
                {
                    "url": "https://opencollective.com/thewpcc/contribute/wp-php-63406",
                    "type": "custom"
                }
            ],
            "time": "2023-09-14T07:06:09+00:00"
        },
        {
            "name": "wp-phpunit/wp-phpunit",
            "version": "5.9.8",
            "source": {
                "type": "git",
                "url": "https://github.com/wp-phpunit/wp-phpunit.git",
                "reference": "f9b5b3a44d3677c7d4803074d81ad3cd12b0eeea"
            },
            "dist": {
                "type": "zip",
                "url": "https://api.github.com/repos/wp-phpunit/wp-phpunit/zipball/f9b5b3a44d3677c7d4803074d81ad3cd12b0eeea",
                "reference": "f9b5b3a44d3677c7d4803074d81ad3cd12b0eeea",
                "shasum": ""
            },
            "type": "library",
            "autoload": {
                "files": [
                    "__loaded.php"
                ]
            },
            "notification-url": "https://packagist.org/downloads/",
            "license": [
                "GPL-2.0-or-later"
            ],
            "authors": [
                {
                    "name": "Evan Mattson",
                    "email": "me@aaemnnost.tv"
                },
                {
                    "name": "WordPress Community",
                    "homepage": "https://wordpress.org/about/"
                }
            ],
            "description": "WordPress core PHPUnit library",
            "homepage": "https://github.com/wp-phpunit",
            "keywords": [
                "phpunit",
                "test",
                "wordpress"
            ],
            "support": {
                "docs": "https://github.com/wp-phpunit/docs",
                "issues": "https://github.com/wp-phpunit/issues",
                "source": "https://github.com/wp-phpunit/wp-phpunit"
            },
            "time": "2022-08-30T21:14:52+00:00"
        },
        {
            "name": "yoast/phpunit-polyfills",
            "version": "1.1.0",
            "source": {
                "type": "git",
                "url": "https://github.com/Yoast/PHPUnit-Polyfills.git",
                "reference": "224e4a1329c03d8bad520e3fc4ec980034a4b212"
            },
            "dist": {
                "type": "zip",
                "url": "https://api.github.com/repos/Yoast/PHPUnit-Polyfills/zipball/224e4a1329c03d8bad520e3fc4ec980034a4b212",
                "reference": "224e4a1329c03d8bad520e3fc4ec980034a4b212",
                "shasum": ""
            },
            "require": {
                "php": ">=5.4",
                "phpunit/phpunit": "^4.8.36 || ^5.7.21 || ^6.0 || ^7.0 || ^8.0 || ^9.0"
            },
            "require-dev": {
                "yoast/yoastcs": "^2.3.0"
            },
            "type": "library",
            "extra": {
                "branch-alias": {
                    "dev-main": "2.x-dev"
                }
            },
            "autoload": {
                "files": [
                    "phpunitpolyfills-autoload.php"
                ]
            },
            "notification-url": "https://packagist.org/downloads/",
            "license": [
                "BSD-3-Clause"
            ],
            "authors": [
                {
                    "name": "Team Yoast",
                    "email": "support@yoast.com",
                    "homepage": "https://yoast.com"
                },
                {
                    "name": "Contributors",
                    "homepage": "https://github.com/Yoast/PHPUnit-Polyfills/graphs/contributors"
                }
            ],
            "description": "Set of polyfills for changed PHPUnit functionality to allow for creating PHPUnit cross-version compatible tests",
            "homepage": "https://github.com/Yoast/PHPUnit-Polyfills",
            "keywords": [
                "phpunit",
                "polyfill",
                "testing"
            ],
            "support": {
                "issues": "https://github.com/Yoast/PHPUnit-Polyfills/issues",
                "source": "https://github.com/Yoast/PHPUnit-Polyfills"
            },
            "time": "2023-08-19T14:25:08+00:00"
        }
    ],
    "aliases": [],
    "minimum-stability": "stable",
    "stability-flags": [],
    "prefer-stable": false,
    "prefer-lowest": false,
    "platform": {
        "php": ">=7|^8",
        "ext-dom": "*",
        "ext-json": "*"
    },
    "platform-dev": [],
    "plugin-api-version": "2.2.0"
}<|MERGE_RESOLUTION|>--- conflicted
+++ resolved
@@ -236,30 +236,30 @@
         },
         {
             "name": "doctrine/instantiator",
-            "version": "1.5.0",
+            "version": "2.0.0",
             "source": {
                 "type": "git",
                 "url": "https://github.com/doctrine/instantiator.git",
-                "reference": "0a0fa9780f5d4e507415a065172d26a98d02047b"
-            },
-            "dist": {
-                "type": "zip",
-                "url": "https://api.github.com/repos/doctrine/instantiator/zipball/0a0fa9780f5d4e507415a065172d26a98d02047b",
-                "reference": "0a0fa9780f5d4e507415a065172d26a98d02047b",
-                "shasum": ""
-            },
-            "require": {
-                "php": "^7.1 || ^8.0"
-            },
-            "require-dev": {
-                "doctrine/coding-standard": "^9 || ^11",
+                "reference": "c6222283fa3f4ac679f8b9ced9a4e23f163e80d0"
+            },
+            "dist": {
+                "type": "zip",
+                "url": "https://api.github.com/repos/doctrine/instantiator/zipball/c6222283fa3f4ac679f8b9ced9a4e23f163e80d0",
+                "reference": "c6222283fa3f4ac679f8b9ced9a4e23f163e80d0",
+                "shasum": ""
+            },
+            "require": {
+                "php": "^8.1"
+            },
+            "require-dev": {
+                "doctrine/coding-standard": "^11",
                 "ext-pdo": "*",
                 "ext-phar": "*",
-                "phpbench/phpbench": "^0.16 || ^1",
-                "phpstan/phpstan": "^1.4",
-                "phpstan/phpstan-phpunit": "^1",
-                "phpunit/phpunit": "^7.5 || ^8.5 || ^9.5",
-                "vimeo/psalm": "^4.30 || ^5.4"
+                "phpbench/phpbench": "^1.2",
+                "phpstan/phpstan": "^1.9.4",
+                "phpstan/phpstan-phpunit": "^1.3",
+                "phpunit/phpunit": "^9.5.27",
+                "vimeo/psalm": "^5.4"
             },
             "type": "library",
             "autoload": {
@@ -286,7 +286,7 @@
             ],
             "support": {
                 "issues": "https://github.com/doctrine/instantiator/issues",
-                "source": "https://github.com/doctrine/instantiator/tree/1.5.0"
+                "source": "https://github.com/doctrine/instantiator/tree/2.0.0"
             },
             "funding": [
                 {
@@ -302,7 +302,7 @@
                     "type": "tidelift"
                 }
             ],
-            "time": "2022-12-30T00:15:36+00:00"
+            "time": "2022-12-30T00:23:10+00:00"
         },
         {
             "name": "myclabs/deep-copy",
@@ -365,18 +365,6 @@
         },
         {
             "name": "nikic/php-parser",
-<<<<<<< HEAD
-            "version": "v4.18.0",
-            "source": {
-                "type": "git",
-                "url": "https://github.com/nikic/PHP-Parser.git",
-                "reference": "1bcbb2179f97633e98bbbc87044ee2611c7d7999"
-            },
-            "dist": {
-                "type": "zip",
-                "url": "https://api.github.com/repos/nikic/PHP-Parser/zipball/1bcbb2179f97633e98bbbc87044ee2611c7d7999",
-                "reference": "1bcbb2179f97633e98bbbc87044ee2611c7d7999",
-=======
             "version": "v5.0.0",
             "source": {
                 "type": "git",
@@ -387,7 +375,6 @@
                 "type": "zip",
                 "url": "https://api.github.com/repos/nikic/PHP-Parser/zipball/4a21235f7e56e713259a6f76bf4b5ea08502b9dc",
                 "reference": "4a21235f7e56e713259a6f76bf4b5ea08502b9dc",
->>>>>>> a7f5b221
                 "shasum": ""
             },
             "require": {
@@ -430,15 +417,9 @@
             ],
             "support": {
                 "issues": "https://github.com/nikic/PHP-Parser/issues",
-<<<<<<< HEAD
-                "source": "https://github.com/nikic/PHP-Parser/tree/v4.18.0"
-            },
-            "time": "2023-12-10T21:03:43+00:00"
-=======
                 "source": "https://github.com/nikic/PHP-Parser/tree/v5.0.0"
             },
             "time": "2024-01-07T17:17:35+00:00"
->>>>>>> a7f5b221
         },
         {
             "name": "phar-io/manifest",
@@ -872,18 +853,6 @@
         },
         {
             "name": "phpstan/phpdoc-parser",
-<<<<<<< HEAD
-            "version": "1.24.5",
-            "source": {
-                "type": "git",
-                "url": "https://github.com/phpstan/phpdoc-parser.git",
-                "reference": "fedf211ff14ec8381c9bf5714e33a7a552dd1acc"
-            },
-            "dist": {
-                "type": "zip",
-                "url": "https://api.github.com/repos/phpstan/phpdoc-parser/zipball/fedf211ff14ec8381c9bf5714e33a7a552dd1acc",
-                "reference": "fedf211ff14ec8381c9bf5714e33a7a552dd1acc",
-=======
             "version": "1.25.0",
             "source": {
                 "type": "git",
@@ -894,7 +863,6 @@
                 "type": "zip",
                 "url": "https://api.github.com/repos/phpstan/phpdoc-parser/zipball/bd84b629c8de41aa2ae82c067c955e06f1b00240",
                 "reference": "bd84b629c8de41aa2ae82c067c955e06f1b00240",
->>>>>>> a7f5b221
                 "shasum": ""
             },
             "require": {
@@ -926,24 +894,6 @@
             "description": "PHPDoc parser with support for nullable, intersection and generic types",
             "support": {
                 "issues": "https://github.com/phpstan/phpdoc-parser/issues",
-<<<<<<< HEAD
-                "source": "https://github.com/phpstan/phpdoc-parser/tree/1.24.5"
-            },
-            "time": "2023-12-16T09:33:33+00:00"
-        },
-        {
-            "name": "phpstan/phpstan",
-            "version": "1.10.50",
-            "source": {
-                "type": "git",
-                "url": "https://github.com/phpstan/phpstan.git",
-                "reference": "06a98513ac72c03e8366b5a0cb00750b487032e4"
-            },
-            "dist": {
-                "type": "zip",
-                "url": "https://api.github.com/repos/phpstan/phpstan/zipball/06a98513ac72c03e8366b5a0cb00750b487032e4",
-                "reference": "06a98513ac72c03e8366b5a0cb00750b487032e4",
-=======
                 "source": "https://github.com/phpstan/phpdoc-parser/tree/1.25.0"
             },
             "time": "2024-01-04T17:06:16+00:00"
@@ -960,7 +910,6 @@
                 "type": "zip",
                 "url": "https://api.github.com/repos/phpstan/phpstan/zipball/9a88f9d18ddf4cf54c922fbeac16c4cb164c5949",
                 "reference": "9a88f9d18ddf4cf54c922fbeac16c4cb164c5949",
->>>>>>> a7f5b221
                 "shasum": ""
             },
             "require": {
@@ -1009,11 +958,7 @@
                     "type": "tidelift"
                 }
             ],
-<<<<<<< HEAD
-            "time": "2023-12-13T10:59:42+00:00"
-=======
             "time": "2024-01-08T12:32:40+00:00"
->>>>>>> a7f5b221
         },
         {
             "name": "phpstan/phpstan-deprecation-rules",
@@ -2568,18 +2513,6 @@
         },
         {
             "name": "squizlabs/php_codesniffer",
-<<<<<<< HEAD
-            "version": "3.8.0",
-            "source": {
-                "type": "git",
-                "url": "https://github.com/PHPCSStandards/PHP_CodeSniffer.git",
-                "reference": "5805f7a4e4958dbb5e944ef1e6edae0a303765e7"
-            },
-            "dist": {
-                "type": "zip",
-                "url": "https://api.github.com/repos/PHPCSStandards/PHP_CodeSniffer/zipball/5805f7a4e4958dbb5e944ef1e6edae0a303765e7",
-                "reference": "5805f7a4e4958dbb5e944ef1e6edae0a303765e7",
-=======
             "version": "3.8.1",
             "source": {
                 "type": "git",
@@ -2590,7 +2523,6 @@
                 "type": "zip",
                 "url": "https://api.github.com/repos/PHPCSStandards/PHP_CodeSniffer/zipball/14f5fff1e64118595db5408e946f3a22c75807f7",
                 "reference": "14f5fff1e64118595db5408e946f3a22c75807f7",
->>>>>>> a7f5b221
                 "shasum": ""
             },
             "require": {
@@ -2600,11 +2532,7 @@
                 "php": ">=5.4.0"
             },
             "require-dev": {
-<<<<<<< HEAD
-                "phpunit/phpunit": "^4.0 || ^5.0 || ^6.0 || ^7.0 || ^8.0 || ^9.0"
-=======
                 "phpunit/phpunit": "^4.0 || ^5.0 || ^6.0 || ^7.0 || ^8.0 || ^9.3.4"
->>>>>>> a7f5b221
             },
             "bin": [
                 "bin/phpcbf",
@@ -2661,11 +2589,7 @@
                     "type": "open_collective"
                 }
             ],
-<<<<<<< HEAD
-            "time": "2023-12-08T12:32:31+00:00"
-=======
             "time": "2024-01-11T20:47:48+00:00"
->>>>>>> a7f5b221
         },
         {
             "name": "symfony/polyfill-php73",
