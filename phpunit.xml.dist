--- conflicted
+++ resolved
@@ -12,13 +12,11 @@
 			<exclude>./tests/utils</exclude>
 			<exclude>./tests/plugins</exclude>
 		</testsuite>
-<<<<<<< HEAD
 		<testsuite name="auto-sizes">
 			<directory suffix=".php">./tests/plugins/auto-sizes</directory>
-=======
+    </testsuite>
 		<testsuite name="test-plugin">
 			<directory suffix=".php">./tests/plugins/test-plugin</directory>
->>>>>>> 5cf29b75
 		</testsuite>
 	</testsuites>
 	<groups>
