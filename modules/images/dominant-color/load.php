--- conflicted
+++ resolved
@@ -255,19 +255,11 @@
 /**
  * Computes the dominant color of the given attachment image.
  *
- * @since 1.2.0
- *
- * @param int $attachment_id The attachment ID.
- * @return array|WP_Error The dominant color of the image, or WP_Error on error.
- *
-<<<<<<< HEAD
  * @access private
-=======
  * @since 1.2.0
  *
  * @param int $attachment_id The attachment ID.
  * @return bool|WP_Error True if the color has transparency or WP_Error on error.
->>>>>>> aed7ec8b
  */
 function _dominant_color_get_dominant_color_data( $attachment_id ) {
 	$file = wp_get_attachment_file_path( $attachment_id );
