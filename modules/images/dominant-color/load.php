--- conflicted
+++ resolved
@@ -57,35 +57,14 @@
 		$attr['style'] = '';
 	}
 
-<<<<<<< HEAD
 	if ( isset( $image_meta['has_transparency'] ) ) {
-		$attr['style'] .= ' --has-transparency: ' . $image_meta['has_transparency'] . '; ';
-		if ( $image_meta['has_transparency'] ) {
-			if ( empty( $attr['class'] ) ) {
-				$attr['class'] = '';
-			}
-			$class          = $image_meta['has_transparency'] ? 'has-transparency' : 'not-transparent';
-			$attr['class'] .= $class;
-=======
-	if ( ! empty( $dominant_color ) ) {
-
-		$attr['data-dominant-color'] = $dominant_color;
-
-		if ( empty( $attr['style'] ) ) {
-			$attr['style'] = '';
-		}
-		$attr['style'] .= '--dominant-color: #' . $image_meta['dominant_color'] . ';';
-
-		if ( empty( $attr['class'] ) ) {
+		$attr['data-has-transparency'] = $image_meta['has_transparency'] ? 'true' : 'false';
+    
+		$class = $image_meta['has_transparency'] ? 'has-transparency' : 'not-transparent';
+    if ( empty( $attr['class'] ) ) {
 			$attr['class'] = '';
 		}
-	}
-	
-	foreach ( $extra_class as $class ) {
-		if ( ! array_intersect( explode( ' ', $attr['class'] ), $class ) ) {
-			$attr['class'] .= ' ' . $class;
->>>>>>> fea6cc99
-		}
+		$attr['class'] .= $class;
 	}
 
 	if ( ! empty( $image_meta['dominant_color'] ) ) {
