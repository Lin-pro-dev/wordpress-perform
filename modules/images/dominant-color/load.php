<?php
/**
 * Module Name: Dominant Color
 * Description: Adds support to store dominant-color for an image and create a placeholder background with that color.
 * Experimental: Yes
 *
 * @package performance-lab
 * @since n.e.x.t
 */

/**
 * Add the dominant color metadata to the attachment.
 *
 * @since n.e.x.t
<<<<<<< HEAD
=======
 *
>>>>>>> 82c9d83e
 * @param array $metadata The attachment metadata.
 * @param int   $attachment_id The attachment ID.
 * @return array $metadata
 */
function dominant_color_metadata( $metadata, $attachment_id ) {
	if ( ! wp_attachment_is_image( $attachment_id ) ) {
		return $metadata;
	}

	$dominant_color = dominant_color_get( $attachment_id );
	if ( ! empty( $dominant_color ) ) {
		$metadata['dominant_color'] = $dominant_color;
	}

	return $metadata;
}
add_filter( 'wp_generate_attachment_metadata', 'dominant_color_metadata', 10, 2 );



/**
 * Add the dominant color metadata to the attachment.
 *
 * @since n.e.x.t
 * @param array $metadata Metadata for the attachment.
 * @param int   $attachment_id attachement id.
 *
 * @return array $metadata
 */
function dominant_color_has_transparency_metadata( $metadata, $attachment_id ) {

	if ( ! wp_attachment_is_image( $attachment_id ) ) {

		return $metadata;
	}

	$has_transparency = dominant_color_get_has_transparency( $attachment_id );

	if ( ! empty( $has_transparency ) ) {
		$metadata['has_transparency'] = $has_transparency;
	} else {
		$metadata['has_transparency'] = false;
	}

	return $metadata;
}
add_filter( 'wp_generate_attachment_metadata', 'dominant_color_has_transparency_metadata', 10, 2 );

/**
 * Filter various image attributes to add the dominant color to the image
 *
 * @since n.e.x.t
 * @param array  $attr        Attributes for the image markup.
 * @param object $attachment Image attachment post.
 *
 * @return mixed
 */
function dominant_color_tag_add_adjust_to_image_attributes( $attr, $attachment ) {

	$image_meta = wp_get_attachment_metadata( $attachment->ID );
	if ( ! is_array( $image_meta ) ) {

		return $attr;
	}

	$has_transparency = isset( $image_meta['has_transparency'] ) ? $image_meta['has_transparency'] : false;

	$extra_class = '';
	if ( ! isset( $attr['style'] ) ) {
		$attr['style'] = ' --has-transparency: ' . $has_transparency . '; ';
	} else {
		$attr['style'] .= ' --has-transparency: ' . $has_transparency . '; ';
		$extra_class    = ' has-transparency ';
	}

	if ( isset( $image_meta['dominant_color'] ) ) {
		if ( ! isset( $attr['style'] ) ) {
			$attr['style'] = '--dominant-color: #' . $image_meta['dominant_color'] . ';';
		} else {
			$attr['style'] .= '--dominant-color: #' . $image_meta['dominant_color'] . ';';
		}
		$attr['data-dominant-color'] = $image_meta['dominant_color'];

		$extra_class .= ( dominant_color_color_is_light( $image_meta['dominant_color'] ) ) ? 'dominant-color-light' : 'dominant-color-dark';

		if ( isset( $attr['class'] ) && ! array_intersect( explode( ' ', $attr['class'] ), explode( ' ', $extra_class ) ) ) {
			$attr['class'] = $extra_class . ' ' . $attr['class'];
		} else {
			$attr['class'] = $extra_class;
		}
	}

	return $attr;
}
add_filter( 'wp_get_attachment_image_attributes', 'dominant_color_tag_add_adjust_to_image_attributes', 10, 2 );

/**
 * Filter image tags in content to add the dominant color to the image.
 *
 * @since n.e.x.t
 * @param string $filtered_image The filtered image.
 * @param string $context        The context of the image.
 * @param int    $attachment_id  The attachment ID.
 *
 * @return string image tag
 */
function dominant_color_tag_add_adjust( $filtered_image, $context, $attachment_id ) {

	$image_meta = wp_get_attachment_metadata( $attachment_id );

	if ( ! is_array( $image_meta ) || ! isset( $image_meta['dominant_color'], $image_meta['has_transparency'] ) ) {

		return $filtered_image;
	}

	/**
	 * Filters whether dominant color is added to the image.
	 * set to false inorder disable adding the dominant color to the image.
	 *
	 * @param bool $add_dominant_color_to_image
	 * @param int  $attachment_id
	 * @param array $image_meta
	 * @param string $filtered_image
	 * @param string $context
	 */
	if ( apply_filters( 'enable_dominant_color_for_image', true, $attachment_id, $image_meta, $filtered_image, $context ) ) {
		$data  = sprintf( 'data-dominantColor="%s"', $image_meta['dominant_color'] );
		$style = '';
		if ( str_contains( $filtered_image, 'loading="lazy"' ) ) {
			$style = ' style="--dominant-color: #' . $image_meta['dominant_color'] . ';" ';
		}

		$extra_class = '';

		if ( true === $image_meta['has_transparency'] ) {
			$data       .= ' data-has-transparency="true"';
			$extra_class = ' has-transparency ';
		} else {
			$data .= ' data-has-transparency="false"';
		}

		$filtered_image = str_replace( '<img ', '<img ' . $data . $style, $filtered_image );

		$extra_class   .= ( dominant_color_color_is_light( $image_meta['dominant_color'] ) ) ? 'dominant-color-light' : 'dominant-color-dark';
		$filtered_image = str_replace( 'class="', 'class="' . $extra_class . ' ', $filtered_image );
	}

	return $filtered_image;
}
add_filter( 'wp_content_img_tag', 'dominant_color_tag_add_adjust', 20, 3 );

// we don't need to use this filter anymore as the filter wp_content_img_tag is used instead.
if ( version_compare( '6', $GLOBALS['wp_version'], '>=' ) ) {

	/**
	 * Filter the content to allow us to filter the image tags.
	 *
	 * @since n.e.x.t
	 * @param string $content the content to filter.
	 * @param string $context the context of the content.
	 *
	 * @return string content
	 */
	function dominant_color_filter_content_tags( $content, $context = null ) {
		if ( null === $context ) {
			$context = current_filter();
		}

		if ( ! preg_match_all( '/<(img)\s[^>]+>/', $content, $matches, PREG_SET_ORDER ) ) {
			return $content;
		}

		// List of the unique `img` tags found in $content.
		$images = array();

		foreach ( $matches as $match ) {
			list( $tag, $tag_name ) = $match;

			switch ( $tag_name ) {
				case 'img':
					if ( preg_match( '/wp-image-([0-9]+)/i', $tag, $class_id ) ) {
						$attachment_id = absint( $class_id[1] );

						if ( $attachment_id ) {
							// If exactly the same image tag is used more than once, overwrite it.
							// All identical tags will be replaced later with 'str_replace()'.
							$images[ $tag ] = $attachment_id;
							break;
						}
					}
					$images[ $tag ] = 0;
					break;
			}
		}

		// Reduce the array to unique attachment IDs.
		$attachment_ids = array_unique( array_filter( array_values( $images ) ) );

		if ( count( $attachment_ids ) > 1 ) {
			/*
			 * Warm the object cache with post and meta information for all found.
			 * images to avoid making individual database calls.
			 */
			_prime_post_caches( $attachment_ids, false, true );
		}

		// Iterate through the matches in order of occurrence as it is relevant for whether or not to lazy-load.
		foreach ( $matches as $match ) {
			// Filter an image match.
			if ( isset( $images[ $match[0] ] ) ) {
				$filtered_image = $match[0];
				$attachment_id  = $images[ $match[0] ];
				/**
				 * Filters img tag that will be injected into the content.
				 *
				 * @param string $filtered_image the img tag with attributes being created that will
				 *                                    replace the source img tag in the content.
				 * @param string $context Optional. Additional context to pass to the filters.
				 *                        Defaults to `current_filter()` when not set.
				 * @param int $attachment_id the ID of the image attachment.
				 *
				 * @since 1.0.0
				 */
				$filtered_image = apply_filters( 'dominant_color_img_tag_add_adjust', $filtered_image, $context, $attachment_id );

				if ( $filtered_image !== $match[0] ) {
					$content = str_replace( $match[0], $filtered_image, $content );
				}
			}
		}

		return $content;
	}

	$filters = array( 'the_content', 'the_excerpt', 'widget_text_content', 'widget_block_content' );
	foreach ( $filters as $filter ) {
		add_filter( $filter, 'dominant_color_filter_content_tags', 20 );
	}

	add_filter( 'dominant_color_img_tag_add_adjust', 'dominant_color_tag_add_adjust', 10, 3 );
}

/**
 * Add CSS needed for to show the dominant color as an image background.
 * @since n.e.x.t
 */
function dominant_color_add_inline_style() {
	$handle = 'dominant-color-styles';
	wp_register_style( $handle, false );
	wp_enqueue_style( $handle );
	$custom_css = 'img[data-dominantcolor]:not(.has-transparency) { background-color: var(--dominant-color); background-clip: content-box, padding-box; }';
	wp_add_inline_style( $handle, $custom_css );
}
add_filter( 'wp_enqueue_scripts', 'dominant_color_add_inline_style' );


/**
 * Overloads wp_image_editors() to load the extended classes.
 *
 * @return string[]
 */
function dominant_color_set_image_editors() {

	require_once 'class-dominant-color-image-editor-gd.php';
	require_once 'class-dominant-color-image-editor-imagick.php';

	return array( 'Dominant_Color_Image_Editor_GD', 'Dominant_Color_Image_Editor_Imagick' );
}

/**
 * Get dominant color of image
 *
 * @since n.e.x.t
 * @param integer $id the image id.
 * @param string  $default_color default color.
 *
 * @return string
 */
function dominant_color_get( $id, $default_color = 'eee' ) {

	add_filter( 'wp_image_editors', 'dominant_color_set_image_editors' );

	$file = get_attached_file( $id );

	$dominant_color = wp_get_image_editor( $file )->get_dominant_color( $default_color );

	remove_filter( 'wp_image_editors', 'dominant_color_set_image_editors' );

	return $dominant_color;
}

/**
 * Works out if color has transparency
 *
 * @since n.e.x.t
 * @param integer $id the attachment id.
 *
 * @return bool
 */
function dominant_color_get_has_transparency( $id ) {

	add_filter( 'wp_image_editors', 'dominant_color_set_image_editors' );

	$file = get_attached_file( $id );

	$editor = wp_get_image_editor( $file );
	if ( is_wp_error( $editor ) ) {

		return true; // safer to set to trans than not.
	}
	$has_transparency = $editor->get_has_transparency();

	remove_filter( 'wp_image_editors', 'dominant_color_set_image_editors' );

	return $has_transparency;
}

/**
 * Works out if the color is dark or light from a give hex color.
 *
 * @since n.e.x.t
 * @param string $hex color in hex.
 *
 * @return bool
 */
function dominant_color_color_is_light( $hex ) {
	$hex       = str_replace( '#', '', $hex );
	if ( 3 === strlen( $hex ) ) {
		$hex[5] = $hex[2];
		$hex[4] = $hex[2];
		$hex[3] = $hex[1];
		$hex[2] = $hex[1];
		$hex[1] = $hex[0];
	}

	$r         = ( hexdec( substr( $hex, 0, 2 ) ) / 255 );
	$g         = ( hexdec( substr( $hex, 2, 2 ) ) / 255 );
	$b         = ( hexdec( substr( $hex, 4, 2 ) ) / 255 );
	$lightness = round( ( ( ( max( $r, $g, $b ) + min( $r, $g, $b ) ) / 2 ) * 100 ) );

	return $lightness >= 50;
}<|MERGE_RESOLUTION|>--- conflicted
+++ resolved
@@ -12,20 +12,19 @@
  * Add the dominant color metadata to the attachment.
  *
  * @since n.e.x.t
-<<<<<<< HEAD
-=======
- *
->>>>>>> 82c9d83e
  * @param array $metadata The attachment metadata.
  * @param int   $attachment_id The attachment ID.
+ *
  * @return array $metadata
  */
 function dominant_color_metadata( $metadata, $attachment_id ) {
 	if ( ! wp_attachment_is_image( $attachment_id ) ) {
+
 		return $metadata;
 	}
 
 	$dominant_color = dominant_color_get( $attachment_id );
+
 	if ( ! empty( $dominant_color ) ) {
 		$metadata['dominant_color'] = $dominant_color;
 	}
