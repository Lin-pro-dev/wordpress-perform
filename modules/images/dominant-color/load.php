--- conflicted
+++ resolved
@@ -300,11 +300,7 @@
 
 	$file = get_attached_file( $id );
 	if ( method_exists( 'WP_Image_Editor', 'get_dominant_color' ) ) {
-<<<<<<< HEAD
-		$dominant_color = wp_get_image_editor( $file )->get_dominant_color( $default_color );
-=======
 		$dominant_color = wp_get_image_editor( $file )->get_dominant_color( $default_color );;
->>>>>>> ef769aaa
 	} else {
 		$dominant_color = $default_color;
 	}
