--- conflicted
+++ resolved
@@ -81,30 +81,25 @@
  *
  * @since 1.0.0
  *
- * @param bool|null       $override           Value to return instead of saving. Default null.
- * @param string          $file_path          Name of the file to be saved.
- * @param WP_Image_Editor $editor             The image editor instance.
- * @param string          $original_mime_type The mime type of the image.
- * @param int             $post_id            Attachment post ID.
+ * @param bool|null       $override  Value to return instead of saving. Default null.
+ * @param string          $file_path Name of the file to be saved.
+ * @param WP_Image_Editor $editor    The image editor instance.
+ * @param string          $mime_type The mime type of the image.
+ * @param int             $post_id   Attachment post ID.
  * @return bool|null Potentially modified $override value.
  */
-function webp_uploads_update_image_onchange( $override, $file_path, $editor, $original_mime_type, $post_id ) {
+function webp_uploads_update_image_onchange( $override, $file_path, $editor, $mime_type, $post_id ) {
 	if ( null !== $override ) {
 		return $override;
 	}
 
 	$transforms = webp_uploads_get_upload_image_mime_transforms();
-	if ( empty( $transforms[ $original_mime_type ] ) ) {
+	if ( empty( $transforms[ $mime_type ] ) ) {
 		return $override;
 	}
 
-<<<<<<< HEAD
-	$mime_transforms = $transforms[ $original_mime_type ];
-	// This variable allows to unhook the logic from within the closure without the need fo a function name.
-=======
 	$mime_transforms = $transforms[ $mime_type ];
 	// This variable allows to unhook the logic from within the closure without the need for a function name.
->>>>>>> 9be83e47
 	$callback_executed = false;
 	add_filter(
 		'wp_update_attachment_metadata',
