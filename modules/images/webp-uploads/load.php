--- conflicted
+++ resolved
@@ -176,102 +176,6 @@
 add_filter( 'wp_generate_attachment_metadata', 'webp_uploads_create_sources_property', 10, 2 );
 
 /**
- * Creates a `sources` property at the root of the metadata to store the information about
- * the created full sized images. It creates an image with the size of the full image size.
- *
- * @since n.e.x.t
- *
- * @param array $metadata The current metadta of the modified image.
- * @param int   $attachment_id The ID of the attachment being modified.
- * @return array The metadata modified of the image.
- */
-function webp_uploads_create_sources_property_for_full_image( $metadata, $attachment_id ) {
-	// This should take place only on the JPEG image.
-	$valid_mime_transforms = webp_uploads_get_supported_image_mime_transforms();
-
-	// Not a supported mime type to create the sources property.
-	$mime_type = get_post_mime_type( $attachment_id );
-	if ( ! isset( $valid_mime_transforms[ $mime_type ] ) ) {
-		return $metadata;
-	}
-
-	$file = get_attached_file( $attachment_id, true );
-
-	// File does not exist.
-	if ( ! file_exists( $file ) ) {
-		return $metadata;
-	}
-
-	if ( ! isset( $metadata['width'], $metadata['height'] ) ) {
-		return $metadata;
-	}
-
-	if ( ! isset( $metadata['sources'] ) || ! is_array( $metadata['sources'] ) ) {
-		$metadata['sources'] = array();
-	}
-
-	if ( empty( $metadata['sources'][ $mime_type ] ) ) {
-		$metadata['sources'][ $mime_type ] = array(
-			'file'     => wp_basename( $file ),
-			'filesize' => filesize( $file ),
-		);
-		wp_update_attachment_metadata( $attachment_id, $metadata );
-	}
-
-	$allowed_mimes      = array_flip( wp_get_mime_types() );
-	$original_directory = pathinfo( $file, PATHINFO_DIRNAME );
-	$original_extension = pathinfo( $file, PATHINFO_EXTENSION );
-
-	foreach ( $valid_mime_transforms[ $mime_type ] as $targeted_mime ) {
-		// If this property exists no need to create the image again.
-		if ( ! empty( $metadata['sources'][ $targeted_mime ] ) ) {
-			continue;
-		}
-
-		if ( ! isset( $allowed_mimes[ $targeted_mime ] ) || ! is_string( $allowed_mimes[ $targeted_mime ] ) ) {
-			continue;
-		}
-
-		if ( ! wp_image_editor_supports( array( 'mime_type' => $targeted_mime ) ) ) {
-			continue;
-		}
-
-		$editor = wp_get_image_editor( $file );
-
-		if ( is_wp_error( $editor ) ) {
-			continue;
-		}
-
-		$editor->resize( $metadata['width'], $metadata['height'], false );
-		$extension = explode( '|', $allowed_mimes[ $targeted_mime ] );
-		$extension = reset( $extension );
-
-		if ( empty( $extension ) || empty( $original_extension ) ) {
-			continue;
-		}
-
-		$filename         = wp_basename( $file, ".{$original_extension}" );
-		$target_file_name = trailingslashit( $original_directory ) . "{$filename}.{$extension}";
-		$image            = $editor->save( $target_file_name, $targeted_mime );
-
-		if ( is_wp_error( $image ) ) {
-			continue;
-		}
-
-		$metadata['sources'][ $targeted_mime ] = array(
-			'file'     => $image['file'],
-			'filesize' => isset( $image['path'] ) ? filesize( $image['path'] ) : 0,
-		);
-
-		wp_update_attachment_metadata( $attachment_id, $metadata );
-	}
-
-	return $metadata;
-}
-
-add_filter( 'wp_generate_attachment_metadata', 'webp_uploads_create_sources_property_for_full_image', 10, 2 );
-
-/**
  * Creates a new image based of the specified attachment with a defined mime type
  * this image would be stored in the same place as the provided size name inside the
  * metadata of the attachment.
@@ -444,7 +348,6 @@
 			$intermediate_file = str_replace( $basename, $properties['file'], $file );
 			if ( empty( $intermediate_file ) ) {
 				continue;
-<<<<<<< HEAD
 			}
 
 			$intermediate_file = path_join( $upload_path['basedir'], $intermediate_file );
@@ -453,15 +356,6 @@
 			}
 
 			wp_delete_file_from_directory( $intermediate_file, $intermediate_dir );
-=======
-			}
-
-			$intermediate_file = path_join( $upload_path['basedir'], $intermediate_file );
-			if ( ! file_exists( $intermediate_file ) ) {
-				continue;
-			}
-
-			wp_delete_file_from_directory( $intermediate_file, $intermediate_dir );
 		}
 	}
 
@@ -473,37 +367,6 @@
 	$original_mime_from_file = wp_check_filetype( $file )['type'];
 
 	// Delete full sizes mime types.
-	foreach ( $metadata['sources'] as $mime => $properties ) {
-		// Don't remove the image with the same mime type as the original image as this would be removed by WordPress.
-		if ( $mime === $original_mime_from_post || $mime === $original_mime_from_file ) {
-			continue;
-		}
-
-		if ( ! is_array( $properties ) || empty( $properties['file'] ) ) {
-			continue;
-		}
-
-		$full_size = str_replace( $basename, $properties['file'], $file );
-		if ( empty( $full_size ) ) {
-			continue;
-		}
-
-		$full_size_file = path_join( $upload_path['basedir'], $full_size );
-		if ( ! file_exists( $full_size_file ) ) {
-			continue;
->>>>>>> 17d939f0
-		}
-		wp_delete_file_from_directory( $full_size_file, $intermediate_dir );
-	}
-
-	if ( ! isset( $metadata['sources'] ) || ! is_array( $metadata['sources'] ) ) {
-		return;
-	}
-
-	$original_mime_from_post = get_post_mime_type( $attachment_id );
-	$original_mime_from_file = wp_check_filetype( $file )['type'];
-
-	// Delete of full sizes mime types.
 	foreach ( $metadata['sources'] as $mime => $properties ) {
 		// Don't remove the image with the same mime type as the original image as this would be removed by WordPress.
 		if ( $mime === $original_mime_from_post || $mime === $original_mime_from_file ) {
