--- conflicted
+++ resolved
@@ -171,22 +171,12 @@
 		$width = $sizes[ $size ]['width'];
 	} elseif ( isset( $metadata['sizes'][ $size ]['width'] ) ) {
 		$width = $metadata['sizes'][ $size ]['width'];
-<<<<<<< HEAD
-=======
-	} elseif ( isset( $sizes[ $size ]['width'] ) ) {
-		$width = $sizes[ $size ]['width'];
->>>>>>> 22e49832
 	}
 
 	if ( isset( $sizes[ $size ]['height'] ) ) {
 		$height = $sizes[ $size ]['height'];
 	} elseif ( isset( $metadata['sizes'][ $size ]['height'] ) ) {
 		$height = $metadata['sizes'][ $size ]['height'];
-<<<<<<< HEAD
-=======
-	} elseif ( isset( $sizes[ $size ]['height'] ) ) {
-		$height = $sizes[ $size ]['height'];
->>>>>>> 22e49832
 	}
 
 	if ( isset( $sizes[ $size ]['crop'] ) ) {
