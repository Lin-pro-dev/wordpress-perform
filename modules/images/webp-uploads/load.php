<?php
/**
 * Module Name: WebP Uploads
 * Description: Uses WebP as the default format for new JPEG image uploads if the server supports it.
 * Experimental: No
 *
 * @since   1.0.0
 * @package performance-lab
 */

/**
 * Hook called by `wp_generate_attachment_metadata` to create the `sources` property for every image
 * size, the sources' property would create a new image size with all the mime types specified in
 * `webp_uploads_valid_image_mime_types`. If the original image is one of the mimes from
 * `webp_uploads_valid_image_mime_types` the image is just added to the `sources` property and  not
 * created again. If the uploaded attachment is not a valid image this function does not alter the
 * metadata of the attachment, on the other hand a `sources` property is added.
 *
 * @since n.e.x.t
 *
 * @see   wp_generate_attachment_metadata()
 * @see   webp_uploads_valid_image_mime_types()
 *
 * @param array $metadata      An array with the metadata from this attachment.
 * @param int   $attachment_id The ID of the attachment where the hook was dispatched.
 * @return array An array with the updated structure for the metadata before is stored in the database.
 */
function webp_uploads_create_sources_property( array $metadata, $attachment_id ) {
	// Make sure we have some sizes to work with, otherwise avoid any work.
	if ( empty( $metadata['sizes'] ) || ! is_array( $metadata['sizes'] ) ) {
		return $metadata;
	}
	// This should take place only on the JPEG image.
	$valid_mime_transforms = webp_uploads_get_supported_image_mime_transforms();

	// Not a supported mime type to create the sources property.
	$mime_type = get_post_mime_type( $attachment_id );
	if ( ! isset( $valid_mime_transforms[ $mime_type ] ) ) {
		return $metadata;
	}

	$file = get_attached_file( $attachment_id, true );

	// File does not exist.
	if ( ! file_exists( $file ) ) {
		return $metadata;
	}

<<<<<<< HEAD
	$dirname = pathinfo( $file, PATHINFO_DIRNAME );
	foreach ( $metadata['sizes'] as $size_name => $properties ) {
		// This image size is not defined or not an array.
		if ( ! isset( $metadata['sizes'][ $size_name ] ) || ! is_array( $metadata['sizes'][ $size_name ] ) ) {
=======
	$dirname     = pathinfo( $file, PATHINFO_DIRNAME );
	$image_sizes = array();
	if ( isset( $metadata['sizes'] ) && is_array( $metadata['sizes'] ) ) {
		$image_sizes = $metadata['sizes'];
	}

	foreach ( wp_get_registered_image_subsizes() as $size_name => $properties ) {
		// This image size does not exist on the defined sizes.
		if ( ! isset( $image_sizes[ $size_name ] ) || ! is_array( $image_sizes[ $size_name ] ) ) {
>>>>>>> 2a5352ea
			continue;
		}

		// Ensure a `sources` property exists on the existing size.
		if ( empty( $metadata['sizes'][ $size_name ]['sources'] ) || ! is_array( $metadata['sizes'][ $size_name ]['sources'] ) ) {
			$metadata['sizes'][ $size_name ]['sources'] = array();
		}

		// Try to find the mime type of the image size.
		$current_mime = '';
		if ( isset( $properties['mime-type'] ) ) {
			$current_mime = $properties['mime-type'];
		} elseif ( isset( $properties['file'] ) ) {
			$current_mime = wp_check_filetype( $properties['file'] )['type'];
		}

		// The mime type can't be determined.
		if ( empty( $current_mime ) ) {
			continue;
		}

<<<<<<< HEAD
		if ( empty( $metadata['sizes'][ $size_name ]['sources'][ $current_mime ] ) ) {
			$metadata['sizes'][ $size_name ]['sources'][ $current_mime ] = array(
				'file'     => array_key_exists( 'file', $properties ) ? $properties['file'] : '',
				'filesize' => 0,
			);
			// Set the filesize from the current mime image.
			$file_location = path_join( $dirname, $properties['file'] );
			if ( file_exists( $file_location ) ) {
				$metadata['sizes'][ $size_name ]['sources'][ $current_mime ]['filesize'] = filesize( $file_location );
			}
			wp_update_attachment_metadata( $attachment_id, $metadata );
=======
		$sources[ $current_mime ] = array(
			'file'     => isset( $current_size['file'] ) ? $current_size['file'] : '',
			'filesize' => 0,
		);

		// Set the filesize from the current mime image.
		$file_location = path_join( $dirname, $sources[ $current_mime ]['file'] );
		if ( file_exists( $file_location ) ) {
			$sources[ $current_mime ]['filesize'] = filesize( $file_location );
>>>>>>> 2a5352ea
		}

		$formats = isset( $valid_mime_transforms[ $current_mime ] ) ? $valid_mime_transforms[ $current_mime ] : array();

		foreach ( $formats as $mime ) {
			if ( empty( $metadata['sizes'][ $size_name ]['sources'][ $mime ] ) ) {
				$source = webp_uploads_generate_image_size( $attachment_id, $size_name, $mime );
				if ( is_array( $source ) ) {
					$metadata['sizes'][ $size_name ]['sources'][ $mime ] = $source;
					wp_update_attachment_metadata( $attachment_id, $metadata );
				}
			}
		}
	}

	return $metadata;
}

add_filter( 'wp_generate_attachment_metadata', 'webp_uploads_create_sources_property', 10, 2 );

/**
 * Creates a new image based of the specified attachment with a defined mime type
 * this image would be stored in the same place as the provided size name inside the
 * metadata of the attachment.
 *
 * @since n.e.x.t
 *
 * @param int    $attachment_id The ID of the attachment we are going to use as a reference to create the image.
 * @param string $size          The size name that would be used to create this image, out of the registered subsizes.
 * @param string $mime          A mime type we are looking to use to create this image.
 *
 * @return array|WP_Error
 */
function webp_uploads_generate_image_size( $attachment_id, $size, $mime ) {
	$sizes    = wp_get_registered_image_subsizes();
	$metadata = wp_get_attachment_metadata( $attachment_id );

	if (
		! isset( $metadata['sizes'][ $size ], $sizes[ $size ] )
		|| ! is_array( $metadata['sizes'][ $size ] )
		|| ! is_array( $sizes[ $size ] )
	) {
		return new WP_Error( 'image_mime_type_invalid_metadata', __( 'The image does not have a valid metadata.', 'performance-lab' ) );
	}

	// All subsizes are created out of the attached file.
	$file = get_attached_file( $attachment_id );

	// File does not exist.
	if ( ! file_exists( $file ) ) {
		return new WP_Error( 'image_file_size_not_found', __( 'The provided size does not have a valid image file.', 'performance-lab' ) );
	}

	// Create the subsizes out of the attached file.
	$editor = wp_get_image_editor( $file );

	if ( is_wp_error( $editor ) ) {
		return $editor;
	}

	$allowed_mimes = array_flip( wp_get_mime_types() );
	if ( ! isset( $allowed_mimes[ $mime ] ) || ! is_string( $allowed_mimes[ $mime ] ) ) {
		return new WP_Error( 'image_mime_type_invalid', __( 'The provided mime type is not allowed.', 'performance-lab' ) );
	}

	if ( ! wp_image_editor_supports( array( 'mime_type' => $mime ) ) ) {
		return new WP_Error( 'image_mime_type_not_supported', __( 'The provided mime type is not supported.', 'performance-lab' ) );
	}

	$extension = explode( '|', $allowed_mimes[ $mime ] );
	$extension = reset( $extension );

	$width  = null;
	$height = null;
	$crop   = false;

	if ( isset( $metadata['sizes'][ $size ]['width'] ) ) {
		$width = $metadata['sizes'][ $size ]['width'];
	} elseif ( isset( $sizes[ $size ]['widht'] ) ) {
		$width = $sizes[ $size ];
	}

	if ( isset( $metadata['sizes'][ $size ]['height'] ) ) {
		$height = $metadata['sizes'][ $size ]['height'];
	} elseif ( isset( $sizes[ $size ]['width'] ) ) {
		$height = $sizes[ $size ];
	}

	if ( isset( $sizes[ $size ]['crop'] ) ) {
		$crop = (bool) $sizes[ $size ]['crop'];
	}

	$editor->resize( $width, $height, $crop );
	$filename = $editor->generate_filename( null, null, $extension );
	$filename = preg_replace( '/-(scaled|rotated|imagifyresized)/', '', $filename );
	$image    = $editor->save( $filename, $mime );

	if ( is_wp_error( $image ) ) {
		return $image;
	}

	if ( empty( $image['file'] ) ) {
		return new WP_Error( 'image_file_not_present', __( 'The file key is not present on the image data', 'performance-lab' ) );
	}

	return array(
		'file'     => $image['file'],
		'filesize' => isset( $image['path'] ) ? filesize( $image['path'] ) : 0,
	);
}

/**
 * Returns an array with the list of valid mime types that a specific mime type can be converted into it,
 * for example an image/jpeg can be converted into an image/webp.
 *
 * @since n.e.x.t
 *
 * @return array<string, array<string>> An array of valid mime types, where the key is the mime type and the value is the extension type.
 */
function webp_uploads_get_supported_image_mime_transforms() {
	$image_mime_transforms = array(
		'image/jpeg' => array( 'image/webp' ),
		'image/webp' => array( 'image/jpeg' ),
	);

	/**
	 * Filter to allow the definition of a custom mime types, in which a defined mime type
	 * can be transformed and provide a wide range of mime types.
	 *
	 * @since n.e.x.t
	 *
	 * @param array $image_mime_transforms A map with the valid mime transforms.
	 */
	return (array) apply_filters( 'webp_uploads_supported_image_mime_transforms', $image_mime_transforms );
}

/**
 * Hook fired when an attachment is deleted, this hook is in charge of removing any
 * additional mime types created by this plugin besides the original image. Any source
 * with the same as the main image would not be removed by this hook due this file would
 * be removed by WordPress when the attachment is deleted, usually this happens after this
 * hook is executed.
 *
 * @since n.e.x.t
 *
 * @see wp_delete_attachment()
 *
 * @param int $attachment_id The ID of the attachment the sources are going to be deleted.
 */
function webp_uploads_remove_sources_files( $attachment_id ) {
	$metadata = wp_get_attachment_metadata( $attachment_id );
	$file     = get_attached_file( $attachment_id );

	if (
		! isset( $metadata['sizes'] )
		|| empty( $file )
		|| ! is_array( $metadata['sizes'] )
	) {
		return;
	}

	$upload_path = wp_get_upload_dir();
	if ( empty( $upload_path['basedir'] ) ) {
		return;
	}

	$intermediate_dir = path_join( $upload_path['basedir'], dirname( $file ) );
	$basename         = wp_basename( $file );

	foreach ( $metadata['sizes'] as $size ) {
		if ( ! isset( $size['sources'] ) || ! is_array( $size['sources'] ) ) {
			continue;
		}

		$original_size_mime = empty( $size['mime-type'] ) ? '' : $size['mime-type'];

		foreach ( $size['sources'] as $mime => $properties ) {
			/**
			 * When we face the same mime type as the original image, we ignore this file as this file
			 * would be removed when the size is removed by WordPress itself. The meta information as well
			 * would be deleted as soon as the image is removed.
			 *
			 * @see wp_delete_attachment
			 */
			if ( $original_size_mime === $mime ) {
				continue;
			}

			if ( ! is_array( $properties ) || empty( $properties['file'] ) ) {
				continue;
			}

			$intermediate_file = str_replace( $basename, $properties['file'], $file );
			if ( ! empty( $intermediate_file ) ) {
				$intermediate_file = path_join( $upload_path['basedir'], $intermediate_file );
				wp_delete_file_from_directory( $intermediate_file, $intermediate_dir );
			}
		}
	}
}

add_action( 'delete_attachment', 'webp_uploads_remove_sources_files', 10, 1 );

/**
 * Filter on `wp_get_missing_image_subsizes` acting as an action for the logic of the plugin
 * to determine if additional mime types still need to be created.
 *
 * @since n.e.x.t
 *
 * @see   wp_get_missing_image_subsizes()
 *
 * @param array[] $missing_sizes Associative array of arrays of image sub-size.
 * @param array   $image_meta    The metadata from the image.
 * @param int     $attachment_id The ID of the attachment.
 *
 * @return array[] $missing_sizes Associative array of arrays of image sub-size.
 */
function webp_uploads_wp_get_missing_image_subsizes( $missing_sizes, $image_meta, $attachment_id ) {
	if ( _webp_uploads_is_valid_ajax_for_image_sizes() || _webp_uploads_is_valid_rest_for_post_process( file_get_contents( 'php://input' ) ) ) {
		webp_uploads_create_sources_property( $image_meta, $attachment_id );
	}

	return $missing_sizes;
}

/**
 * Determine if the current request is a valid request to process missing image sizes, executed
 * via ajax.
 *
 * @return bool `true` if the current request is a valid ajax request to recreate missing image sizes.
 */
function _webp_uploads_is_valid_ajax_for_image_sizes() {
	return wp_doing_ajax() && isset( $_REQUEST['action'], $_REQUEST['attachment_id'] ) && 'media-create-image-subsizes' === $_REQUEST['action'] && $_REQUEST['attachment_id'] > 0;
}

/**
 * Determine if the provided REST request goes to the appropriate endpoint with the right action.
 *
 * @param string $body The body from the request.
 *
 * @return bool `true` if the current request is a valid REST request to process
 */
function _webp_uploads_is_valid_rest_for_post_process( $body = '' ) {
	$matches     = array();
	$body        = json_decode( $body, true );
	$valid_rest  = defined( 'REST_REQUEST' ) && REST_REQUEST;
	$valid_route = $valid_rest && isset( $GLOBALS['wp'], $GLOBALS['wp']->query_vars['rest_route'] ) && preg_match( '/media\/\d+\/post-process/', $GLOBALS['wp']->query_vars['rest_route'], $matches );

	return $valid_route && ! empty( $matches ) && ! empty( $body['action'] ) && 'create-image-subsizes' === $body['action'];
}

add_filter( 'wp_get_missing_image_subsizes', 'webp_uploads_wp_get_missing_image_subsizes', 10, 3 );<|MERGE_RESOLUTION|>--- conflicted
+++ resolved
@@ -46,22 +46,10 @@
 		return $metadata;
 	}
 
-<<<<<<< HEAD
 	$dirname = pathinfo( $file, PATHINFO_DIRNAME );
 	foreach ( $metadata['sizes'] as $size_name => $properties ) {
 		// This image size is not defined or not an array.
 		if ( ! isset( $metadata['sizes'][ $size_name ] ) || ! is_array( $metadata['sizes'][ $size_name ] ) ) {
-=======
-	$dirname     = pathinfo( $file, PATHINFO_DIRNAME );
-	$image_sizes = array();
-	if ( isset( $metadata['sizes'] ) && is_array( $metadata['sizes'] ) ) {
-		$image_sizes = $metadata['sizes'];
-	}
-
-	foreach ( wp_get_registered_image_subsizes() as $size_name => $properties ) {
-		// This image size does not exist on the defined sizes.
-		if ( ! isset( $image_sizes[ $size_name ] ) || ! is_array( $image_sizes[ $size_name ] ) ) {
->>>>>>> 2a5352ea
 			continue;
 		}
 
@@ -83,7 +71,6 @@
 			continue;
 		}
 
-<<<<<<< HEAD
 		if ( empty( $metadata['sizes'][ $size_name ]['sources'][ $current_mime ] ) ) {
 			$metadata['sizes'][ $size_name ]['sources'][ $current_mime ] = array(
 				'file'     => array_key_exists( 'file', $properties ) ? $properties['file'] : '',
@@ -95,17 +82,6 @@
 				$metadata['sizes'][ $size_name ]['sources'][ $current_mime ]['filesize'] = filesize( $file_location );
 			}
 			wp_update_attachment_metadata( $attachment_id, $metadata );
-=======
-		$sources[ $current_mime ] = array(
-			'file'     => isset( $current_size['file'] ) ? $current_size['file'] : '',
-			'filesize' => 0,
-		);
-
-		// Set the filesize from the current mime image.
-		$file_location = path_join( $dirname, $sources[ $current_mime ]['file'] );
-		if ( file_exists( $file_location ) ) {
-			$sources[ $current_mime ]['filesize'] = filesize( $file_location );
->>>>>>> 2a5352ea
 		}
 
 		$formats = isset( $valid_mime_transforms[ $current_mime ] ) ? $valid_mime_transforms[ $current_mime ] : array();
