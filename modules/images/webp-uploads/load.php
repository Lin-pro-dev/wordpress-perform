--- conflicted
+++ resolved
@@ -283,8 +283,8 @@
 		}
 	}
 }
-
-<<<<<<< HEAD
+add_action( 'delete_attachment', 'webp_uploads_remove_sources_files', 10, 1 );
+
 /**
  * Filters on `the_content` to update the references for supported mime of images into the
  * `webp_uploads_preferred_mime_type()` for the most part `image/webp` if the current
@@ -396,6 +396,8 @@
 	return str_replace( array_keys( $replacement ), array_values( $replacement ), $content );
 }
 
+add_filter( 'the_content', 'webp_uploads_update_image_references', 10 );
+
 /**
  * Function to get access to the desired mime type of image to be used in specifc areas
  * like the content of a blog post, this function uses `webp_uploads_webp_is_supported`
@@ -449,11 +451,4 @@
 	 * @return bool If WebP is accepted or not on the current request.
 	 */
 	return (bool) apply_filters( 'webp_is_accepted', $webp_is_accepted );
-}
-
-add_filter( 'image_editor_output_format', 'webp_uploads_filter_image_editor_output_format', 10, 3 );
-add_filter( 'wp_generate_attachment_metadata', 'webp_uploads_create_sources_property', 10, 2 );
-add_filter( 'the_content', 'webp_uploads_update_image_references', 10 );
-=======
-add_action( 'delete_attachment', 'webp_uploads_remove_sources_files', 10, 1 );
->>>>>>> 5feb26ba
+}