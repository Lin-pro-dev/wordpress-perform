--- conflicted
+++ resolved
@@ -685,7 +685,6 @@
 add_filter( 'rest_prepare_attachment', 'webp_uploads_update_rest_attachment', 10, 3 );
 
 /**
-<<<<<<< HEAD
  * Adds sources to metadata for an attachment.
  *
  * @since n.e.x.t
@@ -807,7 +806,8 @@
 	return null;
 }
 add_filter( 'wp_save_image_editor_file', 'webp_uploads_update_image_onchange', 10, 5 );
-=======
+
+/**
  * Inspect if the current call to `wp_update_attachment_metadata()` was done from within the context
  * of an edit to an attachment either restore or other type of edit, in that case we perform operations
  * to save the sources properties, specifically for the `full` size image due this is a virtual image size.
@@ -991,5 +991,4 @@
 	$data['sources'] = $backup_sources['full-orig'];
 
 	return $data;
-}
->>>>>>> c251f04d
+}