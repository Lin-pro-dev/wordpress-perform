--- conflicted
+++ resolved
@@ -485,8 +485,7 @@
 		}
 
 		$basename = wp_basename( $metadata['file'] );
-<<<<<<< HEAD
-		if ( $basename !== $metadata['sources'][ $target_mime ]['file'] ) {
+		if ( $basename !== $replacement_source ) {
 
 			/**
 			 * Filter to replace additional image source file, by locating the original
@@ -512,14 +511,6 @@
 			} else {
 				$image = $filtered_image;
 			}
-=======
-		if ( $basename !== $replacement_source ) {
-			$image = str_replace(
-				$basename,
-				$replacement_source,
-				$image
-			);
->>>>>>> 27b6a9c2
 		}
 	}
 
@@ -537,7 +528,16 @@
 			continue;
 		}
 
-<<<<<<< HEAD
+		// Do not update image URL if the target image is larger than the original.
+		if (
+			$prefer_smaller_image_file &&
+			! empty( $size_data['sources'][ $target_mime ]['filesize'] ) &&
+			! empty( $size_data['sources'][ $original_mime ]['filesize'] ) &&
+			$size_data['sources'][ $original_mime ]['filesize'] < $size_data['sources'][ $target_mime ]['filesize']
+		) {
+			continue;
+		}
+
 		/** This filter is documented in modules/images/webp-uploads/load.php */
 		$filtered_image = (string) apply_filters( 'webp_uploads_pre_replace_additional_image_source', $image, $attachment_id, $size, $target_mime, $context );
 
@@ -551,23 +551,6 @@
 		} else {
 			$image = $filtered_image;
 		}
-=======
-		// Do not update image URL if the target image is larger than the original.
-		if (
-			$prefer_smaller_image_file &&
-			! empty( $size_data['sources'][ $target_mime ]['filesize'] ) &&
-			! empty( $size_data['sources'][ $original_mime ]['filesize'] ) &&
-			$size_data['sources'][ $original_mime ]['filesize'] < $size_data['sources'][ $target_mime ]['filesize']
-		) {
-			continue;
-		}
-
-		$image = str_replace(
-			$size_data['file'],
-			$size_data['sources'][ $target_mime ]['file'],
-			$image
-		);
->>>>>>> 27b6a9c2
 	}
 
 	return $image;
