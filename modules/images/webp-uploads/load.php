--- conflicted
+++ resolved
@@ -507,62 +507,18 @@
 		return $image;
 	}
 
-	/**
-<<<<<<< HEAD
-	 * Filters whether the smaller image should be used regardless of which MIME type is preferred overall.
-	 *
-	 * This is disabled by default only because it is not part of the current WordPress core feature proposal.
-	 *
-	 * By enabling this, the plugin will compare the image file sizes and prefer the smaller file regardless of MIME
-	 * type.
-	 *
-	 * @since 1.0.0
-	 *
-	 * @param bool $prefer_smaller_image_file Whether to prefer the smaller image file.
-	 */
-	$prefer_smaller_image_file = apply_filters( 'webp_uploads_prefer_smaller_image_file', false );
-
-	$target_mime  = null;
-	$target_mimes = webp_uploads_get_content_image_mimes( $attachment_id, $context );
-	foreach ( $target_mimes as $mime ) {
-		if ( isset( $metadata['sources'][ $mime ] ) ) {
-			$target_mime = $mime;
-			break;
-=======
-	 * Filters mime types that should be used to update all images in the content. The order of
-	 * mime types matters. The first mime type in the list will be used if it is supported by an image.
-	 *
-	 * @since 1.0.0
-	 *
-	 * @param array  $target_mimes  The list of mime types that can be used to update images in the content.
-	 * @param int    $attachment_id The attachment ID.
-	 * @param string $context       The current context.
-	 */
-	$target_mimes = apply_filters( 'webp_uploads_content_image_mimes', array( 'image/webp', 'image/jpeg' ), $attachment_id, $context );
-
-	// Get the original mime type for comparison.
 	$original_mime = get_post_mime_type( $attachment_id );
+	$target_mimes  = webp_uploads_get_content_image_mimes( $attachment_id, $context );
 
 	foreach ( $target_mimes as $target_mime ) {
-
 		if ( $target_mime === $original_mime ) {
 			continue;
->>>>>>> 40bbfa3f
 		}
 
 		if ( ! isset( $metadata['sources'][ $target_mime ]['file'] ) ) {
 			continue;
 		}
 
-<<<<<<< HEAD
-	// Get the original mime type for comparison.
-	$original_mime = get_post_mime_type( $attachment_id );
-
-	// Replace the full size image if present.
-	if ( isset( $metadata['sources'][ $target_mime ]['file'] ) ) {
-		// Initially set the target mime as the replacement source.
-		$replacement_source = $metadata['sources'][ $target_mime ]['file'];
-=======
 		/**
 		 * Filter to replace additional image source file, by locating the original
 		 * mime types of the file and return correct file path in the end.
@@ -578,7 +534,6 @@
 		 * @param string $context       The context where this is function is being used.
 		 */
 		$filtered_image = (string) apply_filters( 'webp_uploads_pre_replace_additional_image_source', $image, $attachment_id, 'full', $target_mime, $context );
->>>>>>> 40bbfa3f
 
 		// If filtered image is same as the image, run our own replacement logic, otherwise rely on the filtered image.
 		if ( $filtered_image === $image ) {
@@ -600,7 +555,6 @@
 		}
 
 		foreach ( $target_mimes as $target_mime ) {
-
 			if ( $target_mime === $original_mime ) {
 				continue;
 			}
@@ -630,7 +584,6 @@
 	}
 
 	foreach ( $target_mimes as $target_mime ) {
-
 		if ( $target_mime === $original_mime ) {
 			continue;
 		}
