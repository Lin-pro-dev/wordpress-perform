<?php
/**
 * Helper functions used by module.
 *
 * @package performance-lab
 * @since 1.0.0
 */

/**
 * Returns an array with the list of valid mime types that a specific mime type can be converted into it,
 * for example an image/jpeg can be converted into an image/webp.
 *
 * @return array<string, array<string>> An array of valid mime types, where the key is the mime type and the value is the extension type.
 * @since 1.0.0
 */
function webp_uploads_get_upload_image_mime_transforms() {
	$default_transforms = array(
		'image/jpeg' => array( 'image/jpeg', 'image/webp' ),
		'image/webp' => array( 'image/webp', 'image/jpeg' ),
	);

	/**
	 * Filter to allow the definition of a custom mime types, in which a defined mime type
	 * can be transformed and provide a wide range of mime types.
	 *
	 * The order of supported mime types matters. If the original mime type of the uploaded image
	 * is not needed, then the first mime type in the list supported by the image editor will be
	 * selected for the default subsizes.
	 *
	 * @param array $default_transforms A map with the valid mime transforms.
	 *
	 * @since 1.0.0
	 */
	$transforms = (array) apply_filters( 'webp_uploads_upload_image_mime_transforms', $default_transforms );

	// Return the default mime transforms if a non-array result is returned from the filter.
	if ( ! is_array( $transforms ) ) {
		return $default_transforms;
	}

	// Ensure that all mime types have correct transforms. If a mime type has invalid transforms array,
	// then fallback to the original mime type to make sure that the correct subsizes are created.
	foreach ( $transforms as $mime_type => $transform_types ) {
		if ( ! is_array( $transform_types ) || empty( $transform_types ) ) {
			$transforms[ $mime_type ] = array( $mime_type );
		}
	}

	return $transforms;
}

/**
 * Creates a resized image with the provided dimensions out of an original attachment, the created image
 * would be saved in the specified mime and stored in the destination file. If the image can't be saved correctly
 * a WP_Error would be returned otherwise an array with the file and filesize properties.
 *
 * @param int    $attachment_id The ID of the attachment from where this image would be created.
 * @param array  $size_data An array with the dimensions of the image: height, width and crop.
 * @param string $mime The target mime in which the image should be created.
 * @param string $destination_file_name The path where the file would be stored, including the extension. If empty, `generate_filename` is used to create the destination file name.
 *
 * @return array|WP_Error An array with the file and filesize if the image was created correctly otherwise a WP_Error
 * @since n.e.xt
 * @access private
 */
function webp_uploads_generate_additional_image_source( $attachment_id, array $size_data, $mime, $destination_file_name = null ) {

	/**
	 * Filter to allow the generation of additional image sources, in which a defined mime type
	 * can be transformed and create additional mime types for the file.
	 *
	 * Returning an image data array or WP_Error here effectively short-circuits the default logic to generate the image source.
	 *
	 * @since n.e.x.t
	 *
	 * @param array|null|WP_Error  $image         Image data {'path'=>string, 'file'=>string, 'width'=>int, 'height'=>int, 'mime-type'=>string} or null or WP_Error.
	 * @param int                  $attachment_id The ID of the attachment from where this image would be created.
	 * @param string               $image_size    The size name that would be used to create this image, out of the registered subsizes.
	 * @param array                $size_data     An array with the dimensions of the image: height, width and crop {'height'=>int, 'width'=>int, 'crop'}.
	 * @param string               $mime          The target mime in which the image should be created.
	 *
	 * @return array|null|WP_Error An array with the file and filesize if the image was created correctly otherwise a WP_Error
	 */
	$image = apply_filters( 'webp_uploads_pre_generate_additional_image_source', null, $attachment_id, 'full', $size_data, $mime );

	// Try to check for not empty returned filtered image.
	if ( ! empty( $image ) ) {
		if ( is_wp_error( $image ) ) {
			return $image;
		}

		if ( empty( $image['file'] ) ) {
			return new WP_Error( 'image_file_not_present', __( 'The file key is not present on the image data', 'performance-lab' ) );
		}

		if ( empty( $image['path'] ) || ! file_exists( $image['path'] ) ) {
			return new WP_Error( 'image_path_not_present', __( 'The file path is not present on the image data', 'performance-lab' ) );
		}

		return array(
			'file'     => $image['file'],
			'filesize' => filesize( $image['path'] ),
		);
	}

	$allowed_mimes = array_flip( wp_get_mime_types() );
	if ( ! isset( $allowed_mimes[ $mime ] ) || ! is_string( $allowed_mimes[ $mime ] ) ) {
		return new WP_Error( 'image_mime_type_invalid', __( 'The provided mime type is not allowed.', 'performance-lab' ) );
	}

	if ( ! wp_image_editor_supports( array( 'mime_type' => $mime ) ) ) {
		return new WP_Error( 'image_mime_type_not_supported', __( 'The provided mime type is not supported.', 'performance-lab' ) );
	}

	$image_path = wp_get_original_image_path( $attachment_id );

	// File does not exist.
	if ( ! file_exists( $image_path ) ) {
		return new WP_Error( 'original_image_file_not_found', __( 'The original image file does not exists, subsizes are created out of the original image.', 'performance-lab' ) );
	}

	$editor = wp_get_image_editor( $image_path, array( 'mime_type' => $mime ) );

	if ( is_wp_error( $editor ) ) {
		return $editor;
	}

	$height = isset( $size_data['height'] ) ? (int) $size_data['height'] : 0;
	$width  = isset( $size_data['width'] ) ? (int) $size_data['width'] : 0;
	$crop   = isset( $size_data['crop'] ) && $size_data['crop'];

	if ( $width <= 0 && $height <= 0 ) {
		return new WP_Error( 'image_wrong_dimensions', __( 'At least one of the dimensions must be a positive number.', 'performance-lab' ) );
	}

	$image_meta = wp_get_attachment_metadata( $attachment_id );
	// If stored EXIF data exists, rotate the source image before creating sub-sizes.
	if ( ! empty( $image_meta['image_meta'] ) ) {
		$editor->maybe_exif_rotate();
	}

	$editor->resize( $width, $height, $crop );

	if ( null === $destination_file_name ) {
		$extension             = explode( '|', $allowed_mimes[ $mime ] );
		$destination_file_name = $editor->generate_filename( null, null, $extension[0] );
	}

	$image = $editor->save( $destination_file_name, $mime );

	if ( is_wp_error( $image ) ) {
		return $image;
	}

	if ( empty( $image['file'] ) ) {
		return new WP_Error( 'image_file_not_present', __( 'The file key is not present on the image data', 'performance-lab' ) );
	}

	return array(
		'file'     => $image['file'],
		'filesize' => isset( $image['path'] ) ? filesize( $image['path'] ) : 0,
	);
}

/**
 * Creates a new image based of the specified attachment with a defined mime type
 * this image would be stored in the same place as the provided size name inside the
 * metadata of the attachment.
 *
 * @param int    $attachment_id The ID of the attachment we are going to use as a reference to create the image.
 * @param string $size The size name that would be used to create this image, out of the registered subsizes.
 * @param string $mime A mime type we are looking to use to create this image.
 *
 * @return array|WP_Error
 * @since 1.0.0
 *
 * @see wp_create_image_subsizes()
 */
function webp_uploads_generate_image_size( $attachment_id, $size, $mime ) {
	$sizes    = wp_get_registered_image_subsizes();
	$metadata = wp_get_attachment_metadata( $attachment_id );

	if (
		! isset( $metadata['sizes'][ $size ], $sizes[ $size ] )
		|| ! is_array( $metadata['sizes'][ $size ] )
		|| ! is_array( $sizes[ $size ] )
	) {
		return new WP_Error( 'image_mime_type_invalid_metadata', __( 'The image does not have a valid metadata.', 'performance-lab' ) );
	}

	$size_data = array(
		'width'  => 0,
		'height' => 0,
		'crop'   => false,
	);

	if ( isset( $sizes[ $size ]['width'] ) ) {
		$size_data['width'] = $sizes[ $size ]['width'];
	} elseif ( isset( $metadata['sizes'][ $size ]['width'] ) ) {
		$size_data['width'] = $metadata['sizes'][ $size ]['width'];
	}

	if ( isset( $sizes[ $size ]['height'] ) ) {
		$size_data['height'] = $sizes[ $size ]['height'];
	} elseif ( isset( $metadata['sizes'][ $size ]['height'] ) ) {
		$size_data['height'] = $metadata['sizes'][ $size ]['height'];
	}

	if ( isset( $sizes[ $size ]['crop'] ) ) {
		$size_data['crop'] = (bool) $sizes[ $size ]['crop'];
	}

	return webp_uploads_generate_additional_image_source( $attachment_id, $size_data, $mime );
}

/**
 * Returns the attachment sources array ordered by filesize.
 *
 * @param int    $attachment_id The attachment ID.
 * @param string $size The attachment size.
 *
 * @return array The attachment sources array.
 * @since 1.0.0
 */
function webp_uploads_get_attachment_sources( $attachment_id, $size = 'thumbnail' ) {
	// Check for the sources attribute in attachment metadata.
	$metadata = wp_get_attachment_metadata( $attachment_id );

	// Return full image size sources.
	if ( 'full' === $size && ! empty( $metadata['sources'] ) ) {
		return $metadata['sources'];
	}

	// Return the resized image sources.
	if ( ! empty( $metadata['sizes'][ $size ]['sources'] ) ) {
		return $metadata['sizes'][ $size ]['sources'];
	}

	// Return an empty array if no sources found.
	return array();
<<<<<<< HEAD
}

/**
 * Filters on `webp_uploads_content_image_mimes` to generate the available mime types for an attachment
 * and orders them by the smallest filesize first.
 *
 * @param array $mime_types The list of mime types that can be used to update images in the content.
 * @param int   $attachment_id The attachment ID.
 *
 * @return array Array of available mime types ordered by filesize.
 * @since 1.0.0
 */
function webp_uploads_get_mime_types_by_filesize( $mime_types, $attachment_id ) {
	$sources = webp_uploads_get_attachment_sources( $attachment_id, 'full' );

	if ( empty( $sources ) ) {
		return $mime_types;
	}

	// Remove mime types with filesize of 0.
	$sources = array_filter(
		$sources,
		function ( $source ) {
			return isset( $source['filesize'] ) && $source['filesize'] > 0;
		}
	);

	// Order sources by filesize in ascending order.
	uasort(
		$sources,
		function ( $a, $b ) {
			return $a['filesize'] - $b['filesize'];
		}
	);

	// Create an array of available mime types ordered by smallest filesize.
	return array_keys( $sources );
=======
>>>>>>> 9be83e47
}<|MERGE_RESOLUTION|>--- conflicted
+++ resolved
@@ -238,44 +238,4 @@
 
 	// Return an empty array if no sources found.
 	return array();
-<<<<<<< HEAD
-}
-
-/**
- * Filters on `webp_uploads_content_image_mimes` to generate the available mime types for an attachment
- * and orders them by the smallest filesize first.
- *
- * @param array $mime_types The list of mime types that can be used to update images in the content.
- * @param int   $attachment_id The attachment ID.
- *
- * @return array Array of available mime types ordered by filesize.
- * @since 1.0.0
- */
-function webp_uploads_get_mime_types_by_filesize( $mime_types, $attachment_id ) {
-	$sources = webp_uploads_get_attachment_sources( $attachment_id, 'full' );
-
-	if ( empty( $sources ) ) {
-		return $mime_types;
-	}
-
-	// Remove mime types with filesize of 0.
-	$sources = array_filter(
-		$sources,
-		function ( $source ) {
-			return isset( $source['filesize'] ) && $source['filesize'] > 0;
-		}
-	);
-
-	// Order sources by filesize in ascending order.
-	uasort(
-		$sources,
-		function ( $a, $b ) {
-			return $a['filesize'] - $b['filesize'];
-		}
-	);
-
-	// Create an array of available mime types ordered by smallest filesize.
-	return array_keys( $sources );
-=======
->>>>>>> 9be83e47
 }