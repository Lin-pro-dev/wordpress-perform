--- conflicted
+++ resolved
@@ -242,7 +242,6 @@
 }
 
 /**
-<<<<<<< HEAD
  * Returns mime types that should be used for an image in the specific context.
  *
  * @since n.e.x.t
@@ -270,7 +269,9 @@
 	}
 
 	return $target_mimes;
-=======
+}
+
+/**
  * Check whether the additional image is larger than the original image.
  *
  * @since n.e.x.t
@@ -300,5 +301,4 @@
 		}
 	}
 	return false;
->>>>>>> 40bbfa3f
 }