<?php
/**
 * Module Name: Web Uploads Support
 * Description: Add WebP support check in Site Health checks.
 * Experimental: No
 *
 * @package performance-lab
 * @since 1.0.0
 */

/**
 * Adds tests to site health.
 *
 * @since 1.0.0
 *
 * @param array $tests Site Health Tests.
 * @return array
 */
function webp_uploads_add_is_webp_supported_test( $tests ) {
	$tests['direct']['webp_supported'] = array(
		'label' => esc_html__( 'WebP Support', 'performance-lab' ),
		'test'  => 'webp_uploads_check_webp_supported_test',
	);
	return $tests;
}
add_filter( 'site_status_tests', 'webp_uploads_add_is_webp_supported_test' );

/**
 * Callback for webp_enabled test.
 *
 * @since 1.0.0
 *
 * @return array
 */
function webp_uploads_check_webp_supported_test() {
	$result = array(
		'label'       => __( 'Your site supports WebP', 'performance-lab' ),
		'status'      => 'good',
		'badge'       => array(
			'label' => __( 'Performance', 'performance-lab' ),
			'color' => 'blue',
		),
		'description' => sprintf(
			'<p>%s</p>',
<<<<<<< HEAD
			__( 'WebP image format is used by WordPress to boost performance of your site by generating smaller images than it usually could with default JPEG format. This means your pages will load faster and consume less data from users.', 'performance-lab' )
=======
			__( 'WebP image format is used by WordPress to improve the performance of your site by generating smaller images than it usually could with JPEG format. This means your pages will load faster and consume less bandwidth from users.' )
>>>>>>> 3c9d1a15
		),
		'actions'     => '',
		'test'        => 'is_webp_uploads_enabled',
	);

	$gd_supported = false;
	if ( function_exists( 'gd_info' ) ) {
		$gd = gd_info();
		if ( isset( $gd['WebP Support'] ) && $gd['WebP Support'] ) {
			$gd_supported = true;
		}
	}

	try {
		$formats = Imagick::queryFormats( '*' );

		if ( in_array( 'WEBP', $formats ) ) {
			$gd_supported = true;
		}
	} catch ( Exception $e ) {
	}

	if ( $gd_supported ) {
		$result['status']  = 'critical';
		$result['label']   = __( 'Your site does not support WebP', 'performance-lab' );
		$result['actions'] = sprintf(
			'<p>%s</p>',
			/* translators: Accessibility text. */
			__( 'Please contact your host and ask them to add WebP support', 'performance-lab' )
		);
	}

	return $result;
}<|MERGE_RESOLUTION|>--- conflicted
+++ resolved
@@ -42,11 +42,7 @@
 		),
 		'description' => sprintf(
 			'<p>%s</p>',
-<<<<<<< HEAD
-			__( 'WebP image format is used by WordPress to boost performance of your site by generating smaller images than it usually could with default JPEG format. This means your pages will load faster and consume less data from users.', 'performance-lab' )
-=======
-			__( 'WebP image format is used by WordPress to improve the performance of your site by generating smaller images than it usually could with JPEG format. This means your pages will load faster and consume less bandwidth from users.' )
->>>>>>> 3c9d1a15
+			__( 'WebP image format is used by WordPress to improve the performance of your site by generating smaller images than it usually could with JPEG format. This means your pages will load faster and consume less bandwidth from users.', 'performance-lab' )
 		),
 		'actions'     => '',
 		'test'        => 'is_webp_uploads_enabled',
