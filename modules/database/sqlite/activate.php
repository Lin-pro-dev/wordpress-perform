--- conflicted
+++ resolved
@@ -36,25 +36,8 @@
 
 		// Get the db.copy file contents, replace placeholders and write it to the destination.
 		$file_contents = str_replace(
-<<<<<<< HEAD
 			'{SQLITE_IMPLEMENTATION_FOLDER_PATH}',
 			__DIR__,
-=======
-			array(
-				'{SQLITE_IMPLEMENTATION_FOLDER_PATH}',
-				'{PERFLAB_PLUGIN}',
-				'{SQLITE_MODULE}',
-				'{PERFLAB_MODULES_SETTING}',
-				'{PERFLAB_MODULES_SCREEN}',
-			),
-			array(
-				__DIR__,
-				str_replace( WP_PLUGIN_DIR . DIRECTORY_SEPARATOR, '', PERFLAB_MAIN_FILE ),
-				'database/sqlite',
-				PERFLAB_MODULES_SETTING,
-				PERFLAB_MODULES_SCREEN,
-			),
->>>>>>> 9b69f5bf
 			file_get_contents( __DIR__ . '/db.copy' )
 		);
 
