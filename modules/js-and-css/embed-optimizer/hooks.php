<?php
/**
 * Hook callbacks used for Optimize Embeds.
 *
 * @since n.e.x.t
 * @package performance-lab
 */

if ( ! defined( 'ABSPATH' ) ) {
	exit; // Exit if accessed directly.
}

/**
 * Filter the oEmbed HTML.
 *
 * Add loading="lazy" to any iframe tags.
 * Lazy load any script tags.
 *
 * @since n.e.x.t
 *
 * @param string $html The oEmbed HTML.
 * @return string
 */
function embed_optimizer_filter_oembed_html( string $html ): string {
	$p = new WP_HTML_Tag_Processor( $html );

	/**
	 * Determine how to lazy load the embed.
	 *
	 * - If there is only one iframe, set loading="lazy".
	 * - Prevent making scripts lazy if there is an inline script.
	 * - Only make script lazy if there is a single external script (since if there are
	 *   multiple they may not get loaded in the right order).
	 * - Ensure that both the iframe and the script are made lazy if both occur in the same embed.
	 */
	$iframe_count      = 0;
	$script_count      = 0;
	$has_inline_script = false;
	// Locate the iframes and scripts.
	while ( $p->next_tag() ) {
		if ( 'IFRAME' === $p->get_tag() ) {
			$loading_value = $p->get_attribute( 'loading' );
			if ( empty( $loading_value ) ) {
				++$iframe_count;
				if ( ! $p->set_bookmark( 'iframe' ) ) {
					embed_optimizer_trigger_error( __FUNCTION__, esc_html__( 'Embed Optimizer unable to set iframe bookmark.', 'performance-lab' ) );
					return $html;
				}
			}
		} elseif ( 'SCRIPT' === $p->get_tag() ) {
			if ( ! $p->get_attribute( 'src' ) ) {
				$has_inline_script = true;
			} else {
				++$script_count;
				if ( ! $p->set_bookmark( 'script' ) ) {
					embed_optimizer_trigger_error( __FUNCTION__, esc_html__( 'Embed Optimizer unable to set script bookmark.', 'performance-lab' ) );
					return $html;
				}
			}
		}
	}
	// If there was only one non-inline script, make it lazy.
	if ( 1 === $script_count && ! $has_inline_script && $p->has_bookmark( 'script' ) ) {
		add_action( 'wp_footer', 'embed_optimizer_lazy_load_scripts' );
		if ( $p->seek( 'script' ) ) {
			if ( $p->get_attribute( 'type' ) ) {
				$p->set_attribute( 'data-original-type', $p->get_attribute( 'type' ) );
			}
			$p->set_attribute( 'type', 'application/vnd.embed-optimizer.javascript' );
		} else {
			embed_optimizer_trigger_error( __FUNCTION__, esc_html__( 'Embed Optimizer unable to seek to script bookmark.', 'performance-lab' ) );
		}
	}
	// If there was only one iframe, make it lazy.
	if ( 1 === $iframe_count && $p->has_bookmark( 'iframe' ) ) {
		if ( $p->seek( 'iframe' ) ) {
			$p->set_attribute( 'loading', 'lazy' );
		} else {
			embed_optimizer_trigger_error( __FUNCTION__, esc_html__( 'Embed Optimizer unable to seek to iframe bookmark.', 'performance-lab' ) );
		}
	}
	return $p->get_updated_html();
}
add_filter( 'embed_oembed_html', 'embed_optimizer_filter_oembed_html' );

/**
 * Add a script to the footer if there are lazy loaded embeds.
 * Load the embed's scripts when they approach the viewport using an IntersectionObserver.
 *
 * @since n.e.x.t
 */
function embed_optimizer_lazy_load_scripts() {
<<<<<<< HEAD

	$js = <<<JS
		const lazyEmbedsScripts = document.querySelectorAll( 'script[type="text/x.lazy-loaded-javascript"]' );
=======
	?>
	<script type="module">
		const lazyEmbedsScripts = document.querySelectorAll( 'script[type="application/vnd.embed-optimizer.javascript"]' );
>>>>>>> 7724dd29
		const lazyEmbedScriptsByParents = new Map();

		const lazyEmbedObserver = new IntersectionObserver(
			( entries ) => {
				for ( const entry of entries ) {
					if ( entry.isIntersecting ) {
						const lazyEmbedParent = entry.target;
						const lazyEmbedScript = lazyEmbedScriptsByParents.get( lazyEmbedParent );
						const embedScript = document.createElement( 'script' );
						for ( const attr of lazyEmbedScript.attributes ) {
							if ( attr.nodeName === 'type' ) {
								// Omit type=application/vnd.embed-optimizer.javascript type.
								continue;
							}
							embedScript.setAttribute(
								attr.nodeName === 'data-original-type' ? 'type' : attr.nodeName,
								attr.nodeValue
							);
						}
						lazyEmbedScript.replaceWith( embedScript );
						lazyEmbedObserver.unobserve( lazyEmbedParent );
					}
				}
			},
			{
				rootMargin: '100% 0% 100% 0%',
				threshold: 0
			}
		);

		for ( const lazyEmbedScript of lazyEmbedsScripts ) {
			const lazyEmbedParent = lazyEmbedScript.parentNode;
			lazyEmbedScriptsByParents.set( lazyEmbedParent, lazyEmbedScript );
			lazyEmbedObserver.observe( lazyEmbedParent );
		}
JS;
	wp_print_inline_script_tag( $js, array( 'type' => 'module' ) );
}

/**
 * Generates a user-level error/warning/notice/deprecation message.
 *
 * Generates the message when `WP_DEBUG` is true.
 *
 * @param string $function_name The function that triggered the error.
 * @param string $message       The message explaining the error.
 *                              The message can contain allowed HTML 'a' (with href), 'code',
 *                              'br', 'em', and 'strong' tags and http or https protocols.
 *                              If it contains other HTML tags or protocols, the message should be escaped
 *                              before passing to this function to avoid being stripped {@see wp_kses()}.
 * @param int    $error_level   Optional. The designated error type for this error.
 *                              Only works with E_USER family of constants. Default E_USER_NOTICE.
 */
function embed_optimizer_trigger_error( string $function_name, string $message, int $error_level = E_USER_NOTICE ) {
	if ( ! function_exists( 'wp_trigger_error' ) ) {
		return;
	}
	wp_trigger_error( $function_name, $message, $error_level );
}<|MERGE_RESOLUTION|>--- conflicted
+++ resolved
@@ -90,15 +90,8 @@
  * @since n.e.x.t
  */
 function embed_optimizer_lazy_load_scripts() {
-<<<<<<< HEAD
-
 	$js = <<<JS
-		const lazyEmbedsScripts = document.querySelectorAll( 'script[type="text/x.lazy-loaded-javascript"]' );
-=======
-	?>
-	<script type="module">
 		const lazyEmbedsScripts = document.querySelectorAll( 'script[type="application/vnd.embed-optimizer.javascript"]' );
->>>>>>> 7724dd29
 		const lazyEmbedScriptsByParents = new Map();
 
 		const lazyEmbedObserver = new IntersectionObserver(
